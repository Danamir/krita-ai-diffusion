from __future__ import annotations
import asyncio
from enum import Enum
from collections import deque
import json
import struct
import uuid
from typing import NamedTuple, Optional, Union, Sequence, Any

from ai_diffusion.settings import settings
from .comfyworkflow import ComfyWorkflow
from .image import Image, ImageCollection
from .network import RequestManager, NetworkError
from .websockets.src.websockets import client as websockets_client
from .websockets.src.websockets import exceptions as websockets_exceptions
from .style import Style, Styles
from .resources import ControlMode, MissingResource, ResourceKind, SDVersion, UpscalerName
from . import resources
from .util import ensure, is_windows, client_logger as log


class ClientEvent(Enum):
    progress = 0
    finished = 1
    interrupted = 2
    error = 3
    connected = 4
    disconnected = 5


class ClientMessage(NamedTuple):
    event: ClientEvent
    job_id: str = ""
    progress: float = 0
    images: Optional[ImageCollection] = None
    result: Optional[dict] = None
    error: Optional[str] = None


class JobInfo(NamedTuple):
    id: str
    node_count: int
    sample_count: int


class Progress:
    _nodes = 0
    _samples = 0
    _info: JobInfo

    def __init__(self, job_info: JobInfo):
        self._info = job_info

    def handle(self, msg: dict):
        id = msg["data"].get("prompt_id", None)
        if id is not None and id != self._info.id:
            return
        if msg["type"] == "executing":
            self._nodes += 1
        elif msg["type"] == "execution_cached":
            self._nodes += len(msg["data"]["nodes"])
        elif msg["type"] == "progress":
            self._samples += 1

    @property
    def value(self):
        # Add +1 to node count so progress doesn't go to 100% until images are received.
        node_part = self._nodes / (self._info.node_count + 1)
        sample_part = self._samples / max(self._info.sample_count, 1)
        return 0.2 * node_part + 0.8 * sample_part


class DeviceInfo(NamedTuple):
    type: str
    name: str
    vram: int  # in GB

    @staticmethod
    def parse(data: dict):
        try:
            name = data["devices"][0]["name"]
            name = name.split(":")[1] if ":" in name else name
            vram = int(round(data["devices"][0]["vram_total"] / (1024**3)))
            return DeviceInfo(data["devices"][0]["type"], name, vram)
        except Exception as e:
            log.error(f"Could not parse device info {data}: {str(e)}")
            return DeviceInfo("cpu", "unknown", 0)


class CheckpointInfo(NamedTuple):
    filename: str
    sd_version: SDVersion
    is_inpaint: bool = False
    is_refiner: bool = False

    @property
    def name(self):
        return self.filename.removesuffix(".safetensors")

    @staticmethod
    def deduce_from_filename(filename: str):
        return CheckpointInfo(
            filename,
            SDVersion.from_checkpoint_name(filename),
            "inpaint" in filename.lower(),
            "refiner" in filename.lower(),
        )


class Client:
    """HTTP/WebSocket client which sends requests to and listens to messages from a ComfyUI server."""

    default_url = "http://127.0.0.1:8188"

    _requests = RequestManager()
    _id: str
    _jobs: deque[JobInfo]
    _active: Optional[JobInfo] = None

    url: str
    checkpoints: dict[str, CheckpointInfo]
    vae_models: list[str]
    lora_models: list[str]
    upscalers: list[str]
    default_upscaler: str
    control_model: dict[ControlMode, dict[SDVersion, str | None]]
    clip_vision_model: str
    ip_adapter_model: dict[SDVersion, str | None]
    lcm_model: dict[SDVersion, str | None]
    supported_sd_versions: list[SDVersion]
    device_info: DeviceInfo
    nodes_inputs: dict[str, dict[str, list[str | list | dict]]] = {}

    @staticmethod
    async def connect(url=default_url):
        client = Client(parse_url(url))
        log.info(f"Connecting to {client.url}")

        # Retrieve system info
        client.device_info = DeviceInfo.parse(await client._get("system_stats"))

        # Check custom nodes
        nodes = await client._get("object_info")
        missing = [
            package
            for package in resources.required_custom_nodes
            if any(node not in nodes for node in package.nodes)
        ]
        if len(missing) > 0:
            raise MissingResource(ResourceKind.node, missing)

        # Retrieve list of checkpoints
        client._refresh_models(nodes, await client.try_inspect_checkpoints())

        # Retrieve ControlNet models
        cns = nodes["ControlNetLoader"]["input"]["required"]["control_net_name"][0]
        client.control_model = {mode: _find_control_model(cns, mode) for mode in ControlMode}

        # Retrieve CLIPVision models
        cv = nodes["CLIPVisionLoader"]["input"]["required"]["clip_name"][0]
        client.clip_vision_model = _find_clip_vision_model(cv)

        # Retrieve IP-Adapter model
        ip = nodes["IPAdapterModelLoader"]["input"]["required"]["ipadapter_file"][0]
        client.ip_adapter_model = {
            ver: _find_ip_adapter(ip, ver) for ver in [SDVersion.sd15, SDVersion.sdxl]
        }
        client.nodes_inputs["IPAdapterApply"] = nodes["IPAdapterApply"]["input"]["required"]

        # Retrieve upscale models
        client.upscalers = nodes["UpscaleModelLoader"]["input"]["required"]["model_name"][0]
        if len(client.upscalers) == 0:
<<<<<<< HEAD
            raise MissingResource(ResourceKind.upscaler)
        if settings.override_upscaler:
            client.default_upscaler = _find_upscaler(
                client.upscalers,
                settings.override_upscaler if '.' in settings.override_upscaler else settings.override_upscaler+".pth"
            )
        else:
            client.default_upscaler = ensure(
                _find_upscaler(client.upscalers, "4x_NMKD-Superscale-SP_178000_G.pth")
            )
=======
            raise MissingResource(ResourceKind.upscaler, [UpscalerName.default.value])
        client.default_upscaler = _find_upscaler(client.upscalers, UpscalerName.default.value)
>>>>>>> 9b0a89b4

        # Retrieve LCM LoRA models
        client.lcm_model = {
            ver: _find_lcm(nodes["LoraLoader"]["input"]["required"]["lora_name"][0], ver)
            for ver in [SDVersion.sd15, SDVersion.sdxl]
        }

        # Check supported SD versions and make sure there is at least one
        missing = {ver: client._check_workload(ver) for ver in [SDVersion.sd15, SDVersion.sdxl]}
        client.supported_sd_versions = [ver for ver, miss in missing.items() if len(miss) == 0]
        if len(client.supported_sd_versions) == 0:
            raise missing[SDVersion.sd15][0]

        _ensure_supported_style(client)
        return client

    def __init__(self, url):
        self.url = url
        self._id = str(uuid.uuid4())
        self._jobs = deque()

    async def _get(self, op: str):
        return await self._requests.get(f"{self.url}/{op}")

    async def _post(self, op: str, data: dict):
        return await self._requests.post(f"{self.url}/{op}", data)

    async def enqueue(self, workflow: ComfyWorkflow):
        data = {"prompt": workflow.root, "client_id": self._id}
        result = await self._post("prompt", data)
        job_id = result["prompt_id"]
        self._jobs.append(JobInfo(job_id, workflow.node_count, workflow.sample_count))
        return job_id

    async def listen(self):
        url = websocket_url(self.url)
        async for websocket in websockets_client.connect(
            f"{url}/ws?clientId={self._id}", max_size=2**30, read_limit=2**30, ping_timeout=60
        ):
            try:
                async for msg in self._listen(websocket):
                    yield msg
            except websockets_exceptions.ConnectionClosedError as e:
                log.warning(f"Websocket connection closed: {str(e)}")
                yield ClientMessage(ClientEvent.disconnected)
            except OSError as e:
                msg = f"Could not connect to websocket server at {url}: {str(e)}"
                yield ClientMessage(ClientEvent.error, error=msg)
            except asyncio.CancelledError:
                await websocket.close()
                self._active = None
                self._jobs.clear()
                break
            except Exception as e:
                log.exception("Unhandled exception in websocket listener")
                yield ClientMessage(ClientEvent.error, error=str(e))

    async def _listen(self, websocket: websockets_client.WebSocketClientProtocol):
        progress = None
        images = ImageCollection()
        result = None

        async for msg in websocket:
            if isinstance(msg, bytes):
                image = _extract_message_png_image(memoryview(msg))
                if image is not None:
                    images.append(image)

            elif isinstance(msg, str):
                msg = json.loads(msg)

                if msg["type"] == "status":
                    yield ClientMessage(ClientEvent.connected)

                if msg["type"] == "execution_start":
                    id = msg["data"]["prompt_id"]
                    self._active = self._start_job(id)
                    if self._active:
                        progress = Progress(self._active)
                        images = ImageCollection()
                        result = None

                if msg["type"] == "execution_interrupted":
                    job = self._get_active_job(msg["data"]["prompt_id"])
                    if job:
                        self._clear_job(job.id)
                        yield ClientMessage(ClientEvent.interrupted, job.id)

                if msg["type"] == "executing" and msg["data"]["node"] is None:
                    job_id = msg["data"]["prompt_id"]
                    if self._clear_job(job_id):
                        # Usually we don't get here because finished, interrupted or error is sent first.
                        # But it may happen if the entire execution is cached and no images are sent.
                        yield ClientMessage(ClientEvent.finished, job_id, 1, images)

                elif msg["type"] in ("execution_cached", "executing", "progress"):
                    if self._active and progress:
                        progress.handle(msg)
                        yield ClientMessage(ClientEvent.progress, self._active.id, progress.value)
                    else:
                        log.error(f"Received message {msg} but there is no active job")

                if msg["type"] == "executed":
                    job = self._get_active_job(msg["data"]["prompt_id"])
                    pose_json = _extract_pose_json(msg)
                    if job and pose_json:
                        result = pose_json
                    elif job and _validate_executed_node(msg, len(images)):
                        self._clear_job(job.id)
                        yield ClientMessage(ClientEvent.finished, job.id, 1, images, result)

                if msg["type"] == "execution_error":
                    job = self._get_active_job(msg["data"]["prompt_id"])
                    if job:
                        error = msg["data"].get("exception_message", "execution_error")
                        traceback = msg["data"].get("traceback", "no traceback")
                        log.error(f"Job {job.id} failed: {error}\n{traceback}")
                        self._clear_job(job.id)
                        yield ClientMessage(ClientEvent.error, job.id, 0, error=error)

    async def interrupt(self):
        await self._post("interrupt", {})

    async def clear_queue(self):
        await self._post("queue", {"clear": True})
        self._jobs.clear()

    async def try_inspect_checkpoints(self):
        try:
            return await self._get("etn/model_info")
        except NetworkError:
            return None  # server has old external tooling version

    @property
    def queued_count(self):
        return len(self._jobs)

    @property
    def is_executing(self):
        return self._active is not None

    async def refresh(self):
        nodes, info = await asyncio.gather(self._get("object_info"), self.try_inspect_checkpoints())
        self._refresh_models(nodes, info)

    def _refresh_models(self, nodes: dict, checkpoint_info: Optional[dict]):
        if checkpoint_info:
            self.checkpoints = {
                filename: CheckpointInfo(
                    filename,
                    SDVersion.from_string(info["base_model"]) or SDVersion.sd15,
                    info.get("is_inpaint", False),
                    info.get("is_refiner", False),
                )
                for filename, info in checkpoint_info.items()
            }
        else:
            self.checkpoints = {
                filename: CheckpointInfo.deduce_from_filename(filename)
                for filename in nodes["CheckpointLoaderSimple"]["input"]["required"]["ckpt_name"][0]
            }
        self.vae_models = nodes["VAELoader"]["input"]["required"]["vae_name"][0]
        self.lora_models = nodes["LoraLoader"]["input"]["required"]["lora_name"][0]

    def _get_active_job(self, id: str) -> Optional[JobInfo]:
        if self._active and self._active.id == id:
            return self._active
        elif self._active:
            log.warning(f"Received message for job {id}, but job {self._active.id} is active")
        if len(self._jobs) == 0:
            log.warning(f"Received unknown job {id}")
            return None
        active = next((j for j in self._jobs if j.id == id), None)
        if active is not None:
            return active
        return None

    def _start_job(self, id: str):
        if self._active is not None:
            log.warning(f"Started job {id}, but {self._active.id} was never finished")
        if len(self._jobs) == 0:
            log.warning(f"Received unknown job {id}")
            return None
        if self._jobs[0].id == id:
            return self._jobs.popleft()
        log.warning(f"Started job {id}, but {self._jobs[0].id} was expected")
        active = next((j for j in self._jobs if j.id == id), None)
        if active is not None:
            self._jobs.remove(active)
            return active
        return None

    def _clear_job(self, job_id: str):
        if self._active is not None and self._active.id == job_id:
            self._active = None
            return True
        return False

    def _check_workload(self, sdver: SDVersion) -> list[MissingResource]:
        missing: list[MissingResource] = []
        if not self.clip_vision_model:
            missing.append(MissingResource(ResourceKind.clip_vision))
        if not self.default_upscaler:
            missing.append(MissingResource(ResourceKind.upscaler))
        if not self.ip_adapter_model[sdver]:
            missing.append(MissingResource(ResourceKind.ip_adapter))
        if not any(cp.sd_version is sdver for cp in self.checkpoints.values()):
            missing.append(MissingResource(ResourceKind.checkpoint))
        if sdver is SDVersion.sd15:
            if not self.control_model[ControlMode.inpaint][SDVersion.sd15]:
                missing.append(MissingResource(ResourceKind.controlnet, ["ControlNet inpaint"]))
            if not self.control_model[ControlMode.blur][SDVersion.sd15]:
                missing.append(MissingResource(ResourceKind.controlnet, ["ControlNet tile"]))
        if len(missing) == 0:
            log.info(f"{sdver.value}: supported")
        else:
            log.info(f"{sdver.value}: missing resources {', '.join(m.kind.value for m in missing)}")
        return missing


def parse_url(url: str):
    url = url.strip("/")
    url = url.replace("0.0.0.0", "127.0.0.1")
    if not url.startswith("http"):
        url = f"http://{url}"
    return url


def websocket_url(url_http: str):
    return url_http.replace("http", "ws", 1)


def resolve_sd_version(style: Style, client: Optional[Client] = None):
    if style.sd_version is SDVersion.auto:
        if client and style.sd_checkpoint in client.checkpoints:
            return client.checkpoints[style.sd_checkpoint].sd_version
        return style.sd_version.resolve(style.sd_checkpoint)
    return style.sd_version


def filter_supported_styles(styles: Styles, client: Optional[Client] = None):
    if client:
        return [
            style
            for style in styles
            if resolve_sd_version(style, client) in client.supported_sd_versions
            and style.sd_checkpoint in client.checkpoints
        ]
    return list(styles)


def _find_model(
    kind: ResourceKind,
    sdver: SDVersion,
    model_list: Sequence[str],
    search_paths: Sequence[str],
    info: ControlMode | None = None,
):
    sanitize = lambda m: m.replace("\\", "/").lower()
    matches = (m for m in model_list if any(p in sanitize(m) for p in search_paths))
    # if there are multiple matches, prefer the one with "krita" in the path
    prio = sorted(matches, key=lambda m: 0 if "krita" in m else 1)
    model_name = next(iter(prio), None)

    model_id = kind.value if not info else f"{kind.value} {info.name}"
    is_optional = kind is ResourceKind.controlnet and not (
        sdver is SDVersion.sd15 and info in [ControlMode.inpaint, ControlMode.blur]
    )
    if model_name is None and not is_optional:
        log.warning(f"Missing {model_id} for {sdver.value}")
        log.info(f"Available {model_id}s: {', '.join(sanitize(m) for m in model_list)}")
        log.info(f"No model matches {model_id} search paths: {', '.join(search_paths)}")
    elif model_name is None:
        log.info(
            f"Optional {model_id} for {sdver.value} not found (search path:"
            f" {', '.join(search_paths)})"
        )
    else:
        log.info(f"Found {model_id} for {sdver.value}: {model_name}")
    return model_name


def _find_control_model(model_list: Sequence[str], mode: ControlMode):
    def find(sdver: SDVersion):
        name = mode.filenames(sdver)
        if name is None:
            return None
        names = [name] if isinstance(name, str) else name
        return _find_model(ResourceKind.controlnet, sdver, model_list, names, mode)

    return {version: find(version) for version in [SDVersion.sd15, SDVersion.sdxl]}


def _find_clip_vision_model(model_list: Sequence[str]):
    search_paths = ["sd1.5/pytorch_model.bin", "sd1.5/model.safetensors"]
    model = _find_model(ResourceKind.clip_vision, SDVersion.all, model_list, search_paths)
    if model is None:
        raise MissingResource(ResourceKind.clip_vision, ["SD1.5/model.safetensors"])
    return model


def _find_ip_adapter(model_list: Sequence[str], sdver: SDVersion):
    search_paths = {
        SDVersion.sd15: ["ip-adapter_sd15"],
        SDVersion.sdxl: ["ip-adapter_sdxl_vit-h"],
    }[sdver]
    return _find_model(ResourceKind.ip_adapter, sdver, model_list, search_paths)


def _find_upscaler(model_list: Sequence[str], model_name: str):
    if model_name in model_list:
        return model_name
    log.warning(f"Could not find default upscaler {model_name}, using {model_list[0]} instead")
    return model_list[0]


def _find_lcm(model_list: Sequence[str], sdver: SDVersion):
    search_paths = {
        SDVersion.sd15: [
            "lcm-lora-sdv1-5.safetensors",
            "lcm/sd1.5/pytorch_lora_weights.safetensors",
        ],
        SDVersion.sdxl: [
            "lcm-lora-sdxl.safetensors",
            "lcm/sdxl/pytorch_lora_weights.safetensors",
        ],
    }[sdver]
    return _find_model(ResourceKind.lcm_lora, sdver, model_list, search_paths)


def _ensure_supported_style(client: Client):
    styles = filter_supported_styles(Styles.list(), client)
    if len(styles) == 0:
        checkpoint = next(
            cp.filename
            for cp in client.checkpoints.values()
            if cp.sd_version in client.supported_sd_versions
        )
        log.info(f"No supported styles found, creating default style with checkpoint {checkpoint}")
        default = next((s for s in Styles.list() if s.filename == "default.json"), None)
        if default:
            default.sd_checkpoint = checkpoint
            default.save()
        else:
            Styles.list().create("default", checkpoint)


def _extract_message_png_image(data: memoryview):
    s = struct.calcsize(">II")
    if len(data) > s:
        event, format = struct.unpack_from(">II", data)
        # ComfyUI server.py: BinaryEventTypes.PREVIEW_IMAGE=1, PNG=2
        if event == 1 and format == 2:
            return Image.png_from_bytes(data[s:])
    return None


def _extract_pose_json(msg: dict):
    try:
        output = msg["data"]["output"]
        if "openpose_json" in output:
            return json.loads(output["openpose_json"][0])
    except Exception as e:
        log.warning(f"Error processing message, error={str(e)}, msg={msg}")
    return None


def _validate_executed_node(msg: dict, image_count: int):
    try:
        output = msg["data"]["output"]
        assert "openpose_json" not in output

        images = output["images"]
        if len(images) != image_count:  # not critical
            log.warning(f"Received number of images does not match: {len(images)} != {image_count}")
        if len(images) > 0 and "source" in images[0] and images[0]["type"] == "output":
            return True
    except Exception as e:
        log.warning(f"Error processing message, error={str(e)}, msg={msg}")
        return False<|MERGE_RESOLUTION|>--- conflicted
+++ resolved
@@ -170,8 +170,7 @@
         # Retrieve upscale models
         client.upscalers = nodes["UpscaleModelLoader"]["input"]["required"]["model_name"][0]
         if len(client.upscalers) == 0:
-<<<<<<< HEAD
-            raise MissingResource(ResourceKind.upscaler)
+            raise MissingResource(ResourceKind.upscaler, [UpscalerName.default.value])
         if settings.override_upscaler:
             client.default_upscaler = _find_upscaler(
                 client.upscalers,
@@ -179,12 +178,8 @@
             )
         else:
             client.default_upscaler = ensure(
-                _find_upscaler(client.upscalers, "4x_NMKD-Superscale-SP_178000_G.pth")
+                _find_upscaler(client.upscalers, UpscalerName.default.value)
             )
-=======
-            raise MissingResource(ResourceKind.upscaler, [UpscalerName.default.value])
-        client.default_upscaler = _find_upscaler(client.upscalers, UpscalerName.default.value)
->>>>>>> 9b0a89b4
 
         # Retrieve LCM LoRA models
         client.lcm_model = {
