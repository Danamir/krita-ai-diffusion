from __future__ import annotations
from enum import Enum
from pathlib import Path
from typing import NamedTuple, Tuple, Literal, overload, Any
from uuid import uuid4
import math
import json

from .client import ModelDict
from .style import SDVersion
from .image import Bounds, Extent, Image


class ComfyRunMode(Enum):
    runtime = 0  # runs as part of same process, transfer images in memory
    server = 1  # runs as a server, transfer images via base64 or websocket


class Output(NamedTuple):
    node: int
    output: int


Output2 = Tuple[Output, Output]
Output3 = Tuple[Output, Output, Output]
Output4 = Tuple[Output, Output, Output, Output]


class ComfyWorkflow:
    """Builder for workflows which can be sent to the ComfyUI prompt API."""

    root: dict[str, dict]
    images: dict[str, Image]
    node_count = 0
    sample_count = 0

    _cache: dict[str, Output | Output2 | Output3 | Output4]
    _nodes_required_inputs: dict[str, dict[str, Any]]
    _run_mode: ComfyRunMode

    def __init__(self, node_inputs: dict | None = None, run_mode=ComfyRunMode.server):
        self.root = {}
        self.images = {}
        self._cache = {}
        self._nodes_required_inputs = node_inputs or {}
        self._run_mode = run_mode

    def add_default_values(self, node_name: str, args: dict):
        if node_inputs := self._nodes_required_inputs.get(node_name, None):
            for k, v in node_inputs.items():
                if k not in args:
                    if len(v) == 1 and isinstance(v[0], list) and len(v[0]) > 0:
                        # enum type, use first value in list of possible values
                        args[k] = v[0][0]
                    elif len(v) > 1 and isinstance(v[1], dict):
                        # other type, try to access default value
                        default = v[1].get("default", None)
                        if default is not None:
                            args[k] = default
        return args

    def dump(self, filepath: str | Path):
        filepath = Path(filepath)
        if filepath.suffix != ".json":
            filepath = filepath / "workflow.json"
        filepath.parent.mkdir(parents=True, exist_ok=True)
        with open(filepath, "w") as f:
            json.dump(self.root, f, indent=4)

    @overload
    def add(self, class_type: str, output_count: Literal[1], **inputs) -> Output: ...

    @overload
    def add(self, class_type: str, output_count: Literal[2], **inputs) -> Output2: ...

    @overload
    def add(self, class_type: str, output_count: Literal[3], **inputs) -> Output3: ...

    @overload
    def add(self, class_type: str, output_count: Literal[4], **inputs) -> Output4: ...

    def add(self, class_type: str, output_count: int, **inputs):
        inputs = self.add_default_values(class_type, inputs)
        normalize = lambda x: [str(x.node), x.output] if isinstance(x, Output) else x
        self.node_count += 1
        self.root[str(self.node_count)] = {
            "class_type": class_type,
            "inputs": {k: normalize(v) for k, v in inputs.items()},
        }
        output = tuple(Output(self.node_count, i) for i in range(output_count))
        return output[0] if output_count == 1 else output

    @overload
    def add_cached(self, class_type: str, output_count: Literal[1], **inputs) -> Output: ...

    @overload
    def add_cached(self, class_type: str, output_count: Literal[3], **inputs) -> Output3: ...

    def add_cached(self, class_type: str, output_count: Literal[1] | Literal[3], **inputs):
        key = class_type + str(inputs)
        result = self._cache.get(key, None)
        if result is None:
            result = self.add(class_type, output_count, **inputs)
            self._cache[key] = result
        return result

    def _add_image(self, image: Image):
        id = str(uuid4())
        self.images[id] = image
        return id

    def ksampler(
        self,
        model: Output,
        positive: Output,
        negative: Output,
        latent_image: Output,
        sampler="dpmpp_2m_sde_gpu",
        scheduler="normal",
        steps=20,
        cfg=7.0,
        denoise=1.0,
        seed=1234,
    ):
        self.sample_count += steps
        return self.add(
            "KSampler",
            1,
            seed=seed,
            sampler_name=sampler,
            scheduler=scheduler,
            model=model,
            positive=positive,
            negative=negative,
            latent_image=latent_image,
            steps=steps,
            cfg=cfg,
            denoise=denoise,
        )

    def ksampler_advanced(
        self,
        model: Output,
        positive: Output,
        negative: Output,
        latent_image: Output,
        sampler="dpmpp_2m_sde_gpu",
        scheduler="normal",
        steps=20,
        start_at_step=0,
        cfg=7.0,
        seed=-1,
        two_pass=False,
        first_pass_sampler='dpmpp_sde',
    ):
        self.sample_count += steps - start_at_step

        if two_pass:
            first_pass_sampler = first_pass_sampler or sampler
            if ':' in first_pass_sampler:
                first_pass_sampler, first_pass_scheduler = first_pass_sampler.split(':')
            else:
                first_pass_scheduler = scheduler

            latent_image = self.add(
                "KSamplerAdvanced",
                1,
                noise_seed=seed,
                sampler_name=first_pass_sampler,
                scheduler=first_pass_scheduler,
                model=model,
                positive=positive,
                negative=negative,
                latent_image=latent_image,
                steps=steps,
                start_at_step=min(start_at_step, round(steps*0.6)),
                end_at_step=round(steps*0.6),
                cfg=cfg,
<<<<<<< HEAD
                add_noise='enable',
=======
                add_noise="enable",
>>>>>>> 9dd662c2
                return_with_leftover_noise="enable",
            )

            return self.add(
                "KSamplerAdvanced",
                1,
                noise_seed=seed,
                sampler_name=sampler,
                scheduler=scheduler,
                model=model,
                positive=positive,
                negative=negative,
                latent_image=latent_image,
                steps=steps,
                start_at_step=max(start_at_step, round(steps*0.6)),
                end_at_step=steps,
                cfg=cfg,
<<<<<<< HEAD
                add_noise='disable',
=======
                add_noise="disable",
>>>>>>> 9dd662c2
                return_with_leftover_noise="disable",
            )
        else:
            return self.add(
                "KSamplerAdvanced",
                1,
                noise_seed=seed,
                sampler_name=sampler,
                scheduler=scheduler,
                model=model,
                positive=positive,
                negative=negative,
                latent_image=latent_image,
                steps=steps,
                start_at_step=start_at_step,
                end_at_step=steps,
                cfg=cfg,
<<<<<<< HEAD
                add_noise='enable',
=======
                add_noise="enable",
>>>>>>> 9dd662c2
                return_with_leftover_noise="disable",
            )

    def differential_diffusion(self, model: Output):
        return self.add("DifferentialDiffusion", 1, model=model)

    def model_sampling_discrete(self, model: Output, sampling: str, zsnr=False):
        return self.add("ModelSamplingDiscrete", 1, model=model, sampling=sampling, zsnr=zsnr)

    def rescale_cfg(self, model: Output, multiplier=0.7):
        return self.add("RescaleCFG", 1, model=model, multiplier=multiplier)

    def load_checkpoint(self, checkpoint: str):
        return self.add_cached("CheckpointLoaderSimple", 3, ckpt_name=checkpoint)

    def load_vae(self, vae_name: str):
        return self.add_cached("VAELoader", 1, vae_name=vae_name)

    def load_controlnet(self, controlnet: str):
        return self.add_cached("ControlNetLoader", 1, control_net_name=controlnet)

    def load_clip_vision(self, clip_name: str):
        return self.add_cached("CLIPVisionLoader", 1, clip_name=clip_name)

    def load_ip_adapter(self, ipadapter_file: str):
        return self.add_cached("IPAdapterModelLoader", 1, ipadapter_file=ipadapter_file)

    def load_upscale_model(self, model_name: str):
        return self.add_cached("UpscaleModelLoader", 1, model_name=model_name)

    def load_lora_model(self, model: Output, lora_name: str, strength: float):
        return self.add(
            "LoraLoaderModelOnly", 1, model=model, lora_name=lora_name, strength_model=strength
        )

    def load_lora(self, model: Output, clip: Output, lora_name, strength_model, strength_clip):
        return self.add(
            "LoraLoader",
            2,
            model=model,
            clip=clip,
            lora_name=lora_name,
            strength_model=strength_model,
            strength_clip=strength_clip,
        )

    def load_insight_face(self):
        return self.add_cached("IPAdapterInsightFaceLoader", 1, provider="CPU")

    def load_inpaint_model(self, model_name: str):
        return self.add_cached("INPAINT_LoadInpaintModel", 1, model_name=model_name)

    def load_fooocus_inpaint(self, head: str, patch: str):
        return self.add_cached("INPAINT_LoadFooocusInpaint", 1, head=head, patch=patch)

    def empty_latent_image(self, extent: Extent, batch_size=1):
        return self.add(
            "EmptyLatentImage", 1, width=extent.width, height=extent.height, batch_size=batch_size
        )

    def clip_set_last_layer(self, clip: Output, clip_layer: int):
        return self.add("CLIPSetLastLayer", 1, clip=clip, stop_at_clip_layer=clip_layer)

    def clip_text_encode(self, clip: Output, text: str, models: ModelDict = None, split_conditioning=False):
        if models and models.version == SDVersion.sdxl:
            if split_conditioning and " -." not in text and "-. " not in text and "-.," not in text:
                if " . " in text:
                    text_g, text_l = text.split(" . ")
                else:
                    text_g = text
                    text_l = ""
            elif " . " in text and (" -." in text or "-. " in text or "-.," in text):
                text_g = text.replace(" . ", "").replace(" -.", "").replace("-. ", "").replace("-.,", "")
                if "," in text_g:  # deduplicate terms
                    items_g = list(map(lambda x: x.strip(), text_g.split(",")))
                    items_g = dict.fromkeys(items_g).keys()
                    text_g = ", ".join(items_g)
                text_l = text_g

            else:
                text_g = text.replace(" -.", "").replace("-. ", "").replace("-.,", "")
                text_l = text_g

            return self.add("CLIPTextEncodeSDXL", 1, clip=clip, text_g=text_g, text_l=text_l, width=2028, height=2048, target_width=2048, target_height=2048, crop_w=0, crop_h=0)
        else:
            return self.add("CLIPTextEncode", 1, clip=clip, text=text)

    def conditioning_area(self, conditioning: Output, area: Bounds, strength=1.0):
        return self.add(
            "ConditioningSetArea",
            1,
            conditioning=conditioning,
            x=area.x,
            y=area.y,
            width=area.width,
            height=area.height,
            strength=strength,
        )

    def conditioning_set_mask(self, conditioning: Output, mask: Output, strength=1.0):
        return self.add(
            "ConditioningSetMask",
            1,
            conditioning=conditioning,
            mask=mask,
            strength=strength,
            set_cond_area="default",
        )

    def conditioning_combine(self, a: Output, b: Output):
        return self.add("ConditioningCombine", 1, conditioning_1=a, conditioning_2=b)

    def background_region(self, conditioning: Output):
        return self.add("ETN_BackgroundRegion", 1, conditioning=conditioning)

    def define_region(self, regions: Output, mask: Output, conditioning: Output):
        return self.add(
            "ETN_DefineRegion", 1, regions=regions, mask=mask, conditioning=conditioning
        )

    def attention_mask(self, model: Output, regions: Output):
        return self.add("ETN_AttentionMask", 1, model=model, regions=regions)

    def apply_controlnet(
        self,
        positive: Output,
        negative: Output,
        controlnet: Output,
        image: Output,
        strength=1.0,
        range: tuple[float, float] = (0.0, 1.0),
    ):
        return self.add(
            "ControlNetApplyAdvanced",
            2,
            positive=positive,
            negative=negative,
            control_net=controlnet,
            image=image,
            strength=strength,
            start_percent=range[0],
            end_percent=range[1],
        )

    def encode_ip_adapter(
        self, image: Output, weight: float, ip_adapter: Output, clip_vision: Output
    ):
        return self.add(
            "IPAdapterEncoder",
            2,
            image=image,
            weight=weight,
            ipadapter=ip_adapter,
            clip_vision=clip_vision,
        )

    def combine_ip_adapter_embeds(self, embeds: list[Output]):
        e = {f"embed{i+1}": embed for i, embed in enumerate(embeds)}
        return self.add("IPAdapterCombineEmbeds", 1, method="concat", **e)

    def apply_ip_adapter(
        self,
        model: Output,
        ip_adapter: Output,
        clip_vision: Output,
        embeds: Output,
        weight: float,
        weight_type: str = "linear",
        range: tuple[float, float] = (0.0, 1.0),
        mask: Output | None = None,
    ):
        return self.add(
            "IPAdapterEmbeds",
            1,
            model=model,
            ipadapter=ip_adapter,
            pos_embed=embeds,
            clip_vision=clip_vision,
            weight=weight,
            weight_type=weight_type,
            embeds_scaling="V only",
            start_at=range[0],
            end_at=range[1],
            attn_mask=mask,
        )

    def apply_ip_adapter_face(
        self,
        model: Output,
        ip_adapter: Output,
        clip_vision: Output,
        insightface: Output,
        image: Output,
        weight=1.0,
        range: tuple[float, float] = (0.0, 1.0),
        mask: Output | None = None,
    ):
        return self.add(
            "IPAdapterFaceID",
            1,
            model=model,
            ipadapter=ip_adapter,
            image=image,
            clip_vision=clip_vision,
            insightface=insightface,
            weight=weight,
            weight_faceidv2=weight * 2,
            weight_type="linear",
            start_at=range[0],
            end_at=range[1],
            attn_mask=mask,
        )

    def apply_self_attention_guidance(self, model: Output):
        return self.add("SelfAttentionGuidance", 1, model=model, scale=0.5, blur_sigma=2.0)

    def inpaint_preprocessor(self, image: Output, mask: Output):
        return self.add("InpaintPreprocessor", 1, image=image, mask=mask)

    def apply_fooocus_inpaint(self, model: Output, patch: Output, latent: Output):
        return self.add("INPAINT_ApplyFooocusInpaint", 1, model=model, patch=patch, latent=latent)

    def vae_encode_inpaint_conditioning(
        self, vae: Output, image: Output, mask: Output, positive: Output, negative: Output
    ):
        return self.add(
            "INPAINT_VAEEncodeInpaintConditioning",
            4,
            vae=vae,
            pixels=image,
            mask=mask,
            positive=positive,
            negative=negative,
        )

    def vae_encode(self, vae: Output, image: Output):
        return self.add("VAEEncode", 1, vae=vae, pixels=image)

    def vae_encode_inpaint(self, vae: Output, image: Output, mask: Output):
        return self.add("VAEEncodeForInpaint", 1, vae=vae, pixels=image, mask=mask, grow_mask_by=0)

    def vae_decode(self, vae: Output, latent_image: Output):
        return self.add("VAEDecode", 1, vae=vae, samples=latent_image)

    def set_latent_noise_mask(self, latent: Output, mask: Output):
        return self.add("SetLatentNoiseMask", 1, samples=latent, mask=mask)

    def batch_latent(self, latent: Output, batch_size: int):
        if batch_size == 1:
            return latent
        return self.add("RepeatLatentBatch", 1, samples=latent, amount=batch_size)

    def crop_latent(self, latent: Output, bounds: Bounds):
        return self.add(
            "LatentCrop",
            1,
            samples=latent,
            x=bounds.x,
            y=bounds.y,
            width=bounds.width,
            height=bounds.height,
        )

    def empty_image(self, extent: Extent, color=0):
        return self.add(
            "EmptyImage", 1, width=extent.width, height=extent.height, color=color, batch_size=1
        )

    def crop_image(self, image: Output, bounds: Bounds):
        return self.add(
            "ImageCrop",
            1,
            image=image,
            x=bounds.x,
            y=bounds.y,
            width=bounds.width,
            height=bounds.height,
        )

    def scale_image(self, image: Output, extent: Extent, method="lanczos"):
        return self.add(
            "ImageScale",
            1,
            image=image,
            width=extent.width,
            height=extent.height,
            upscale_method=method,
            crop="disabled",
        )

    def scale_control_image(self, image: Output, extent: Extent):
        return self.add(
            "HintImageEnchance",
            1,
            hint_image=image,
            image_gen_width=extent.width,
            image_gen_height=extent.height,
            resize_mode="Just Resize",
        )

    def upscale_image(self, upscale_model: Output, image: Output):
        self.sample_count += 4  # approx, actual number depends on model and image size
        return self.add("ImageUpscaleWithModel", 1, upscale_model=upscale_model, image=image)

    def invert_image(self, image: Output):
        return self.add("ImageInvert", 1, image=image)

    def batch_image(self, batch: Output, image: Output):
        return self.add("ImageBatch", 1, image1=batch, image2=image)

    def inpaint_image(self, model: Output, image: Output, mask: Output):
        return self.add(
            "INPAINT_InpaintWithModel", 1, inpaint_model=model, image=image, mask=mask, seed=834729
        )

    def crop_mask(self, mask: Output, bounds: Bounds):
        return self.add(
            "CropMask",
            1,
            mask=mask,
            x=bounds.x,
            y=bounds.y,
            width=bounds.width,
            height=bounds.height,
        )

    def scale_mask(self, mask: Output, extent: Extent):
        img = self.mask_to_image(mask)
        scaled = self.scale_image(img, extent, method="bilinear")
        return self.image_to_mask(scaled)

    def image_to_mask(self, image: Output):
        return self.add("ImageToMask", 1, image=image, channel="red")

    def composite_image_masked(
        self, source: Output, destination: Output, mask: Output | None, x=0, y=0
    ):
        return self.add(
            "ImageCompositeMasked",
            1,
            source=source,
            destination=destination,
            mask=mask,
            x=x,
            y=y,
            resize_source=False,
        )

    def mask_to_image(self, mask: Output):
        return self.add("MaskToImage", 1, mask=mask)

    def solid_mask(self, extent: Extent, value=1.0):
        return self.add("SolidMask", 1, width=extent.width, height=extent.height, value=value)

    def fill_masked(self, image: Output, mask: Output, mode="neutral", falloff: int = 0):
        return self.add("INPAINT_MaskedFill", 1, image=image, mask=mask, fill=mode, falloff=falloff)

    def blur_masked(self, image: Output, mask: Output, blur: int, falloff: int = 0):
        return self.add("INPAINT_MaskedBlur", 1, image=image, mask=mask, blur=blur, falloff=falloff)

    def denoise_to_compositing_mask(self, mask: Output, offset=0.05, threshold=0.35):
        return self.add(
            "INPAINT_DenoiseToCompositingMask", 1, mask=mask, offset=offset, threshold=threshold
        )

    def apply_mask(self, image: Output, mask: Output):
        return self.add("ETN_ApplyMaskToImage", 1, image=image, mask=mask)

    def load_image(self, image: Image):
        if self._run_mode is ComfyRunMode.runtime:
            return self.add("ETN_InjectImage", 1, id=self._add_image(image))
        return self.add("ETN_LoadImageBase64", 1, image=image.to_base64())

    def load_mask(self, mask: Image):
        if self._run_mode is ComfyRunMode.runtime:
            return self.add("ETN_InjectMask", 1, id=self._add_image(mask))
        return self.add("ETN_LoadMaskBase64", 1, mask=mask.to_base64())

    def send_image(self, image: Output):
        if self._run_mode is ComfyRunMode.runtime:
            return self.add("ETN_ReturnImage", 1, images=image)
        return self.add("ETN_SendImageWebSocket", 1, images=image)

    def save_image(self, image: Output, prefix: str):
        return self.add("SaveImage", 1, images=image, filename_prefix=prefix)

    def create_tile_layout(self, image: Output, tile_size: int, padding: int, blending: int):
        return self.add(
            "ETN_TileLayout",
            1,
            image=image,
            min_tile_size=tile_size,
            padding=padding,
            blending=blending,
        )

    def extract_image_tile(self, image: Output, layout: Output, index: int):
        return self.add("ETN_ExtractImageTile", 1, image=image, layout=layout, index=index)

    def extract_mask_tile(self, mask: Output, layout: Output, index: int):
        return self.add("ETN_ExtractMaskTile", 1, mask=mask, layout=layout, index=index)

    def merge_image_tile(self, image: Output, layout: Output, index: int, tile: Output):
        return self.add("ETN_MergeImageTile", 1, layout=layout, index=index, tile=tile, image=image)

    def generate_tile_mask(self, layout: Output, index: int):
        return self.add("ETN_GenerateTileMask", 1, layout=layout, index=index)

    def estimate_pose(self, image: Output, resolution: int):
        feat = dict(detect_hand="enable", detect_body="enable", detect_face="enable")
        mdls = dict(bbox_detector="yolox_l.onnx", pose_estimator="dw-ll_ucoco_384.onnx")
        if self._run_mode is ComfyRunMode.runtime:
            # use smaller model, but it requires onnxruntime, see #630
            mdls["bbox_detector"] = "yolo_nas_l_fp16.onnx"
        return self.add("DWPreprocessor", 1, image=image, resolution=resolution, **feat, **mdls)<|MERGE_RESOLUTION|>--- conflicted
+++ resolved
@@ -176,11 +176,7 @@
                 start_at_step=min(start_at_step, round(steps*0.6)),
                 end_at_step=round(steps*0.6),
                 cfg=cfg,
-<<<<<<< HEAD
-                add_noise='enable',
-=======
                 add_noise="enable",
->>>>>>> 9dd662c2
                 return_with_leftover_noise="enable",
             )
 
@@ -198,11 +194,7 @@
                 start_at_step=max(start_at_step, round(steps*0.6)),
                 end_at_step=steps,
                 cfg=cfg,
-<<<<<<< HEAD
-                add_noise='disable',
-=======
                 add_noise="disable",
->>>>>>> 9dd662c2
                 return_with_leftover_noise="disable",
             )
         else:
@@ -220,11 +212,7 @@
                 start_at_step=start_at_step,
                 end_at_step=steps,
                 cfg=cfg,
-<<<<<<< HEAD
-                add_noise='enable',
-=======
                 add_noise="enable",
->>>>>>> 9dd662c2
                 return_with_leftover_noise="disable",
             )
 
