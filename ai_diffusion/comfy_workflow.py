from __future__ import annotations
from enum import Enum
from pathlib import Path
from typing import NamedTuple, Tuple, Literal, overload, Any
from uuid import uuid4
import math
import json

from .client import ModelDict
from .style import SDVersion
from .image import Bounds, Extent, Image


class ComfyRunMode(Enum):
    runtime = 0  # runs as part of same process, transfer images in memory
    server = 1  # runs as a server, transfer images via base64 or websocket


class Output(NamedTuple):
    node: int
    output: int


Output2 = Tuple[Output, Output]
Output3 = Tuple[Output, Output, Output]
Output4 = Tuple[Output, Output, Output, Output]
OutputNull = Output(-1, -1)


class ComfyWorkflow:
    """Builder for workflows which can be sent to the ComfyUI prompt API."""

    root: dict[str, dict]
    images: dict[str, Image]
    node_count = 0
    sample_count = 0

    _cache: dict[str, Output | Output2 | Output3 | Output4]
    _nodes_required_inputs: dict[str, dict[str, Any]]
    _run_mode: ComfyRunMode

    def __init__(self, node_inputs: dict | None = None, run_mode=ComfyRunMode.server):
        self.root = {}
        self.images = {}
        self._cache = {}
        self._nodes_required_inputs = node_inputs or {}
        self._run_mode = run_mode

    def add_default_values(self, node_name: str, args: dict):
        if node_inputs := self._nodes_required_inputs.get(node_name, None):
            for k, v in node_inputs.items():
                if k not in args:
                    if len(v) == 1 and isinstance(v[0], list) and len(v[0]) > 0:
                        # enum type, use first value in list of possible values
                        args[k] = v[0][0]
                    elif len(v) > 1 and isinstance(v[1], dict):
                        # other type, try to access default value
                        default = v[1].get("default", None)
                        if default is not None:
                            args[k] = default
        return args

    def dump(self, filepath: str | Path):
        filepath = Path(filepath)
        if filepath.suffix != ".json":
            filepath = filepath / "workflow.json"
        filepath.parent.mkdir(parents=True, exist_ok=True)
        with open(filepath, "w") as f:
            json.dump(self.root, f, indent=4)

    @overload
    def add(self, class_type: str, output_count: Literal[1], **inputs) -> Output: ...

    @overload
    def add(self, class_type: str, output_count: Literal[2], **inputs) -> Output2: ...

    @overload
    def add(self, class_type: str, output_count: Literal[3], **inputs) -> Output3: ...

    @overload
    def add(self, class_type: str, output_count: Literal[4], **inputs) -> Output4: ...

    def add(self, class_type: str, output_count: int, **inputs):
        inputs = self.add_default_values(class_type, inputs)
        normalize = lambda x: [str(x.node), x.output] if isinstance(x, Output) else x
        self.node_count += 1
        self.root[str(self.node_count)] = {
            "class_type": class_type,
            "inputs": {k: normalize(v) for k, v in inputs.items()},
        }
        output = tuple(Output(self.node_count, i) for i in range(output_count))
        return output[0] if output_count == 1 else output

    @overload
    def add_cached(self, class_type: str, output_count: Literal[1], **inputs) -> Output: ...

    @overload
    def add_cached(self, class_type: str, output_count: Literal[3], **inputs) -> Output3: ...

    def add_cached(self, class_type: str, output_count: Literal[1] | Literal[3], **inputs):
        key = class_type + str(inputs)
        result = self._cache.get(key, None)
        if result is None:
            result = self.add(class_type, output_count, **inputs)
            self._cache[key] = result
        return result

    def _add_image(self, image: Image):
        id = str(uuid4())
        self.images[id] = image
        return id

    def ksampler(
        self,
        model: Output,
        positive: Output,
        negative: Output,
        latent_image: Output,
        sampler="dpmpp_2m_sde_gpu",
        scheduler="normal",
        steps=20,
        cfg=7.0,
        denoise=1.0,
        seed=1234,
    ):
        self.sample_count += steps
        return self.add(
            "KSampler",
            1,
            seed=seed,
            sampler_name=sampler,
            scheduler=scheduler,
            model=model,
            positive=positive,
            negative=negative,
            latent_image=latent_image,
            steps=steps,
            cfg=cfg,
            denoise=denoise,
        )

    def ksampler_advanced(
        self,
        model: Output,
        positive: Output,
        negative: Output,
        latent_image: Output,
        sampler="dpmpp_2m_sde_gpu",
        scheduler="normal",
        steps=20,
        start_at_step=0,
        cfg=7.0,
        seed=-1,
        two_pass=False,
        first_pass_sampler='dpmpp_sde',
    ):
        self.sample_count += steps - start_at_step

        if two_pass:
            first_pass_sampler = first_pass_sampler or sampler
            if ':' in first_pass_sampler:
                first_pass_sampler, first_pass_scheduler = first_pass_sampler.split(':')
            else:
                first_pass_scheduler = scheduler

            latent_image = self.add(
                "KSamplerAdvanced",
                1,
                noise_seed=seed,
                sampler_name=first_pass_sampler,
                scheduler=first_pass_scheduler,
                model=model,
                positive=positive,
                negative=negative,
                latent_image=latent_image,
                steps=steps,
                start_at_step=min(start_at_step, round(steps*0.6)),
                end_at_step=round(steps*0.6),
                cfg=cfg,
                add_noise='enable',
                return_with_leftover_noise="enable",
            )

            return self.add(
                "KSamplerAdvanced",
                1,
                noise_seed=seed,
                sampler_name=sampler,
                scheduler=scheduler,
                model=model,
                positive=positive,
                negative=negative,
                latent_image=latent_image,
                steps=steps,
                start_at_step=max(start_at_step, round(steps*0.6)),
                end_at_step=steps,
                cfg=cfg,
                add_noise='disable',
                return_with_leftover_noise="disable",
            )
        else:
            return self.add(
                "KSamplerAdvanced",
                1,
                noise_seed=seed,
                sampler_name=sampler,
                scheduler=scheduler,
                model=model,
                positive=positive,
                negative=negative,
                latent_image=latent_image,
                steps=steps,
                start_at_step=start_at_step,
                end_at_step=steps,
                cfg=cfg,
                add_noise='enable',
                return_with_leftover_noise="disable",
            )

    def differential_diffusion(self, model: Output):
        return self.add("DifferentialDiffusion", 1, model=model)

    def model_sampling_discrete(self, model: Output, sampling: str, zsnr=False):
        return self.add("ModelSamplingDiscrete", 1, model=model, sampling=sampling, zsnr=zsnr)

    def rescale_cfg(self, model: Output, multiplier=0.7):
        return self.add("RescaleCFG", 1, model=model, multiplier=multiplier)

    def load_checkpoint(self, checkpoint: str):
        return self.add_cached("CheckpointLoaderSimple", 3, ckpt_name=checkpoint)

    def load_vae(self, vae_name: str):
        return self.add_cached("VAELoader", 1, vae_name=vae_name)

    def load_controlnet(self, controlnet: str):
        return self.add_cached("ControlNetLoader", 1, control_net_name=controlnet)

    def load_clip_vision(self, clip_name: str):
        return self.add_cached("CLIPVisionLoader", 1, clip_name=clip_name)

    def load_ip_adapter(self, ipadapter_file: str):
        return self.add_cached("IPAdapterModelLoader", 1, ipadapter_file=ipadapter_file)

    def load_upscale_model(self, model_name: str):
        return self.add_cached("UpscaleModelLoader", 1, model_name=model_name)

    def load_lora_model(self, model: Output, lora_name: str, strength: float):
        return self.add(
            "LoraLoaderModelOnly", 1, model=model, lora_name=lora_name, strength_model=strength
        )

    def load_lora(self, model: Output, clip: Output, lora_name, strength_model, strength_clip):
        return self.add(
            "LoraLoader",
            2,
            model=model,
            clip=clip,
            lora_name=lora_name,
            strength_model=strength_model,
            strength_clip=strength_clip,
        )

    def load_insight_face(self):
        return self.add_cached("IPAdapterInsightFaceLoader", 1, provider="CPU")

    def load_inpaint_model(self, model_name: str):
        return self.add_cached("INPAINT_LoadInpaintModel", 1, model_name=model_name)

    def load_fooocus_inpaint(self, head: str, patch: str):
        return self.add_cached("INPAINT_LoadFooocusInpaint", 1, head=head, patch=patch)

    def empty_latent_image(self, extent: Extent, batch_size=1):
        return self.add(
            "EmptyLatentImage", 1, width=extent.width, height=extent.height, batch_size=batch_size
        )

    def clip_set_last_layer(self, clip: Output, clip_layer: int):
        return self.add("CLIPSetLastLayer", 1, clip=clip, stop_at_clip_layer=clip_layer)

    def clip_text_encode(self, clip: Output, text: str, models: ModelDict = None, split_conditioning=False):
        if models and models.version == SDVersion.sdxl:
            if split_conditioning and " -." not in text and "-. " not in text and "-.," not in text:
                if " . " in text:
                    text_g, text_l = text.split(" . ")
                else:
                    text_g = text
                    text_l = ""
            elif " . " in text and (" -." in text or "-. " in text or "-.," in text):
                text_g = text.replace(" . ", "").replace(" -.", "").replace("-. ", "").replace("-.,", "")
                if "," in text_g:  # deduplicate terms
                    items_g = list(map(lambda x: x.strip(), text_g.split(",")))
                    items_g = dict.fromkeys(items_g).keys()
                    text_g = ", ".join(items_g)
                text_l = text_g

            else:
                text_g = text.replace(" -.", "").replace("-. ", "").replace("-.,", "")
                text_l = text_g

            return self.add("CLIPTextEncodeSDXL", 1, clip=clip, text_g=text_g, text_l=text_l, width=2028, height=2048, target_width=2048, target_height=2048, crop_w=0, crop_h=0)
        else:
            return self.add("CLIPTextEncode", 1, clip=clip, text=text)

    def conditioning_area(self, conditioning: Output, area: Bounds, strength=1.0):
        return self.add(
            "ConditioningSetArea",
            1,
            conditioning=conditioning,
            x=area.x,
            y=area.y,
            width=area.width,
            height=area.height,
            strength=strength,
        )

    def conditioning_set_mask(self, conditioning: Output, mask: Output, strength=1.0):
        return self.add(
            "ConditioningSetMask",
            1,
            conditioning=conditioning,
            mask=mask,
            strength=strength,
            set_cond_area="default",
        )

    def conditioning_combine(self, a: Output, b: Output):
        return self.add("ConditioningCombine", 1, conditioning_1=a, conditioning_2=b)

<<<<<<< HEAD
    def attention_mask_composite(self, destination: Output, source: Output, operation: str):
        return self.add(
            "MaskComposite",
            1,
            destination=destination,
            source=source,
            x=0,
            y=0,
            operation=operation,
        )

    def apply_attention_couple(self, model: Output, conds: list[Output], masks: list[Output]):
        regions_list = None
        for i in range(len(conds)):
            regions_list = self.add(
                "ETN_ListAppend",
                output_count=1,
                list=regions_list,
                image=None,
                mask=masks[i],
                conditioning=conds[i],
            )

        return self.add("ETN_AttentionCouple", 1, model=model, regions=regions_list)
=======
    def background_region(self, conditioning: Output):
        return self.add("ETN_BackgroundRegion", 1, conditioning=conditioning)

    def define_region(self, regions: Output, mask: Output, conditioning: Output):
        return self.add(
            "ETN_DefineRegion", 1, regions=regions, mask=mask, conditioning=conditioning
        )

    def attention_mask(self, model: Output, regions: Output):
        return self.add("ETN_AttentionMask", 1, model=model, regions=regions)
>>>>>>> ac12a717

    def apply_controlnet(
        self,
        positive: Output,
        negative: Output,
        controlnet: Output,
        image: Output,
        strength=1.0,
        range: tuple[float, float] = (0.0, 1.0),
    ):
        return self.add(
            "ControlNetApplyAdvanced",
            2,
            positive=positive,
            negative=negative,
            control_net=controlnet,
            image=image,
            strength=strength,
            start_percent=range[0],
            end_percent=range[1],
        )

    def encode_ip_adapter(
        self, image: Output, weight: float, ip_adapter: Output, clip_vision: Output
    ):
        return self.add(
            "IPAdapterEncoder",
            2,
            image=image,
            weight=weight,
            ipadapter=ip_adapter,
            clip_vision=clip_vision,
        )

    def combine_ip_adapter_embeds(self, embeds: list[Output]):
        e = {f"embed{i+1}": embed for i, embed in enumerate(embeds)}
        return self.add("IPAdapterCombineEmbeds", 1, method="concat", **e)

    def apply_ip_adapter(
        self,
        model: Output,
        ip_adapter: Output,
        clip_vision: Output,
        embeds: Output,
        weight: float,
        weight_type: str = "linear",
        range: tuple[float, float] = (0.0, 1.0),
    ):
        return self.add(
            "IPAdapterEmbeds",
            1,
            model=model,
            ipadapter=ip_adapter,
            pos_embed=embeds,
            clip_vision=clip_vision,
            weight=weight,
            weight_type=weight_type,
            embeds_scaling="V only",
            start_at=range[0],
            end_at=range[1],
        )

    def apply_ip_adapter_face(
        self,
        model: Output,
        ip_adapter: Output,
        clip_vision: Output,
        insightface: Output,
        image: Output,
        weight=1.0,
        range: tuple[float, float] = (0.0, 1.0),
    ):
        return self.add(
            "IPAdapterFaceID",
            1,
            model=model,
            ipadapter=ip_adapter,
            image=image,
            clip_vision=clip_vision,
            insightface=insightface,
            weight=weight,
            weight_faceidv2=weight * 2,
            weight_type="linear",
            start_at=range[0],
            end_at=range[1],
        )

    def apply_self_attention_guidance(self, model: Output):
        return self.add("SelfAttentionGuidance", 1, model=model, scale=0.5, blur_sigma=2.0)

    def inpaint_preprocessor(self, image: Output, mask: Output):
        return self.add("InpaintPreprocessor", 1, image=image, mask=mask)

    def apply_fooocus_inpaint(self, model: Output, patch: Output, latent: Output):
        return self.add("INPAINT_ApplyFooocusInpaint", 1, model=model, patch=patch, latent=latent)

    def vae_encode_inpaint_conditioning(
        self, vae: Output, image: Output, mask: Output, positive: Output, negative: Output
    ):
        return self.add(
            "INPAINT_VAEEncodeInpaintConditioning",
            4,
            vae=vae,
            pixels=image,
            mask=mask,
            positive=positive,
            negative=negative,
        )

    def vae_encode(self, vae: Output, image: Output):
        return self.add("VAEEncode", 1, vae=vae, pixels=image)

    def vae_encode_inpaint(self, vae: Output, image: Output, mask: Output):
        return self.add("VAEEncodeForInpaint", 1, vae=vae, pixels=image, mask=mask, grow_mask_by=0)

    def vae_decode(self, vae: Output, latent_image: Output):
        return self.add("VAEDecode", 1, vae=vae, samples=latent_image)

    def set_latent_noise_mask(self, latent: Output, mask: Output):
        return self.add("SetLatentNoiseMask", 1, samples=latent, mask=mask)

    def batch_latent(self, latent: Output, batch_size: int):
        if batch_size == 1:
            return latent
        return self.add("RepeatLatentBatch", 1, samples=latent, amount=batch_size)

    def crop_latent(self, latent: Output, bounds: Bounds):
        return self.add(
            "LatentCrop",
            1,
            samples=latent,
            x=bounds.x,
            y=bounds.y,
            width=bounds.width,
            height=bounds.height,
        )

    def empty_image(self, extent: Extent, color=0):
        return self.add(
            "EmptyImage", 1, width=extent.width, height=extent.height, color=color, batch_size=1
        )

    def crop_image(self, image: Output, bounds: Bounds):
        return self.add(
            "ImageCrop",
            1,
            image=image,
            x=bounds.x,
            y=bounds.y,
            width=bounds.width,
            height=bounds.height,
        )

    def scale_image(self, image: Output, extent: Extent, method="lanczos"):
        return self.add(
            "ImageScale",
            1,
            image=image,
            width=extent.width,
            height=extent.height,
<<<<<<< HEAD
            upscale_method="lanczos",
=======
            upscale_method=method,
>>>>>>> ac12a717
            crop="disabled",
        )

    def scale_control_image(self, image: Output, extent: Extent):
        return self.add(
            "HintImageEnchance",
            1,
            hint_image=image,
            image_gen_width=extent.width,
            image_gen_height=extent.height,
            resize_mode="Just Resize",
        )

    def upscale_image(self, upscale_model: Output, image: Output):
        self.sample_count += 4  # approx, actual number depends on model and image size
        return self.add("ImageUpscaleWithModel", 1, upscale_model=upscale_model, image=image)

    def invert_image(self, image: Output):
        return self.add("ImageInvert", 1, image=image)

    def batch_image(self, batch: Output, image: Output):
        return self.add("ImageBatch", 1, image1=batch, image2=image)

    def inpaint_image(self, model: Output, image: Output, mask: Output):
        return self.add(
            "INPAINT_InpaintWithModel", 1, inpaint_model=model, image=image, mask=mask, seed=834729
        )

    def crop_mask(self, mask: Output, bounds: Bounds):
        return self.add(
            "CropMask",
            1,
            mask=mask,
            x=bounds.x,
            y=bounds.y,
            width=bounds.width,
            height=bounds.height,
        )

    def scale_mask(self, mask: Output, extent: Extent):
        img = self.mask_to_image(mask)
        scaled = self.scale_image(img, extent, method="bilinear")
        return self.image_to_mask(scaled)

    def image_to_mask(self, image: Output):
        return self.add("ImageToMask", 1, image=image, channel="red")

    def composite_image_masked(
        self, source: Output, destination: Output, mask: Output | None, x=0, y=0
    ):
        return self.add(
            "ImageCompositeMasked",
            1,
            source=source,
            destination=destination,
            mask=mask,
            x=x,
            y=y,
            resize_source=False,
        )

    def mask_to_image(self, mask: Output):
        return self.add("MaskToImage", 1, mask=mask)

    def solid_mask(self, extent: Extent, value=1.0):
        return self.add("SolidMask", 1, width=extent.width, height=extent.height, value=value)

    def fill_masked(self, image: Output, mask: Output, mode="neutral", falloff: int = 0):
        return self.add("INPAINT_MaskedFill", 1, image=image, mask=mask, fill=mode, falloff=falloff)

    def blur_masked(self, image: Output, mask: Output, blur: int, falloff: int = 0):
        return self.add("INPAINT_MaskedBlur", 1, image=image, mask=mask, blur=blur, falloff=falloff)

    def denoise_to_compositing_mask(self, mask: Output, offset=0.05, threshold=0.35):
        return self.add(
            "INPAINT_DenoiseToCompositingMask", 1, mask=mask, offset=offset, threshold=threshold
        )

    def apply_mask(self, image: Output, mask: Output):
        return self.add("ETN_ApplyMaskToImage", 1, image=image, mask=mask)

    def load_image(self, image: Image):
        if self._run_mode is ComfyRunMode.runtime:
            return self.add("ETN_InjectImage", 1, id=self._add_image(image))
        return self.add("ETN_LoadImageBase64", 1, image=image.to_base64())

    def load_mask(self, mask: Image):
        if self._run_mode is ComfyRunMode.runtime:
            return self.add("ETN_InjectMask", 1, id=self._add_image(mask))
        return self.add("ETN_LoadMaskBase64", 1, mask=mask.to_base64())

    def send_image(self, image: Output):
        if self._run_mode is ComfyRunMode.runtime:
            return self.add("ETN_ReturnImage", 1, images=image)
        return self.add("ETN_SendImageWebSocket", 1, images=image)

    def save_image(self, image: Output, prefix: str):
        return self.add("SaveImage", 1, images=image, filename_prefix=prefix)

    def create_tile_layout(self, image: Output, tile_size: int, padding: int, blending: int):
        return self.add(
            "ETN_TileLayout",
            1,
            image=image,
            min_tile_size=tile_size,
            padding=padding,
            blending=blending,
        )

    def extract_image_tile(self, image: Output, layout: Output, index: int):
        return self.add("ETN_ExtractImageTile", 1, image=image, layout=layout, index=index)

<<<<<<< HEAD
=======
    def extract_mask_tile(self, mask: Output, layout: Output, index: int):
        return self.add("ETN_ExtractMaskTile", 1, mask=mask, layout=layout, index=index)

>>>>>>> ac12a717
    def merge_image_tile(self, image: Output, layout: Output, index: int, tile: Output):
        return self.add("ETN_MergeImageTile", 1, layout=layout, index=index, tile=tile, image=image)

    def generate_tile_mask(self, layout: Output, index: int):
        return self.add("ETN_GenerateTileMask", 1, layout=layout, index=index)

    def estimate_pose(self, image: Output, resolution: int):
        feat = dict(detect_hand="enable", detect_body="enable", detect_face="enable")
        mdls = dict(bbox_detector="yolox_l.onnx", pose_estimator="dw-ll_ucoco_384.onnx")
        if self._run_mode is ComfyRunMode.runtime:
            # use smaller model, but it requires onnxruntime, see #630
            mdls["bbox_detector"] = "yolo_nas_l_fp16.onnx"
        return self.add("DWPreprocessor", 1, image=image, resolution=resolution, **feat, **mdls)<|MERGE_RESOLUTION|>--- conflicted
+++ resolved
@@ -326,32 +326,6 @@
     def conditioning_combine(self, a: Output, b: Output):
         return self.add("ConditioningCombine", 1, conditioning_1=a, conditioning_2=b)
 
-<<<<<<< HEAD
-    def attention_mask_composite(self, destination: Output, source: Output, operation: str):
-        return self.add(
-            "MaskComposite",
-            1,
-            destination=destination,
-            source=source,
-            x=0,
-            y=0,
-            operation=operation,
-        )
-
-    def apply_attention_couple(self, model: Output, conds: list[Output], masks: list[Output]):
-        regions_list = None
-        for i in range(len(conds)):
-            regions_list = self.add(
-                "ETN_ListAppend",
-                output_count=1,
-                list=regions_list,
-                image=None,
-                mask=masks[i],
-                conditioning=conds[i],
-            )
-
-        return self.add("ETN_AttentionCouple", 1, model=model, regions=regions_list)
-=======
     def background_region(self, conditioning: Output):
         return self.add("ETN_BackgroundRegion", 1, conditioning=conditioning)
 
@@ -362,7 +336,6 @@
 
     def attention_mask(self, model: Output, regions: Output):
         return self.add("ETN_AttentionMask", 1, model=model, regions=regions)
->>>>>>> ac12a717
 
     def apply_controlnet(
         self,
@@ -523,11 +496,7 @@
             image=image,
             width=extent.width,
             height=extent.height,
-<<<<<<< HEAD
-            upscale_method="lanczos",
-=======
             upscale_method=method,
->>>>>>> ac12a717
             crop="disabled",
         )
 
@@ -640,12 +609,9 @@
     def extract_image_tile(self, image: Output, layout: Output, index: int):
         return self.add("ETN_ExtractImageTile", 1, image=image, layout=layout, index=index)
 
-<<<<<<< HEAD
-=======
     def extract_mask_tile(self, mask: Output, layout: Output, index: int):
         return self.add("ETN_ExtractMaskTile", 1, mask=mask, layout=layout, index=index)
 
->>>>>>> ac12a717
     def merge_image_tile(self, image: Output, layout: Output, index: int, tile: Output):
         return self.add("ETN_MergeImageTile", 1, layout=layout, index=index, tile=tile, image=image)
 
