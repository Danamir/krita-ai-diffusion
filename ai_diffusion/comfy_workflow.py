from __future__ import annotations
from enum import Enum
from pathlib import Path
from typing import NamedTuple, Tuple, Literal, overload, Any
from uuid import uuid4
import json

from .client import ModelDict
from .style import SDVersion
from .image import Bounds, Extent, Image
from .resources import SDVersion, ControlMode


class ComfyRunMode(Enum):
    runtime = 0  # runs as part of same process, transfer images in memory
    server = 1  # runs as a server, transfer images via base64 or websocket


class Output(NamedTuple):
    node: int
    output: int


Output2 = Tuple[Output, Output]
Output3 = Tuple[Output, Output, Output]
Output4 = Tuple[Output, Output, Output, Output]


class ComfyWorkflow:
    """Builder for workflows which can be sent to the ComfyUI prompt API."""

    root: dict[str, dict]
    images: dict[str, Image]
    node_count = 0
    sample_count = 0

    _cache: dict[str, Output | Output2 | Output3 | Output4]
    _nodes_required_inputs: dict[str, dict[str, Any]]
    _run_mode: ComfyRunMode

    def __init__(self, node_inputs: dict | None = None, run_mode=ComfyRunMode.server):
        self.root = {}
        self.images = {}
        self._cache = {}
        self._nodes_required_inputs = node_inputs or {}
        self._run_mode = run_mode

    def add_default_values(self, node_name: str, args: dict):
        if node_inputs := self._nodes_required_inputs.get(node_name, None):
            for k, v in node_inputs.items():
                if k not in args:
                    if len(v) == 1 and isinstance(v[0], list) and len(v[0]) > 0:
                        # enum type, use first value in list of possible values
                        args[k] = v[0][0]
                    elif len(v) > 1 and isinstance(v[1], dict):
                        # other type, try to access default value
                        default = v[1].get("default", None)
                        if default is not None:
                            args[k] = default
        return args

    def dump(self, filepath: str | Path):
        filepath = Path(filepath)
        if filepath.suffix != ".json":
            filepath = filepath / "workflow.json"
        filepath.parent.mkdir(parents=True, exist_ok=True)
        with open(filepath, "w") as f:
            json.dump(self.root, f, indent=4)

    @overload
    def add(self, class_type: str, output_count: Literal[1], **inputs) -> Output: ...

    @overload
    def add(self, class_type: str, output_count: Literal[2], **inputs) -> Output2: ...

    @overload
    def add(self, class_type: str, output_count: Literal[3], **inputs) -> Output3: ...

    @overload
    def add(self, class_type: str, output_count: Literal[4], **inputs) -> Output4: ...

    def add(self, class_type: str, output_count: int, **inputs):
        inputs = self.add_default_values(class_type, inputs)
        normalize = lambda x: [str(x.node), x.output] if isinstance(x, Output) else x
        self.node_count += 1
        self.root[str(self.node_count)] = {
            "class_type": class_type,
            "inputs": {k: normalize(v) for k, v in inputs.items()},
        }
        output = tuple(Output(self.node_count, i) for i in range(output_count))
        return output[0] if output_count == 1 else output

    @overload
    def add_cached(self, class_type: str, output_count: Literal[1], **inputs) -> Output: ...

    @overload
    def add_cached(self, class_type: str, output_count: Literal[3], **inputs) -> Output3: ...

    def add_cached(self, class_type: str, output_count: Literal[1] | Literal[3], **inputs):
        key = class_type + str(inputs)
        result = self._cache.get(key, None)
        if result is None:
            result = self.add(class_type, output_count, **inputs)
            self._cache[key] = result
        return result

    def _add_image(self, image: Image):
        id = str(uuid4())
        self.images[id] = image
        return id

    def ksampler(
        self,
        model: Output,
        positive: Output,
        negative: Output,
        latent_image: Output,
        sampler="dpmpp_2m_sde_gpu",
        scheduler="normal",
        steps=20,
        cfg=7.0,
        denoise=1.0,
        seed=1234,
    ):
        self.sample_count += steps
        return self.add(
            "KSampler",
            1,
            seed=seed,
            sampler_name=sampler,
            scheduler=scheduler,
            model=model,
            positive=positive,
            negative=negative,
            latent_image=latent_image,
            steps=steps,
            cfg=cfg,
            denoise=denoise,
        )

    def ksampler_advanced(
        self,
        model: Output,
        positive: Output,
        negative: Output,
        latent_image: Output,
        sampler="dpmpp_2m_sde_gpu",
        scheduler="normal",
        steps=20,
        start_at_step=0,
        cfg=7.0,
        seed=-1,
        two_pass=False,
        first_pass_sampler='dpmpp_sde',
    ):
        self.sample_count += steps - start_at_step

        if two_pass:
            first_pass_sampler = first_pass_sampler or sampler
            if ':' in first_pass_sampler:
                first_pass_sampler, first_pass_scheduler = first_pass_sampler.split(':')
            else:
                first_pass_scheduler = scheduler

            latent_image = self.add(
                "KSamplerAdvanced",
                1,
                noise_seed=seed,
                sampler_name=first_pass_sampler,
                scheduler=first_pass_scheduler,
                model=model,
                positive=positive,
                negative=negative,
                latent_image=latent_image,
                steps=steps,
                start_at_step=min(start_at_step, round(steps*0.6)),
                end_at_step=round(steps*0.6),
                cfg=cfg,
                add_noise="enable",
                return_with_leftover_noise="enable",
            )

            return self.add(
                "KSamplerAdvanced",
                1,
                noise_seed=seed,
                sampler_name=sampler,
                scheduler=scheduler,
                model=model,
                positive=positive,
                negative=negative,
                latent_image=latent_image,
                steps=steps,
                start_at_step=max(start_at_step, round(steps*0.6)),
                end_at_step=steps,
                cfg=cfg,
                add_noise="disable",
                return_with_leftover_noise="disable",
            )
        else:
            return self.add(
                "KSamplerAdvanced",
                1,
                noise_seed=seed,
                sampler_name=sampler,
                scheduler=scheduler,
                model=model,
                positive=positive,
                negative=negative,
                latent_image=latent_image,
                steps=steps,
                start_at_step=start_at_step,
                end_at_step=steps,
                cfg=cfg,
                add_noise="enable",
                return_with_leftover_noise="disable",
            )

    def sampler_custom_advanced(
        self,
        model: Output,
        positive: Output,
        negative: Output,
        latent_image: Output,
        model_version: SDVersion,
        sampler="dpmpp_2m_sde_gpu",
        scheduler="normal",
        steps=20,
        start_at_step=0,
        cfg=7.0,
        seed=-1,
        two_pass=False,
        first_pass_sampler='dpmpp_sde',
    ):
        self.sample_count += steps - start_at_step
        first_pass_steps = round(steps*0.6)

        if two_pass and first_pass_steps > start_at_step:
            first_pass_sampler = first_pass_sampler or sampler
            sigmas = self.scheduler_sigmas(model, scheduler, steps, model_version)
            cfg_guider = self.cfg_guider(model, positive, negative, cfg)

            sigmas = self.split_sigmas(
                sigmas, start_at_step
            )[1]

            first_sigmas, second_sigmas = self.split_sigmas(
                sigmas, first_pass_steps - start_at_step
            )

            latent = self.add(
                "SamplerCustomAdvanced",
                output_count=2,
                noise=self.random_noise(seed),
                guider=cfg_guider,
                sampler=self.sampler_select(first_pass_sampler),
                sigmas=first_sigmas,
                latent_image=latent_image,
            )[0]

            return self.add(
                "SamplerCustomAdvanced",
                output_count=2,
                noise=self.disable_noise(),
                guider=cfg_guider,
                sampler=self.sampler_select(sampler),
                sigmas=second_sigmas,
                latent_image=latent,
            )[1]

        else:
            return self.add(
                "SamplerCustomAdvanced",
                output_count=2,
                noise=self.random_noise(seed),
                guider=self.cfg_guider(model, positive, negative, cfg),
                sampler=self.sampler_select(sampler),
                sigmas=self.split_sigmas(
                    self.scheduler_sigmas(model, scheduler, steps, model_version), start_at_step
                )[1],
                latent_image=latent_image,
            )[1]

    def scheduler_sigmas(
        self, model: Output, scheduler="normal", steps=20, model_version=SDVersion.sdxl
    ):
        if scheduler in ("align_your_steps", "ays"):
            assert model_version in (SDVersion.sd15, SDVersion.sdxl)

            if model_version == SDVersion.sd15:
                model_type = "SD1"
            else:
                model_type = "SDXL"

            return self.add(
                "AlignYourStepsScheduler",
                output_count=1,
                steps=steps,
                model_type=model_type,
                denoise=1.0,
            )
        elif scheduler == "gits":
            return self.add(
                "GITSScheduler",
                output_count=1,
                steps=steps,
                coeff=1.2,
                denoise=1.0,
            )
        elif scheduler in ("polyexponential", "poly_exponential"):
            return self.add(
                "PolyexponentialScheduler",
                output_count=1,
                steps=steps,
                sigma_max=14.61,
                sigma_min=0.03,
                rho=1.0,
            )
        else:
            return self.add(
                "BasicScheduler",
                output_count=1,
                model=model,
                scheduler=scheduler,
                steps=steps,
                denoise=1.0,
            )

    def split_sigmas(self, sigmas: Output, step=0):
        return self.add(
            "SplitSigmas",
            output_count=2,
            sigmas=sigmas,
            step=step,
        )

    def cfg_guider(self, model: Output, positive: Output, negative: Output, cfg=7.0):
        return self.add(
            "CFGGuider",
            output_count=1,
            model=model,
            positive=positive,
            negative=negative,
            cfg=cfg,
        )

    def random_noise(self, noise_seed=-1):
        return self.add_cached(
            "RandomNoise",
            output_count=1,
            noise_seed=noise_seed,
        )

    def disable_noise(self):
        return self.add(
            "DisableNoise",
            output_count=1,
        )

    def sampler_select(self, sampler_name="dpmpp_2m_sde_gpu"):
        if sampler_name == "euler_cfgpp":
            return self.add_cached(
                "SamplerEulerCFGpp",
                output_count=1,
                version="regular",
            )
        else:
            return self.add_cached(
                "KSamplerSelect",
                output_count=1,
                sampler_name=sampler_name,
            )

    def differential_diffusion(self, model: Output):
        return self.add("DifferentialDiffusion", 1, model=model)

    def model_sampling_discrete(self, model: Output, sampling: str, zsnr=False):
        return self.add("ModelSamplingDiscrete", 1, model=model, sampling=sampling, zsnr=zsnr)

    def model_sampling_sd3(self, model: Output, shift=3.0):
        return self.add("ModelSamplingSD3", 1, model=model, shift=shift)

    def rescale_cfg(self, model: Output, multiplier=0.7):
        return self.add("RescaleCFG", 1, model=model, multiplier=multiplier)

    def load_checkpoint(self, checkpoint: str):
        return self.add_cached("CheckpointLoaderSimple", 3, ckpt_name=checkpoint)

    def load_dual_clip(self, clip_name1: str, clip_name2: str, type="sd3"):
        return self.add_cached(
            "DualCLIPLoader", 1, clip_name1=clip_name1, clip_name2=clip_name2, type=type
        )

    def load_vae(self, vae_name: str):
        return self.add_cached("VAELoader", 1, vae_name=vae_name)

    def load_controlnet(self, controlnet: str):
        return self.add_cached("ControlNetLoader", 1, control_net_name=controlnet)

    def load_clip_vision(self, clip_name: str):
        return self.add_cached("CLIPVisionLoader", 1, clip_name=clip_name)

    def load_ip_adapter(self, ipadapter_file: str):
        return self.add_cached("IPAdapterModelLoader", 1, ipadapter_file=ipadapter_file)

    def load_upscale_model(self, model_name: str):
        return self.add_cached("UpscaleModelLoader", 1, model_name=model_name)

    def load_lora_model(self, model: Output, lora_name: str, strength: float):
        return self.add(
            "LoraLoaderModelOnly", 1, model=model, lora_name=lora_name, strength_model=strength
        )

    def load_lora(self, model: Output, clip: Output, lora_name, strength_model, strength_clip):
        return self.add(
            "LoraLoader",
            2,
            model=model,
            clip=clip,
            lora_name=lora_name,
            strength_model=strength_model,
            strength_clip=strength_clip,
        )

    def load_insight_face(self):
        return self.add_cached("IPAdapterInsightFaceLoader", 1, provider="CPU")

    def load_inpaint_model(self, model_name: str):
        return self.add_cached("INPAINT_LoadInpaintModel", 1, model_name=model_name)

    def load_fooocus_inpaint(self, head: str, patch: str):
        return self.add_cached("INPAINT_LoadFooocusInpaint", 1, head=head, patch=patch)

    def empty_latent_image(self, extent: Extent, version: SDVersion, batch_size=1):
        w, h = extent.width, extent.height
        if version is SDVersion.sd3:
            return self.add("EmptySD3LatentImage", 1, width=w, height=h, batch_size=batch_size)
        return self.add("EmptyLatentImage", 1, width=w, height=h, batch_size=batch_size)

    def clip_set_last_layer(self, clip: Output, clip_layer: int):
        return self.add("CLIPSetLastLayer", 1, clip=clip, stop_at_clip_layer=clip_layer)

<<<<<<< HEAD
    def clip_text_encode(self, clip: Output, text: str, models: ModelDict = None, split_conditioning=False):
        if models and models.version == SDVersion.sdxl:
            if split_conditioning and " -." not in text and "-. " not in text and "-.," not in text:
                if " . " in text:
                    text_g, text_l = text.split(" . ")
                else:
                    text_g = text
                    text_l = ""
            elif " . " in text and (" -." in text or "-. " in text or "-.," in text):
                text_g = text.replace(" . ", "").replace(" -.", "").replace("-. ", "").replace("-.,", "")
                if "," in text_g:  # deduplicate terms
                    items_g = list(map(lambda x: x.strip(), text_g.split(",")))
                    items_g = dict.fromkeys(items_g).keys()
                    text_g = ", ".join(items_g)
                text_l = text_g

            else:
                text_g = text.replace(" -.", "").replace("-. ", "").replace("-.,", "")
                text_l = text_g

            return self.add("CLIPTextEncodeSDXL", 1, clip=clip, text_g=text_g, text_l=text_l, width=2028, height=2048, target_width=2048, target_height=2048, crop_w=0, crop_h=0)
        else:
            return self.add("CLIPTextEncode", 1, clip=clip, text=text)
=======
    def clip_text_encode(self, clip: Output, text: str | Output):
        return self.add("CLIPTextEncode", 1, clip=clip, text=text)
>>>>>>> b2285496

    def conditioning_area(self, conditioning: Output, area: Bounds, strength=1.0):
        return self.add(
            "ConditioningSetArea",
            1,
            conditioning=conditioning,
            x=area.x,
            y=area.y,
            width=area.width,
            height=area.height,
            strength=strength,
        )

    def conditioning_set_mask(self, conditioning: Output, mask: Output, strength=1.0):
        return self.add(
            "ConditioningSetMask",
            1,
            conditioning=conditioning,
            mask=mask,
            strength=strength,
            set_cond_area="default",
        )

    def conditioning_combine(self, a: Output, b: Output):
        return self.add("ConditioningCombine", 1, conditioning_1=a, conditioning_2=b)

    def background_region(self, conditioning: Output):
        return self.add("ETN_BackgroundRegion", 1, conditioning=conditioning)

    def define_region(self, regions: Output, mask: Output, conditioning: Output):
        return self.add(
            "ETN_DefineRegion", 1, regions=regions, mask=mask, conditioning=conditioning
        )

    def attention_mask(self, model: Output, regions: Output):
        return self.add("ETN_AttentionMask", 1, model=model, regions=regions)

    def apply_controlnet(
        self,
        positive: Output,
        negative: Output,
        controlnet: Output,
        image: Output,
        strength=1.0,
        range: tuple[float, float] = (0.0, 1.0),
    ):
        return self.add(
            "ControlNetApplyAdvanced",
            2,
            positive=positive,
            negative=negative,
            control_net=controlnet,
            image=image,
            strength=strength,
            start_percent=range[0],
            end_percent=range[1],
        )

    def set_controlnet_type(self, controlnet: Output, mode: ControlMode):
        match mode:
            case ControlMode.pose:
                type = "openpose"
            case ControlMode.depth | ControlMode.hands:
                type = "depth"
            case ControlMode.scribble | ControlMode.soft_edge:
                type = "hed/pidi/scribble/ted"
            case ControlMode.line_art | ControlMode.canny_edge:
                type = "canny/lineart/anime_lineart/mlsd"
            case ControlMode.normal:
                type = "normal"
            case ControlMode.segmentation:
                type = "segment"
            case ControlMode.blur:
                type = "tile"
            case _:
                type = "auto"
        return self.add("SetUnionControlNetType", 1, control_net=controlnet, type=type)

    def encode_ip_adapter(
        self, image: Output, weight: float, ip_adapter: Output, clip_vision: Output
    ):
        return self.add(
            "IPAdapterEncoder",
            2,
            image=image,
            weight=weight,
            ipadapter=ip_adapter,
            clip_vision=clip_vision,
        )

    def combine_ip_adapter_embeds(self, embeds: list[Output]):
        e = {f"embed{i+1}": embed for i, embed in enumerate(embeds)}
        return self.add("IPAdapterCombineEmbeds", 1, method="concat", **e)

    def apply_ip_adapter(
        self,
        model: Output,
        ip_adapter: Output,
        clip_vision: Output,
        embeds: Output,
        weight: float,
        weight_type: str = "linear",
        range: tuple[float, float] = (0.0, 1.0),
        mask: Output | None = None,
    ):
        return self.add(
            "IPAdapterEmbeds",
            1,
            model=model,
            ipadapter=ip_adapter,
            pos_embed=embeds,
            clip_vision=clip_vision,
            weight=weight,
            weight_type=weight_type,
            embeds_scaling="V only",
            start_at=range[0],
            end_at=range[1],
            attn_mask=mask,
        )

    def apply_ip_adapter_face(
        self,
        model: Output,
        ip_adapter: Output,
        clip_vision: Output,
        insightface: Output,
        image: Output,
        weight=1.0,
        range: tuple[float, float] = (0.0, 1.0),
        mask: Output | None = None,
    ):
        return self.add(
            "IPAdapterFaceID",
            1,
            model=model,
            ipadapter=ip_adapter,
            image=image,
            clip_vision=clip_vision,
            insightface=insightface,
            weight=weight,
            weight_faceidv2=weight * 2,
            weight_type="linear",
            start_at=range[0],
            end_at=range[1],
            attn_mask=mask,
        )

    def apply_self_attention_guidance(self, model: Output):
        return self.add("SelfAttentionGuidance", 1, model=model, scale=0.5, blur_sigma=2.0)

    def inpaint_preprocessor(self, image: Output, mask: Output):
        return self.add("InpaintPreprocessor", 1, image=image, mask=mask)

    def apply_fooocus_inpaint(self, model: Output, patch: Output, latent: Output):
        return self.add("INPAINT_ApplyFooocusInpaint", 1, model=model, patch=patch, latent=latent)

    def vae_encode_inpaint_conditioning(
        self, vae: Output, image: Output, mask: Output, positive: Output, negative: Output
    ):
        return self.add(
            "INPAINT_VAEEncodeInpaintConditioning",
            4,
            vae=vae,
            pixels=image,
            mask=mask,
            positive=positive,
            negative=negative,
        )

    def vae_encode(self, vae: Output, image: Output):
        return self.add("VAEEncode", 1, vae=vae, pixels=image)

    def vae_encode_inpaint(self, vae: Output, image: Output, mask: Output):
        return self.add("VAEEncodeForInpaint", 1, vae=vae, pixels=image, mask=mask, grow_mask_by=0)

    def vae_decode(self, vae: Output, latent_image: Output):
        return self.add("VAEDecode", 1, vae=vae, samples=latent_image)

    def set_latent_noise_mask(self, latent: Output, mask: Output):
        return self.add("SetLatentNoiseMask", 1, samples=latent, mask=mask)

    def batch_latent(self, latent: Output, batch_size: int):
        if batch_size == 1:
            return latent
        return self.add("RepeatLatentBatch", 1, samples=latent, amount=batch_size)

    def crop_latent(self, latent: Output, bounds: Bounds):
        return self.add(
            "LatentCrop",
            1,
            samples=latent,
            x=bounds.x,
            y=bounds.y,
            width=bounds.width,
            height=bounds.height,
        )

    def empty_image(self, extent: Extent, color=0):
        return self.add(
            "EmptyImage", 1, width=extent.width, height=extent.height, color=color, batch_size=1
        )

    def crop_image(self, image: Output, bounds: Bounds):
        return self.add(
            "ImageCrop",
            1,
            image=image,
            x=bounds.x,
            y=bounds.y,
            width=bounds.width,
            height=bounds.height,
        )

    def scale_image(self, image: Output, extent: Extent, method="lanczos"):
        return self.add(
            "ImageScale",
            1,
            image=image,
            width=extent.width,
            height=extent.height,
            upscale_method=method,
            crop="disabled",
        )

    def scale_control_image(self, image: Output, extent: Extent):
        return self.add(
            "HintImageEnchance",
            1,
            hint_image=image,
            image_gen_width=extent.width,
            image_gen_height=extent.height,
            resize_mode="Just Resize",
        )

    def upscale_image(self, upscale_model: Output, image: Output):
        self.sample_count += 4  # approx, actual number depends on model and image size
        return self.add("ImageUpscaleWithModel", 1, upscale_model=upscale_model, image=image)

    def invert_image(self, image: Output):
        return self.add("ImageInvert", 1, image=image)

    def batch_image(self, batch: Output, image: Output):
        return self.add("ImageBatch", 1, image1=batch, image2=image)

    def inpaint_image(self, model: Output, image: Output, mask: Output):
        return self.add(
            "INPAINT_InpaintWithModel", 1, inpaint_model=model, image=image, mask=mask, seed=834729
        )

    def crop_mask(self, mask: Output, bounds: Bounds):
        return self.add(
            "CropMask",
            1,
            mask=mask,
            x=bounds.x,
            y=bounds.y,
            width=bounds.width,
            height=bounds.height,
        )

    def scale_mask(self, mask: Output, extent: Extent):
        img = self.mask_to_image(mask)
        scaled = self.scale_image(img, extent, method="bilinear")
        return self.image_to_mask(scaled)

    def image_to_mask(self, image: Output):
        return self.add("ImageToMask", 1, image=image, channel="red")

    def composite_image_masked(
        self, source: Output, destination: Output, mask: Output | None, x=0, y=0
    ):
        return self.add(
            "ImageCompositeMasked",
            1,
            source=source,
            destination=destination,
            mask=mask,
            x=x,
            y=y,
            resize_source=False,
        )

    def mask_to_image(self, mask: Output):
        return self.add("MaskToImage", 1, mask=mask)

    def solid_mask(self, extent: Extent, value=1.0):
        return self.add("SolidMask", 1, width=extent.width, height=extent.height, value=value)

    def fill_masked(self, image: Output, mask: Output, mode="neutral", falloff: int = 0):
        return self.add("INPAINT_MaskedFill", 1, image=image, mask=mask, fill=mode, falloff=falloff)

    def blur_masked(self, image: Output, mask: Output, blur: int, falloff: int = 0):
        return self.add("INPAINT_MaskedBlur", 1, image=image, mask=mask, blur=blur, falloff=falloff)

    def expand_mask(self, mask: Output, grow: int, blur: int):
        return self.add("INPAINT_ExpandMask", 1, mask=mask, grow=grow, blur=blur)

    def denoise_to_compositing_mask(self, mask: Output, offset=0.05, threshold=0.35):
        return self.add(
            "INPAINT_DenoiseToCompositingMask", 1, mask=mask, offset=offset, threshold=threshold
        )

    def apply_mask(self, image: Output, mask: Output):
        return self.add("ETN_ApplyMaskToImage", 1, image=image, mask=mask)

    def translate(self, text: str | Output):
        return self.add("ETN_Translate", 1, text=text)

    def nsfw_filter(self, image: Output, sensitivity: float):
        if sensitivity > 0:
            return self.add("ETN_NSFWFilter", 1, image=image, sensitivity=sensitivity)
        return image

    def load_image(self, image: Image):
        if self._run_mode is ComfyRunMode.runtime:
            return self.add("ETN_InjectImage", 1, id=self._add_image(image))
        return self.add("ETN_LoadImageBase64", 1, image=image.to_base64())

    def load_mask(self, mask: Image):
        if self._run_mode is ComfyRunMode.runtime:
            return self.add("ETN_InjectMask", 1, id=self._add_image(mask))
        return self.add("ETN_LoadMaskBase64", 1, mask=mask.to_base64())

    def send_image(self, image: Output):
        if self._run_mode is ComfyRunMode.runtime:
            return self.add("ETN_ReturnImage", 1, images=image)
        return self.add("ETN_SendImageWebSocket", 1, images=image)

    def save_image(self, image: Output, prefix: str):
        return self.add("SaveImage", 1, images=image, filename_prefix=prefix)

    def create_tile_layout(self, image: Output, tile_size: int, padding: int, blending: int):
        return self.add(
            "ETN_TileLayout",
            1,
            image=image,
            min_tile_size=tile_size,
            padding=padding,
            blending=blending,
        )

    def extract_image_tile(self, image: Output, layout: Output, index: int):
        return self.add("ETN_ExtractImageTile", 1, image=image, layout=layout, index=index)

    def extract_mask_tile(self, mask: Output, layout: Output, index: int):
        return self.add("ETN_ExtractMaskTile", 1, mask=mask, layout=layout, index=index)

    def merge_image_tile(self, image: Output, layout: Output, index: int, tile: Output):
        return self.add("ETN_MergeImageTile", 1, layout=layout, index=index, tile=tile, image=image)

    def generate_tile_mask(self, layout: Output, index: int):
        return self.add("ETN_GenerateTileMask", 1, layout=layout, index=index)

    def estimate_pose(self, image: Output, resolution: int):
        feat = dict(detect_hand="enable", detect_body="enable", detect_face="enable")
        mdls = dict(bbox_detector="yolox_l.onnx", pose_estimator="dw-ll_ucoco_384.onnx")
        if self._run_mode is ComfyRunMode.runtime:
            # use smaller model, but it requires onnxruntime, see #630
            mdls["bbox_detector"] = "yolo_nas_l_fp16.onnx"
        return self.add("DWPreprocessor", 1, image=image, resolution=resolution, **feat, **mdls)<|MERGE_RESOLUTION|>--- conflicted
+++ resolved
@@ -440,8 +440,7 @@
     def clip_set_last_layer(self, clip: Output, clip_layer: int):
         return self.add("CLIPSetLastLayer", 1, clip=clip, stop_at_clip_layer=clip_layer)
 
-<<<<<<< HEAD
-    def clip_text_encode(self, clip: Output, text: str, models: ModelDict = None, split_conditioning=False):
+    def clip_text_encode(self, clip: Output, text: str | Output, models: ModelDict = None, split_conditioning=False):
         if models and models.version == SDVersion.sdxl:
             if split_conditioning and " -." not in text and "-. " not in text and "-.," not in text:
                 if " . " in text:
@@ -464,10 +463,6 @@
             return self.add("CLIPTextEncodeSDXL", 1, clip=clip, text_g=text_g, text_l=text_l, width=2028, height=2048, target_width=2048, target_height=2048, crop_w=0, crop_h=0)
         else:
             return self.add("CLIPTextEncode", 1, clip=clip, text=text)
-=======
-    def clip_text_encode(self, clip: Output, text: str | Output):
-        return self.add("CLIPTextEncode", 1, clip=clip, text=text)
->>>>>>> b2285496
 
     def conditioning_area(self, conditioning: Output, area: Bounds, strength=1.0):
         return self.add(
