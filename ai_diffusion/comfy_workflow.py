--- conflicted
+++ resolved
@@ -6,12 +6,8 @@
 from uuid import uuid4
 import json
 
-<<<<<<< HEAD
 from .client import ModelDict
-from .image import Bounds, Extent, Image
-=======
 from .image import Bounds, Extent, Image, ImageCollection
->>>>>>> 53025266
 from .resources import Arch, ControlMode
 from .util import base_type_match, client_logger as log
 
