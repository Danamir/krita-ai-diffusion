--- conflicted
+++ resolved
@@ -239,12 +239,11 @@
             first_pass_sampler = first_pass_sampler or sampler
             sigmas = self.scheduler_sigmas(model, scheduler, steps, model_version)
 
-<<<<<<< HEAD
             guider = self.cfg_guider(model, positive, negative, cfg)
 
-            sigmas = self.split_sigmas(
+            _, sigmas = self.split_sigmas(
                 sigmas, start_at_step
-            )[1]
+            )
 
             first_sigmas, second_sigmas = self.split_sigmas(
                 sigmas, first_pass_steps - start_at_step
@@ -272,9 +271,14 @@
 
         else:
             if model_version is Arch.flux:
+                positive = self.flux_guidance(positive, cfg if cfg > 1 else 3.5)
                 guider = self.basic_guider(model, positive)
             else:
                 guider = self.cfg_guider(model, positive, negative, cfg)
+
+            sigmas = self.scheduler_sigmas(model, scheduler, steps, model_version)
+            if start_at_step > 0:
+                _, sigmas = self.split_sigmas(sigmas, start_at_step)
 
             return self.add(
                 "SamplerCustomAdvanced",
@@ -282,32 +286,9 @@
                 noise=self.random_noise(seed),
                 guider=guider,
                 sampler=self.sampler_select(sampler),
-                sigmas=self.split_sigmas(
-                    self.scheduler_sigmas(model, scheduler, steps, model_version), start_at_step
-                )[1],
+                sigmas=sigmas,
                 latent_image=latent_image,
             )[1]
-=======
-        if model_version is Arch.flux:
-            positive = self.flux_guidance(positive, cfg if cfg > 1 else 3.5)
-            guider = self.basic_guider(model, positive)
-        else:
-            guider = self.cfg_guider(model, positive, negative, cfg)
-
-        sigmas = self.scheduler_sigmas(model, scheduler, steps, model_version)
-        if start_at_step > 0:
-            _, sigmas = self.split_sigmas(sigmas, start_at_step)
-
-        return self.add(
-            "SamplerCustomAdvanced",
-            output_count=2,
-            noise=self.random_noise(seed),
-            guider=guider,
-            sampler=self.sampler_select(sampler),
-            sigmas=sigmas,
-            latent_image=latent_image,
-        )[1]
->>>>>>> 8f7395c3
 
     def scheduler_sigmas(
         self, model: Output, scheduler="normal", steps=20, model_version=Arch.sdxl
