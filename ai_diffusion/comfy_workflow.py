--- conflicted
+++ resolved
@@ -241,12 +241,6 @@
             first_pass_sampler = first_pass_sampler or sampler
             sigmas = self.scheduler_sigmas(model, scheduler, steps, model_version)
 
-<<<<<<< HEAD
-=======
-        if model_version is Arch.flux:
-            guider = self.basic_guider(model, positive)
-        else:
->>>>>>> 9f78a4c9
             guider = self.cfg_guider(model, positive, negative, cfg)
 
             sigmas = self.split_sigmas(
@@ -278,7 +272,7 @@
             )[1]
 
         else:
-            if model_version is SDVersion.flux:
+            if model_version is Arch.flux:
                 guider = self.basic_guider(model, positive)
             else:
                 guider = self.cfg_guider(model, positive, negative, cfg)
