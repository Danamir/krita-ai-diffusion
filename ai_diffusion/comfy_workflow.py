--- conflicted
+++ resolved
@@ -955,21 +955,17 @@
         return self.add("VAEEncodeForInpaint", 1, vae=vae, pixels=image, mask=mask, grow_mask_by=0)
 
     def vae_encode_tiled(self, vae: Output, image: Output):
-<<<<<<< HEAD
         vae = self.override_vae_device(vae, "cuda:0")
-        return self.add("VAEEncodeTiled", 1, vae=vae, pixels=image, tile_size=1536, overlap=64)
-=======
         return self.add(
             "VAEEncodeTiled",
             1,
             vae=vae,
             pixels=image,
-            tile_size=512,
+            tile_size=768,
             overlap=64,
             temporal_size=64,
             temporal_overlap=8,
         )
->>>>>>> a12874fd
 
     def vae_decode(self, vae: Output, latent_image: Output):
         return self.add("VAEDecode", 1, vae=vae, samples=latent_image)
@@ -977,18 +973,14 @@
     def vae_decode_tiled(self, vae: Output, latent_image: Output):
         vae = self.override_vae_device(vae, "cuda:0")
         return self.add(
-<<<<<<< HEAD
-            "VAEDecodeTiled", 1, vae=vae, samples=latent_image, tile_size=1536, overlap=64
-=======
             "VAEDecodeTiled",
             1,
             vae=vae,
             samples=latent_image,
-            tile_size=512,
+            tile_size=768,
             overlap=64,
             temporal_size=64,
             temporal_overlap=8,
->>>>>>> a12874fd
         )
 
     def set_latent_noise_mask(self, latent: Output, mask: Output):
