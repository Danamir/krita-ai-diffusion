--- conflicted
+++ resolved
@@ -928,20 +928,15 @@
     def vae_encode_inpaint(self, vae: Output, image: Output, mask: Output):
         return self.add("VAEEncodeForInpaint", 1, vae=vae, pixels=image, mask=mask, grow_mask_by=0)
 
-<<<<<<< HEAD
+    def vae_encode_tiled(self, vae: Output, image: Output):
+        return self.add("VAEEncodeTiled", 1, vae=vae, pixels=image, tile_size=512, overlap=64)
+
     def vae_decode(self, vae: Output, latent_image: Output, tiled=False, tile_size=1536, fast=False):
         if tiled:
             vae = self.override_vae_device(vae, "cuda:0")
             return self.add("VAEDecodeTiled_TiledDiffusion", 1, samples=latent_image, vae=vae, tile_size=tile_size, fast=fast)
         else:
             return self.add("VAEDecode", 1, vae=vae, samples=latent_image)
-=======
-    def vae_encode_tiled(self, vae: Output, image: Output):
-        return self.add("VAEEncodeTiled", 1, vae=vae, pixels=image, tile_size=512, overlap=64)
-
-    def vae_decode(self, vae: Output, latent_image: Output):
-        return self.add("VAEDecode", 1, vae=vae, samples=latent_image)
->>>>>>> 9c8dfc0a
 
     def vae_decode_tiled(self, vae: Output, latent_image: Output):
         return self.add(
