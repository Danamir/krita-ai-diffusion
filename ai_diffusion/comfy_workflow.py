from __future__ import annotations
from copy import deepcopy
from enum import Enum
from pathlib import Path
from typing import NamedTuple, Tuple, Literal, TypeVar, overload, Any
from uuid import uuid4
import json

from .image import Bounds, Extent, Image, ImageCollection
from .resources import Arch, ControlMode
from .util import base_type_match, client_logger as log


class ComfyRunMode(Enum):
    runtime = 0  # runs as part of same process, transfer images in memory
    server = 1  # runs as a server, transfer images via base64 or websocket


class Output(NamedTuple):
    node: int
    output: int


T = TypeVar("T")
Output2 = Tuple[Output, Output]
Output3 = Tuple[Output, Output, Output]
Output4 = Tuple[Output, Output, Output, Output]
Input = int | float | bool | str | Output


class ComfyNode(NamedTuple):
    id: int
    type: str
    inputs: dict[str, Input]

    @overload
    def input(self, key: str, default: T) -> T: ...

    @overload
    def input(self, key: str, default: None = None) -> Input | None: ...

    def input(self, key: str, default: T | None = None) -> T | Input | None:
        result = self.inputs.get(key, default)
        assert default is None or base_type_match(result, default)
        return result

    def output(self, index=0) -> Output:
        return Output(int(self.id), index)


class ComfyWorkflow:
    """Builder for workflows which can be sent to the ComfyUI prompt API."""

    def __init__(self, node_inputs: dict | None = None, run_mode=ComfyRunMode.server):
        self.root: dict[str, dict] = {}
        self.images: dict[str, Image | ImageCollection] = {}
        self.node_count = 0
        self.sample_count = 0
        self._cache: dict[str, Output | Output2 | Output3 | Output4] = {}
        self._nodes_inputs: dict[str, dict[str, Any]] = node_inputs or {}
        self._run_mode: ComfyRunMode = run_mode

    @staticmethod
    def import_graph(existing: dict, node_inputs: dict):
        w = ComfyWorkflow(node_inputs)
        existing = _convert_ui_workflow(existing, node_inputs)
        node_map: dict[str, str] = {}
        queue = list(existing.keys())
        times_queued: dict[str, int] = {}
        # Re-order nodes such that a nodes inputs are always processed before the node itself.
        while queue:
            id = queue.pop(0)
            node = deepcopy(existing[id])
            class_type = node.get("class_type")
            if class_type is None:
                log.warning(f"Workflow import: Node {id} is not installed, aborting.")
                return w
            if node_inputs and class_type not in node_inputs:
                log.warning(
                    f"Workflow contains a node of type {class_type} which is not installed on the ComfyUI server."
                )
            edges = [e for e in node["inputs"].values() if isinstance(e, list)]
            if any(e[0] not in node_map for e in edges):
                count = times_queued.setdefault(id, 0)
                if count > len(existing):
                    log.warning(
                        "Failed to import custom workflow, the graph appears to contain a loop."
                    )
                    return w
                # re-queue node if an input is not yet mapped
                queue.append(id)
                times_queued[id] += 1
                continue

            for e in edges:
                e[0] = node_map[e[0]]
            node_map[id] = str(w.node_count)
            w.root[str(w.node_count)] = node
            w.node_count += 1
        return w

    @staticmethod
    def from_dict(existing: dict):
        w = ComfyWorkflow()
        w.root = existing
        w.node_count = len(w.root)
        return w

    def add_default_values(self, node_name: str, args: dict):
        if node_inputs := _inputs_for_node(self._nodes_inputs, node_name, "required"):
            for k, v in node_inputs.items():
                if k not in args:
                    if len(v) == 1 and isinstance(v[0], list) and len(v[0]) > 0:
                        # enum type, use first value in list of possible values
                        args[k] = v[0][0]
                    elif len(v) > 1 and isinstance(v[1], dict):
                        # other type, try to access default value
                        default = v[1].get("default", None)
                        if default is not None:
                            args[k] = default
        return args

    def input_type(self, class_type: str, input_name: str) -> tuple | None:
        if inputs := _inputs_for_node(self._nodes_inputs, class_type):
            return inputs.get(input_name)
        return None

    def dump(self, filepath: str | Path):
        filepath = Path(filepath)
        if filepath.suffix != ".json":
            filepath = filepath / "workflow.json"
        filepath.parent.mkdir(parents=True, exist_ok=True)
        with open(filepath, "w") as f:
            json.dump(self.root, f, indent=4)

    @overload
    def add(self, class_type: str, output_count: Literal[1], **inputs) -> Output: ...

    @overload
    def add(self, class_type: str, output_count: Literal[2], **inputs) -> Output2: ...

    @overload
    def add(self, class_type: str, output_count: Literal[3], **inputs) -> Output3: ...

    @overload
    def add(self, class_type: str, output_count: Literal[4], **inputs) -> Output4: ...

    def add(self, class_type: str, output_count: int, **inputs):
        def normalize(x):
            return [str(x.node), x.output] if isinstance(x, Output) else x

        inputs = self.add_default_values(class_type, inputs)
        self.node_count += 1
        self.root[str(self.node_count)] = {
            "class_type": class_type,
            "inputs": {k: normalize(v) for k, v in inputs.items()},
        }
        output = tuple(Output(self.node_count, i) for i in range(output_count))
        return output[0] if output_count == 1 else output

    @overload
    def add_cached(self, class_type: str, output_count: Literal[1], **inputs) -> Output: ...

    @overload
    def add_cached(self, class_type: str, output_count: Literal[3], **inputs) -> Output3: ...

    def add_cached(self, class_type: str, output_count: Literal[1] | Literal[3], **inputs):
        key = class_type + str(inputs)
        result = self._cache.get(key, None)
        if result is None:
            result = self.add(class_type, output_count, **inputs)
            self._cache[key] = result
        return result

    def remove(self, node_id: int):
        del self.root[str(node_id)]

    def node(self, node_id: int):
        inputs = self.root[str(node_id)]["inputs"]
        inputs = {
            k: Output(int(v[0]), v[1]) if isinstance(v, list) else v for k, v in inputs.items()
        }
        return ComfyNode(node_id, self.root[str(node_id)]["class_type"], inputs)

    def copy(self, node: ComfyNode):
        return self.add(node.type, 1, **node.inputs)

    def find(self, type: str):
        return (self.node(int(k)) for k, v in self.root.items() if v["class_type"] == type)

    def find_connected(self, output: Output):
        for node in self:
            for input_name, input_value in node.inputs.items():
                if input_value == output:
                    yield node, input_name

    def guess_sample_count(self):
        self.sample_count = sum(
            int(value)
            for node in self
            for name, value in node.inputs.items()
            if name == "steps" and isinstance(value, (int, float))
        )
        return self.sample_count

    def __iter__(self):
        return iter(self.node(int(k)) for k in self.root.keys())

    def __contains__(self, node: ComfyNode):
        return any(n == node for n in self)

    def _add_image(self, image: Image | ImageCollection):
        id = str(uuid4())
        self.images[id] = image
        return id

    # Nodes

    def ksampler(
        self,
        model: Output,
        positive: Output,
        negative: Output,
        latent_image: Output,
        sampler="dpmpp_2m_sde_gpu",
        scheduler="normal",
        steps=20,
        cfg=7.0,
        denoise=1.0,
        seed=1234,
    ):
        self.sample_count += steps
        return self.add(
            "KSampler",
            1,
            seed=seed,
            sampler_name=sampler,
            scheduler=scheduler,
            model=model,
            positive=positive,
            negative=negative,
            latent_image=latent_image,
            steps=steps,
            cfg=cfg,
            denoise=denoise,
        )

    def ksampler_advanced(
        self,
        model: Output,
        positive: Output,
        negative: Output,
        latent_image: Output,
        sampler="dpmpp_2m_sde_gpu",
        scheduler="normal",
        steps=20,
        start_at_step=0,
        cfg=7.0,
        seed=-1,
        two_pass=False,
        first_pass_sampler='dpmpp_sde',
    ):
        self.sample_count += steps - start_at_step

        if two_pass:
            first_pass_sampler = first_pass_sampler or sampler
            if ':' in first_pass_sampler:
                first_pass_sampler, first_pass_scheduler = first_pass_sampler.split(':')
            else:
                first_pass_scheduler = scheduler

            latent_image = self.add(
                "KSamplerAdvanced",
                1,
                noise_seed=seed,
                sampler_name=first_pass_sampler,
                scheduler=first_pass_scheduler,
                model=model,
                positive=positive,
                negative=negative,
                latent_image=latent_image,
                steps=steps,
                start_at_step=min(start_at_step, round(steps*0.6)),
                end_at_step=round(steps*0.6),
                cfg=cfg,
                add_noise="enable",
                return_with_leftover_noise="enable",
            )

            return self.add(
                "KSamplerAdvanced",
                1,
                noise_seed=seed,
                sampler_name=sampler,
                scheduler=scheduler,
                model=model,
                positive=positive,
                negative=negative,
                latent_image=latent_image,
                steps=steps,
                start_at_step=max(start_at_step, round(steps*0.6)),
                end_at_step=steps,
                cfg=cfg,
                add_noise="disable",
                return_with_leftover_noise="disable",
            )
        else:
            return self.add(
                "KSamplerAdvanced",
                1,
                noise_seed=seed,
                sampler_name=sampler,
                scheduler=scheduler,
                model=model,
                positive=positive,
                negative=negative,
                latent_image=latent_image,
                steps=steps,
                start_at_step=start_at_step,
                end_at_step=steps,
                cfg=cfg,
                add_noise="enable",
                return_with_leftover_noise="disable",
            )

    def sampler_custom_advanced(
        self,
        model: Output,
        positive: Output,
        negative: Output,
        latent_image: Output,
        arch: Arch,
        sampler="dpmpp_2m_sde_gpu",
        scheduler="normal",
        steps=20,
        start_at_step=0,
        cfg=7.0,
        seed=-1,
        two_pass=False,
        first_pass_sampler='dpmpp_sde',
    ):
        self.sample_count += steps - start_at_step
        first_pass_steps = round(steps*0.6)

        if two_pass and first_pass_steps > start_at_step and model_version not in (Arch.flux, Arch.sd3):
            first_pass_sampler = first_pass_sampler or sampler
            sigmas = self.scheduler_sigmas(model, scheduler, steps, model_version)

<<<<<<< HEAD
            guider = self.cfg_guider(model, positive, negative, cfg)

            _, sigmas = self.split_sigmas(
                sigmas, start_at_step
            )
=======
        if arch.is_flux_like:
            positive = self.flux_guidance(positive, cfg if cfg > 1 else 3.5)
            guider = self.basic_guider(model, positive)
        else:
            guider = self.cfg_guider(model, positive, negative, cfg)

        sigmas = self.scheduler_sigmas(model, scheduler, steps, arch)
        if start_at_step > 0:
            _, sigmas = self.split_sigmas(sigmas, start_at_step)
>>>>>>> 59af1ca9

            first_sigmas, second_sigmas = self.split_sigmas(
                sigmas, first_pass_steps - start_at_step
            )

            latent = self.add(
                "SamplerCustomAdvanced",
                output_count=2,
                noise=self.random_noise(seed),
                guider=guider,
                sampler=self.sampler_select(first_pass_sampler),
                sigmas=first_sigmas,
                latent_image=latent_image,
            )[0]

            return self.add(
                "SamplerCustomAdvanced",
                output_count=2,
                noise=self.disable_noise(),
                guider=guider,
                sampler=self.sampler_select(sampler),
                sigmas=second_sigmas,
                latent_image=latent,
            )[1]

        else:
            if model_version is Arch.flux:
                positive = self.flux_guidance(positive, cfg if cfg > 1 else 3.5)
                guider = self.basic_guider(model, positive)
            else:
                guider = self.cfg_guider(model, positive, negative, cfg)

            sigmas = self.scheduler_sigmas(model, scheduler, steps, model_version)
            if start_at_step > 0:
                _, sigmas = self.split_sigmas(sigmas, start_at_step)

            return self.add(
                "SamplerCustomAdvanced",
                output_count=2,
                noise=self.random_noise(seed),
                guider=guider,
                sampler=self.sampler_select(sampler),
                sigmas=sigmas,
                latent_image=latent_image,
            )[1]

    def scheduler_sigmas(
        self, model: Output, scheduler="normal", steps=20, model_version=Arch.sdxl
    ):
        if scheduler in ("align_your_steps", "ays"):
            assert model_version is Arch.sd15 or model_version.is_sdxl_like

            if model_version is Arch.sd15:
                model_type = "SD1"
            else:
                model_type = "SDXL"

            return self.add(
                "AlignYourStepsScheduler",
                output_count=1,
                steps=steps,
                model_type=model_type,
                denoise=1.0,
            )
        elif scheduler == "gits":
            return self.add(
                "GITSScheduler",
                output_count=1,
                steps=steps,
                coeff=1.2,
                denoise=1.0,
            )
        elif scheduler in ("polyexponential", "poly_exponential"):
            return self.add(
                "PolyexponentialScheduler",
                output_count=1,
                steps=steps,
                sigma_max=14.614642,
                sigma_min=0.0291675,
                rho=1.0,
            )
        elif scheduler == "laplace":
            return self.add(
                "LaplaceScheduler",
                output_count=1,
                steps=steps,
                sigma_max=14.614642,
                sigma_min=0.0291675,
                mu=0.0,
                beta=0.5,
            )
        else:
            return self.add(
                "BasicScheduler",
                output_count=1,
                model=model,
                scheduler=scheduler,
                steps=steps,
                denoise=1.0,
            )

    def split_sigmas(self, sigmas: Output, step=0):
        return self.add(
            "SplitSigmas",
            output_count=2,
            sigmas=sigmas,
            step=step,
        )

    def basic_guider(self, model: Output, positive: Output):
        return self.add("BasicGuider", 1, model=model, conditioning=positive)

    def cfg_guider(self, model: Output, positive: Output, negative: Output, cfg=7.0):
        return self.add(
            "CFGGuider",
            output_count=1,
            model=model,
            positive=positive,
            negative=negative,
            cfg=cfg,
        )

    def flux_guidance(self, conditioning: Output, guidance=3.5):
        return self.add("FluxGuidance", 1, conditioning=conditioning, guidance=guidance)

    def random_noise(self, noise_seed=-1):
        return self.add_cached(
            "RandomNoise",
            output_count=1,
            noise_seed=noise_seed,
        )

    def disable_noise(self):
        return self.add(
            "DisableNoise",
            output_count=1,
        )

    def sampler_select(self, sampler_name="dpmpp_2m_sde_gpu"):
        if sampler_name == "euler_cfgpp":
            return self.add_cached(
                "SamplerEulerCFGpp",
                output_count=1,
                version="regular",
            )
        else:
            return self.add_cached(
                "KSamplerSelect",
                output_count=1,
                sampler_name=sampler_name,
            )

    def differential_diffusion(self, model: Output):
        return self.add("DifferentialDiffusion", 1, model=model)

    def model_sampling_discrete(self, model: Output, sampling: str, zsnr=False):
        return self.add("ModelSamplingDiscrete", 1, model=model, sampling=sampling, zsnr=zsnr)

    def skip_layer_guidance_sd3(self, model: Output, layers="7,8,9", scale=1.0, start_percent=0.01, end_percent=0.15):
        return self.add(
            "SkipLayerGuidanceSD3",
            1,
            model=model,
            layers=layers,
            scale=scale,
            start_percent=start_percent,
            end_percent=end_percent
        )

    def model_sampling_sd3(self, model: Output, shift=3.0):
        return self.add("ModelSamplingSD3", 1, model=model, shift=shift)

    def rescale_cfg(self, model: Output, multiplier=0.7):
        return self.add("RescaleCFG", 1, model=model, multiplier=multiplier)

    def load_checkpoint(self, checkpoint: str):
        if "__unet__" in checkpoint:
            # -Configuration-
            clip_l_name = "CLIP\\clip_l.safetensors"
            # t5xxl_name = "T5\\t5-v1_1-xxl-encoder-Q6_K.gguf"  # GGUF Q6 T5XXL
            t5xxl_name = "T5\\t5-v1_1-xxl-encoder-Q8_0.gguf"  # GGUF Q8 T5XXL
            # t5xxl_name = "T5\\t5xxl_fp8_e4m3fn.safetensors"  # Standard T5XXL
            vae_name = "ae.sft"

            # UNET loading
            from .util import client_logger as log
            unet_name = checkpoint
            for separator in ("/", "\\"):
                if separator in checkpoint:
                    unet_name = checkpoint[checkpoint.rindex(separator)+1:]
                    break

            unet_name = unet_name.replace("__unet__", "")
            unet_name = separator.join(unet_name.split("__"))  # handle unet subdirectories

            if ".gguf" in unet_name:
                unet_name = unet_name.replace(".gguf.safetensors", ".gguf")
                model_output = self.add("UnetLoaderGGUF", 1, unet_name=unet_name)
            elif "nf4" in unet_name:
                model_output = self.add("UNETLoaderNF4", 1, unet_name=unet_name)
            else:
                model_output = self.add("UNETLoader", 1, unet_name=unet_name)

            # CLIP loading
            model_type = "flux" if "flux" in unet_name else "sdxl"  # detect model type

            if clip_l_name.endswith(".gguf") or t5xxl_name.endswith(".gguf"):
                clip_output = self.add("DualCLIPLoaderGGUF", 1, clip_name1=clip_l_name, clip_name2=t5xxl_name, type=model_type)
            else:
                clip_output = self.add("DualCLIPLoader", 1, clip_name1=clip_l_name, clip_name2=t5xxl_name, type=model_type)

            # VAE loading
            vae_output = self.add("VAELoader", 1, vae_name=vae_name)

            return (model_output, clip_output, vae_output)

        return self.add_cached("CheckpointLoaderSimple", 3, ckpt_name=checkpoint)

    def load_diffusion_model(self, model_name: str):
        if model_name.endswith(".gguf"):
            return self.add_cached("UnetLoaderGGUF", 1, unet_name=model_name)
        elif "nf4" in model_name:
            return self.add("UNETLoaderNF4", 1, unet_name=model_name)
        return self.add_cached("UNETLoader", 1, unet_name=model_name, weight_dtype="default")

    def load_clip(self, clip_name: str, type: str):
        return self.add_cached("CLIPLoader", 1, clip_name=clip_name, type=type)

    def load_dual_clip(self, clip_name1: str, clip_name2: str, type: str):
        node = "DualCLIPLoader"
        if any(f.endswith(".gguf") for f in (clip_name1, clip_name2)):
            node = "DualCLIPLoaderGGUF"
        return self.add_cached(node, 1, clip_name1=clip_name1, clip_name2=clip_name2, type=type)

    def load_triple_clip(self, clip_name1: str, clip_name2: str, clip_name3: str):
        node = "TripleCLIPLoader"
        if any(f.endswith(".gguf") for f in (clip_name1, clip_name2, clip_name3)):
            node = "TripleCLIPLoaderGGUF"
        return self.add_cached(
            node, 1, clip_name1=clip_name1, clip_name2=clip_name2, clip_name3=clip_name3
        )

    def load_vae(self, vae_name: str):
        return self.add_cached("VAELoader", 1, vae_name=vae_name)

    def load_controlnet(self, controlnet: str):
        return self.add_cached("ControlNetLoader", 1, control_net_name=controlnet)

    def load_clip_vision(self, clip_name: str):
        return self.add_cached("CLIPVisionLoader", 1, clip_name=clip_name)

    def load_ip_adapter(self, ipadapter_file: str):
        return self.add_cached("IPAdapterModelLoader", 1, ipadapter_file=ipadapter_file)

    def load_upscale_model(self, model_name: str):
        return self.add_cached("UpscaleModelLoader", 1, model_name=model_name)

    def load_style_model(self, model_name: str):
        return self.add_cached("StyleModelLoader", 1, style_model_name=model_name)

    def load_lora_model(self, model: Output, lora_name: str, strength: float):
        return self.add(
            "LoraLoaderModelOnly", 1, model=model, lora_name=lora_name, strength_model=strength
        )

    def load_lora(self, model: Output, clip: Output, lora_name, strength_model, strength_clip):
        return self.add(
            "LoraLoader",
            2,
            model=model,
            clip=clip,
            lora_name=lora_name,
            strength_model=strength_model,
            strength_clip=strength_clip,
        )

    def load_insight_face(self):
        return self.add_cached(
            "IPAdapterInsightFaceLoader", 1, provider="CPU", model_name="buffalo_l"
        )

    def load_inpaint_model(self, model_name: str):
        return self.add_cached("INPAINT_LoadInpaintModel", 1, model_name=model_name)

    def load_fooocus_inpaint(self, head: str, patch: str):
        return self.add_cached("INPAINT_LoadFooocusInpaint", 1, head=head, patch=patch)

    def empty_latent_image(self, extent: Extent, arch: Arch, batch_size=1):
        w, h = extent.width, extent.height
        if arch in [Arch.sd3, Arch.flux, Arch.flux_k]:
            return self.add("EmptySD3LatentImage", 1, width=w, height=h, batch_size=batch_size)
        return self.add("EmptyLatentImage", 1, width=w, height=h, batch_size=batch_size)

    def clip_set_last_layer(self, clip: Output, clip_layer: int):
        return self.add("CLIPSetLastLayer", 1, clip=clip, stop_at_clip_layer=clip_layer)

    def clip_text_encode(self, clip: Output, text: str | Output, arch: Arch | None = None, split_conditioning=False):
        if arch in (Arch.sdxl, Arch.illu, Arch.illu_v, Arch.flux):
            if split_conditioning and " -." not in text and "-. " not in text and "-.," not in text:
                if " . " in text:
                    text_g, text_l = text.split(" . ")
                else:
                    text_g = text
                    text_l = ""
            elif " . " in text and (" -." in text or "-. " in text or "-.," in text):
                text_g = text.replace(" . ", "").replace(" -.", "").replace("-. ", "").replace("-.,", "")
                if "," in text_g:  # deduplicate terms
                    items_g = list(map(lambda x: x.strip(), text_g.split(",")))
                    items_g = dict.fromkeys(items_g).keys()
                    text_g = ", ".join(items_g)
                text_l = text_g

            else:
                text_g = text.replace(" -.", "").replace("-. ", "").replace("-.,", "")
                text_l = text_g

            if arch == Arch.flux:
                return self.add("CLIPTextEncodeFlux", 1, clip=clip, clip_l=text_l, t5xxl=text_g, guidance=3.5)
            else:
                return self.add("CLIPTextEncodeSDXL", 1, clip=clip, text_g=text_g, text_l=text_l, width=2028, height=2048, target_width=2048, target_height=2048, crop_w=0, crop_h=0)
        else:
            return self.add("CLIPTextEncode", 1, clip=clip, text=text)

    def conditioning_area(self, conditioning: Output, area: Bounds, strength=1.0):
        return self.add(
            "ConditioningSetArea",
            1,
            conditioning=conditioning,
            x=area.x,
            y=area.y,
            width=area.width,
            height=area.height,
            strength=strength,
        )

    def conditioning_set_mask(self, conditioning: Output, mask: Output, strength=1.0):
        return self.add(
            "ConditioningSetMask",
            1,
            conditioning=conditioning,
            mask=mask,
            strength=strength,
            set_cond_area="default",
        )

    def conditioning_combine(self, a: Output, b: Output):
        return self.add("ConditioningCombine", 1, conditioning_1=a, conditioning_2=b)

    def conditioning_average(self, a: Output, b: Output, strength_a: float):
        return self.add(
            "ConditioningAverage",
            1,
            conditioning_to=a,
            conditioning_from=b,
            conditioning_to_strength=strength_a,
        )

    def conditioning_step_range(self, conditioning: Output, range: tuple[float, float]):
        return self.add(
            "ConditioningSetTimestepRange",
            1,
            conditioning=conditioning,
            start=range[0],
            end=range[1],
        )

    def conditioning_zero_out(self, conditioning: Output):
        return self.add("ConditioningZeroOut", 1, conditioning=conditioning)

    def instruct_pix_to_pix_conditioning(
        self, positive: Output, negative: Output, vae: Output, pixels: Output
    ):
        return self.add(
            "InstructPixToPixConditioning",
            3,
            positive=positive,
            negative=negative,
            vae=vae,
            pixels=pixels,
        )

    def reference_latent(self, conditioning: Output, latent: Output):
        return self.add("ReferenceLatent", 1, conditioning=conditioning, latent=latent)

    def background_region(self, conditioning: Output):
        return self.add("ETN_BackgroundRegion", 1, conditioning=conditioning)

    def define_region(self, regions: Output, mask: Output, conditioning: Output):
        return self.add(
            "ETN_DefineRegion", 1, regions=regions, mask=mask, conditioning=conditioning
        )

    def list_region_masks(self, regions: Output):
        return self.add("ETN_ListRegionMasks", 1, regions=regions)

    def attention_mask(self, model: Output, regions: Output):
        return self.add("ETN_AttentionMask", 1, model=model, regions=regions)

    def apply_controlnet(
        self,
        positive: Output,
        negative: Output,
        controlnet: Output,
        image: Output,
        vae: Output,
        strength=1.0,
        range: tuple[float, float] = (0.0, 1.0),
    ):
        return self.add(
            "ControlNetApplyAdvanced",
            2,
            positive=positive,
            negative=negative,
            control_net=controlnet,
            image=image,
            vae=vae,
            strength=strength,
            start_percent=range[0],
            end_percent=range[1],
        )

    def apply_controlnet_inpainting(
        self,
        positive: Output,
        negative: Output,
        controlnet: Output,
        vae: Output,
        image: Output,
        mask: Output,
        strength=1.0,
        range: tuple[float, float] = (0.0, 1.0),
    ):
        return self.add(
            "ControlNetInpaintingAliMamaApply",
            2,
            positive=positive,
            negative=negative,
            control_net=controlnet,
            vae=vae,
            image=image,
            mask=mask,
            strength=strength,
            start_percent=range[0],
            end_percent=range[1],
        )

    def set_controlnet_type(self, controlnet: Output, mode: ControlMode):
        match mode:
            case ControlMode.pose:
                type = "openpose"
            case ControlMode.depth | ControlMode.hands:
                type = "depth"
            case ControlMode.scribble | ControlMode.soft_edge:
                type = "hed/pidi/scribble/ted"
            case ControlMode.line_art | ControlMode.canny_edge:
                type = "canny/lineart/anime_lineart/mlsd"
            case ControlMode.normal:
                type = "normal"
            case ControlMode.segmentation:
                type = "segment"
            case ControlMode.blur:
                type = "tile"
            case _:
                type = "auto"
        return self.add("SetUnionControlNetType", 1, control_net=controlnet, type=type)

    def encode_clip_vision(self, clip_vision: Output, image: Output):
        return self.add("CLIPVisionEncode", 1, clip_vision=clip_vision, image=image)

    def apply_style_model(self, conditioning: Output, style_model: Output, embeddings: Output):
        return self.add(
            "StyleModelApply",
            1,
            conditioning=conditioning,
            style_model=style_model,
            clip_vision_output=embeddings,
        )

    def encode_ip_adapter(
        self, image: Output, weight: float, ip_adapter: Output, clip_vision: Output
    ):
        return self.add(
            "IPAdapterEncoder",
            2,
            image=image,
            weight=weight,
            ipadapter=ip_adapter,
            clip_vision=clip_vision,
        )

    def combine_ip_adapter_embeds(self, embeds: list[Output]):
        e = {f"embed{i + 1}": embed for i, embed in enumerate(embeds)}
        return self.add("IPAdapterCombineEmbeds", 1, method="concat", **e)

    def apply_ip_adapter(
        self,
        model: Output,
        ip_adapter: Output,
        clip_vision: Output,
        embeds: Output,
        weight: float,
        weight_type: str = "linear",
        range: tuple[float, float] = (0.0, 1.0),
        mask: Output | None = None,
    ):
        return self.add(
            "IPAdapterEmbeds",
            1,
            model=model,
            ipadapter=ip_adapter,
            pos_embed=embeds,
            clip_vision=clip_vision,
            weight=weight,
            weight_type=weight_type,
            embeds_scaling="V only",
            start_at=range[0],
            end_at=range[1],
            attn_mask=mask,
        )

    def apply_ip_adapter_face(
        self,
        model: Output,
        ip_adapter: Output,
        clip_vision: Output,
        insightface: Output,
        image: Output,
        weight=1.0,
        range: tuple[float, float] = (0.0, 1.0),
        mask: Output | None = None,
    ):
        return self.add(
            "IPAdapterFaceID",
            1,
            model=model,
            ipadapter=ip_adapter,
            image=image,
            clip_vision=clip_vision,
            insightface=insightface,
            weight=weight,
            weight_faceidv2=weight * 2,
            weight_type="linear",
            combine_embeds="concat",
            start_at=range[0],
            end_at=range[1],
            attn_mask=mask,
            embeds_scaling="V only",
        )

    def apply_self_attention_guidance(self, model: Output):
        return self.add("SelfAttentionGuidance", 1, model=model, scale=0.5, blur_sigma=2.0)

    def inpaint_preprocessor(self, image: Output, mask: Output, fill_black=False):
        return self.add(
            "InpaintPreprocessor", 1, image=image, mask=mask, black_pixel_for_xinsir_cn=fill_black
        )

    def apply_fooocus_inpaint(self, model: Output, patch: Output, latent: Output):
        return self.add("INPAINT_ApplyFooocusInpaint", 1, model=model, patch=patch, latent=latent)

    def vae_encode_inpaint_conditioning(
        self, vae: Output, image: Output, mask: Output, positive: Output, negative: Output
    ):
        return self.add(
            "INPAINT_VAEEncodeInpaintConditioning",
            4,
            vae=vae,
            pixels=image,
            mask=mask,
            positive=positive,
            negative=negative,
        )

    def override_clip_device(self, clip: Output, device="cpu"):
        return self.add("OverrideCLIPDevice", 1, clip=clip, device=device)

    def override_vae_device(self, vae: Output, device="cpu"):
        return self.add("OverrideVAEDevice", 1, vae=vae, device=device)

    def vae_encode(self, vae: Output, image: Output):
        return self.add("VAEEncode", 1, vae=vae, pixels=image)

    def vae_encode_inpaint(self, vae: Output, image: Output, mask: Output):
        return self.add("VAEEncodeForInpaint", 1, vae=vae, pixels=image, mask=mask, grow_mask_by=0)

    def vae_encode_tiled(self, vae: Output, image: Output):
        vae = self.override_vae_device(vae, "cuda:0")
        return self.add("VAEEncodeTiled", 1, vae=vae, pixels=image, tile_size=1536, overlap=64)

    def vae_decode(self, vae: Output, latent_image: Output):
        return self.add("VAEDecode", 1, vae=vae, samples=latent_image)

    def vae_decode_tiled(self, vae: Output, latent_image: Output):
        vae = self.override_vae_device(vae, "cuda:0")
        return self.add(
            "VAEDecodeTiled", 1, vae=vae, samples=latent_image, tile_size=1536, overlap=64
        )

    def set_latent_noise_mask(self, latent: Output, mask: Output):
        return self.add("SetLatentNoiseMask", 1, samples=latent, mask=mask)

    def batch_latent(self, latent: Output, batch_size: int):
        if batch_size == 1:
            return latent
        return self.add("RepeatLatentBatch", 1, samples=latent, amount=batch_size)

    def crop_latent(self, latent: Output, bounds: Bounds):
        return self.add(
            "LatentCrop",
            1,
            samples=latent,
            x=bounds.x,
            y=bounds.y,
            width=bounds.width,
            height=bounds.height,
        )

    def empty_image(self, extent: Extent, color=0):
        return self.add(
            "EmptyImage", 1, width=extent.width, height=extent.height, color=color, batch_size=1
        )

    def crop_image(self, image: Output, bounds: Bounds):
        return self.add(
            "ImageCrop",
            1,
            image=image,
            x=bounds.x,
            y=bounds.y,
            width=bounds.width,
            height=bounds.height,
        )

    def scale_image(self, image: Output, extent: Extent, method="lanczos"):
        return self.add(
            "ImageScale",
            1,
            image=image,
            width=extent.width,
            height=extent.height,
            upscale_method=method,
            crop="disabled",
        )

    def scale_control_image(self, image: Output, extent: Extent):
        return self.add(
            "HintImageEnchance",
            1,
            hint_image=image,
            image_gen_width=extent.width,
            image_gen_height=extent.height,
            resize_mode="Just Resize",
        )

    def upscale_image(self, upscale_model: Output, image: Output):
        self.sample_count += 4  # approx, actual number depends on model and image size
        return self.add("ImageUpscaleWithModel", 1, upscale_model=upscale_model, image=image)

    def invert_image(self, image: Output):
        return self.add("ImageInvert", 1, image=image)

    def batch_image(self, batch: Output, image: Output):
        return self.add("ImageBatch", 1, image1=batch, image2=image)

    def image_batch_element(self, batch: Output, index: int):
        return self.add("ImageFromBatch", 1, image=batch, batch_index=index, length=1)

    def image_stitch(self, images: list[Output], direction="right"):
        if len(images) == 1:
            return images[0]
        result = images[0]
        for i in images[1:]:
            result = self.add(
                "ImageStitch",
                1,
                image1=result,
                image2=i,
                direction=direction,
                match_image_size=False,
                spacing_width=0,
                spacing_color="white",
            )
        return result

    def inpaint_image(self, model: Output, image: Output, mask: Output):
        return self.add(
            "INPAINT_InpaintWithModel", 1, inpaint_model=model, image=image, mask=mask, seed=834729
        )

    def crop_mask(self, mask: Output, bounds: Bounds):
        return self.add(
            "CropMask",
            1,
            mask=mask,
            x=bounds.x,
            y=bounds.y,
            width=bounds.width,
            height=bounds.height,
        )

    def scale_mask(self, mask: Output, extent: Extent):
        img = self.mask_to_image(mask)
        scaled = self.scale_image(img, extent, method="bilinear")
        return self.image_to_mask(scaled)

    def image_to_mask(self, image: Output):
        return self.add("ImageToMask", 1, image=image, channel="red")

    def composite_image_masked(
        self, source: Output, destination: Output, mask: Output | None, x=0, y=0
    ):
        return self.add(
            "ImageCompositeMasked",
            1,
            source=source,
            destination=destination,
            mask=mask,
            x=x,
            y=y,
            resize_source=False,
        )

    def mask_to_image(self, mask: Output):
        return self.add("MaskToImage", 1, mask=mask)

    def batch_mask(self, batch: Output, mask: Output):
        image_batch = self.mask_to_image(batch)
        image = self.mask_to_image(mask)
        return self.image_to_mask(self.batch_image(image_batch, image))

    def mask_batch_element(self, mask_batch: Output, index: int):
        image_batch = self.mask_to_image(mask_batch)
        image = self.image_batch_element(image_batch, index)
        return self.image_to_mask(image)

    def solid_mask(self, extent: Extent, value=1.0):
        return self.add("SolidMask", 1, width=extent.width, height=extent.height, value=value)

    def fill_masked(self, image: Output, mask: Output, mode="neutral", falloff: int = 0):
        return self.add("INPAINT_MaskedFill", 1, image=image, mask=mask, fill=mode, falloff=falloff)

    def blur_masked(self, image: Output, mask: Output, blur: int, falloff: int = 0):
        return self.add("INPAINT_MaskedBlur", 1, image=image, mask=mask, blur=blur, falloff=falloff)

    def expand_mask(self, mask: Output, grow: int, blur: int):
        return self.add("INPAINT_ExpandMask", 1, mask=mask, grow=grow, blur=blur)

    def denoise_to_compositing_mask(self, mask: Output, offset=0.05, threshold=0.35):
        return self.add(
            "INPAINT_DenoiseToCompositingMask", 1, mask=mask, offset=offset, threshold=threshold
        )

    def apply_mask(self, image: Output, mask: Output):
        return self.add("ETN_ApplyMaskToImage", 1, image=image, mask=mask)

    def translate(self, text: str | Output):
        return self.add("ETN_Translate", 1, text=text)

    def nsfw_filter(self, image: Output, sensitivity: float):
        if sensitivity > 0:
            return self.add("ETN_NSFWFilter", 1, image=image, sensitivity=sensitivity)
        return image

    def load_image(self, image: Image | ImageCollection):
        if self._run_mode is ComfyRunMode.runtime:
            return self._load_image_batch(image, self._load_image_runtime, self.batch_image)
        else:
            return self._load_image_batch(image, self._load_image_base64, self.batch_image)

    def load_mask(self, mask: Image | ImageCollection):
        if self._run_mode is ComfyRunMode.runtime:
            return self._load_image_batch(mask, self._load_mask_runtime, self.batch_mask)
        else:
            return self._load_image_batch(mask, self._load_mask_base64, self.batch_mask)

    def _load_image_runtime(self, image: Image):
        return self.add("ETN_InjectImage", 1, id=self._add_image(image))

    def _load_image_base64(self, image: Image):
        return self.add("ETN_LoadImageBase64", 1, image=image.to_base64())

    def _load_mask_runtime(self, mask: Image):
        return self.add("ETN_InjectMask", 1, id=self._add_image(mask))

    def _load_mask_base64(self, mask: Image):
        return self.add("ETN_LoadMaskBase64", 1, mask=mask.to_base64())

    def _load_image_batch(self, images: Image | ImageCollection, loader, batcher) -> Output:
        if isinstance(images, Image):
            return loader(images)
        result = None
        for image in images:
            img = loader(image)
            result = img if result is None else batcher(result, img)
        assert result is not None
        return result

    def load_image_and_mask(self, images: Image | ImageCollection):
        assert self._run_mode is ComfyRunMode.server
        if isinstance(images, Image):
            return self.add("ETN_LoadImageBase64", 2, image=images.to_base64())
        result = None
        for image in images:
            img, mask = self.add("ETN_LoadImageBase64", 2, image=image.to_base64())
            if result:
                result = (self.batch_image(result[0], img), self.batch_mask(result[1], mask))
            else:
                result = (img, mask)
        assert result is not None
        return result

    def send_image(self, image: Output):
        if self._run_mode is ComfyRunMode.runtime:
            return self.add("ETN_ReturnImage", 1, images=image)
        return self.add("ETN_SendImageWebSocket", 1, images=image, format="PNG")

    def save_image(self, image: Output, prefix: str):
        return self.add("SaveImage", 1, images=image, filename_prefix=prefix)

    def create_tile_layout(self, image: Output, tile_size: int, padding: int, blending: int):
        return self.add(
            "ETN_TileLayout",
            1,
            image=image,
            min_tile_size=tile_size,
            padding=padding,
            blending=blending,
        )

    def extract_image_tile(self, image: Output, layout: Output, index: int):
        return self.add("ETN_ExtractImageTile", 1, image=image, layout=layout, index=index)

    def extract_mask_tile(self, mask: Output, layout: Output, index: int):
        return self.add("ETN_ExtractMaskTile", 1, mask=mask, layout=layout, index=index)

    def merge_image_tile(self, image: Output, layout: Output, index: int, tile: Output):
        return self.add("ETN_MergeImageTile", 1, layout=layout, index=index, tile=tile, image=image)

    def generate_tile_mask(self, layout: Output, index: int):
        return self.add("ETN_GenerateTileMask", 1, layout=layout, index=index)

    def define_reference_image(
        self, references: Output | None, image: Output, weight: float, range: tuple[float, float]
    ):
        return self.add(
            "ETN_ReferenceImage",
            1,
            image=image,
            weight=weight,
            range_start=range[0],
            range_end=range[1],
            reference_images=references,
        )

    def apply_reference_images(
        self, conditioning: Output, clip_vision: Output, style_model: Output, references: Output
    ):
        return self.add(
            "ETN_ApplyReferenceImages",
            1,
            conditioning=conditioning,
            clip_vision=clip_vision,
            style_model=style_model,
            references=references,
        )

    def estimate_pose(self, image: Output, resolution: int):
        feat = dict(detect_hand="enable", detect_body="enable", detect_face="enable")
        mdls = dict(bbox_detector="yolox_l.onnx", pose_estimator="dw-ll_ucoco_384.onnx")
        if self._run_mode is ComfyRunMode.runtime:
            # use smaller model, but it requires onnxruntime, see #630
            mdls["bbox_detector"] = "yolo_nas_l_fp16.onnx"
        return self.add("DWPreprocessor", 1, image=image, resolution=resolution, **feat, **mdls)

    def apply_first_block_cache(self, model: Output, arch: Arch):
        return self.add(
            "ApplyFBCacheOnModel",
            1,
            model=model,
            object_to_patch="diffusion_model",
            residual_diff_threshold=0.2 if arch.is_sdxl_like else 0.12,
            start=0.0,
            end=1.0,
            max_consecutive_cache_hits=-1,
        )

    def create_hook_lora(self, loras: list[tuple[str, float]]):
        key = "CreateHookLora" + str(loras)
        hooks = self._cache.get(key, None)
        if hooks is None:
            for lora, strength in loras:
                hooks = self.add(
                    "CreateHookLora",
                    1,
                    lora_name=lora,
                    strength_model=strength,
                    strength_clip=strength,
                    prev_hooks=hooks,
                )
            assert hooks is not None
            self._cache[key] = hooks

        assert isinstance(hooks, Output)
        return hooks

    def set_clip_hooks(self, clip: Output, hooks: Output):
        return self.add(
            "SetClipHooks", 1, clip=clip, hooks=hooks, apply_to_conds=True, schedule_clip=False
        )

    def combine_masked_conditioning(
        self,
        positive: Output,
        negative: Output,
        positive_conds: Output | None = None,
        negative_conds: Output | None = None,
        mask: Output | None = None,
    ):
        assert (positive_conds and negative_conds) or mask
        if mask is None:
            return self.add(
                "PairConditioningSetDefaultCombine",
                2,
                positive=positive_conds,
                negative=negative_conds,
                positive_DEFAULT=positive,
                negative_DEFAULT=negative,
            )
        if positive_conds is None and negative_conds is None:
            return self.add(
                "PairConditioningSetProperties",
                2,
                positive_NEW=positive,
                negative_NEW=negative,
                mask=mask,
                strength=1.0,
                set_cond_area="default",
            )
        return self.add(
            "PairConditioningSetPropertiesAndCombine",
            2,
            positive=positive_conds,
            negative=negative_conds,
            positive_NEW=positive,
            negative_NEW=negative,
            mask=mask,
            strength=1.0,
            set_cond_area="default",
        )


def _inputs_for_node(node_inputs: dict[str, dict[str, Any]], node_name: str, filter=""):
    inputs = node_inputs.get(node_name)
    if inputs is None:
        return None
    if filter:
        return inputs.get(filter)
    result = inputs.get("required", {})
    result.update(inputs.get("optional", {}))
    return result


def _convert_ui_workflow(w: dict, node_inputs: dict):
    version = w.get("version")
    nodes = w.get("nodes")
    links = w.get("links")
    if not (version and nodes and links):
        return w

    if not node_inputs:
        raise ValueError("An active ComfyUI connection is required to convert a UI workflow file.")

    primitives = {}
    for node in nodes:
        if node["type"] == "PrimitiveNode":
            primitives[node["id"]] = node["widgets_values"][0]

    r = {}
    for node in nodes:
        id = node["id"]
        type = node["type"]
        if type == "PrimitiveNode":
            continue

        inputs = {}
        fields = _inputs_for_node(node_inputs, type)
        if fields is None:
            raise ValueError(
                f"Workflow uses node type {type}, but it is not installed on the ComfyUI server."
            )
        widget_count = 0
        for field_name, field in fields.items():
            field_type = field[0]
            if field_type in ["INT", "FLOAT", "BOOL", "STRING"] or isinstance(field_type, list):
                values = node["widgets_values"]
                inputs[field_name] = values[widget_count]
                widget_count += 1
                if len(values) > widget_count and values[widget_count] in _control_after_generate:
                    widget_count += 1

            for connection in node["inputs"]:
                if connection["name"] == field_name and connection["link"] is not None:
                    link = next(x for x in links if x[0] == connection["link"])
                    prim = primitives.get(link[1])
                    if prim is not None:
                        inputs[field_name] = prim
                    else:
                        inputs[field_name] = [link[1], link[2]]
                    break
        r[id] = {"class_type": type, "inputs": inputs}

    return r


_control_after_generate = ["fixed", "increment", "decrement", "randomize"]<|MERGE_RESOLUTION|>--- conflicted
+++ resolved
@@ -342,27 +342,15 @@
         self.sample_count += steps - start_at_step
         first_pass_steps = round(steps*0.6)
 
-        if two_pass and first_pass_steps > start_at_step and model_version not in (Arch.flux, Arch.sd3):
+        if two_pass and first_pass_steps > start_at_step and arch not in (Arch.flux, Arch.sd3):
             first_pass_sampler = first_pass_sampler or sampler
-            sigmas = self.scheduler_sigmas(model, scheduler, steps, model_version)
-
-<<<<<<< HEAD
+            sigmas = self.scheduler_sigmas(model, scheduler, steps, arch)
+
             guider = self.cfg_guider(model, positive, negative, cfg)
 
             _, sigmas = self.split_sigmas(
                 sigmas, start_at_step
             )
-=======
-        if arch.is_flux_like:
-            positive = self.flux_guidance(positive, cfg if cfg > 1 else 3.5)
-            guider = self.basic_guider(model, positive)
-        else:
-            guider = self.cfg_guider(model, positive, negative, cfg)
-
-        sigmas = self.scheduler_sigmas(model, scheduler, steps, arch)
-        if start_at_step > 0:
-            _, sigmas = self.split_sigmas(sigmas, start_at_step)
->>>>>>> 59af1ca9
 
             first_sigmas, second_sigmas = self.split_sigmas(
                 sigmas, first_pass_steps - start_at_step
@@ -389,13 +377,13 @@
             )[1]
 
         else:
-            if model_version is Arch.flux:
+            if arch.is_flux_like:
                 positive = self.flux_guidance(positive, cfg if cfg > 1 else 3.5)
                 guider = self.basic_guider(model, positive)
             else:
                 guider = self.cfg_guider(model, positive, negative, cfg)
 
-            sigmas = self.scheduler_sigmas(model, scheduler, steps, model_version)
+            sigmas = self.scheduler_sigmas(model, scheduler, steps, arch)
             if start_at_step > 0:
                 _, sigmas = self.split_sigmas(sigmas, start_at_step)
 
