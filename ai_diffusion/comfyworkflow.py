from __future__ import annotations
import math
import random
import json
from typing import NamedTuple, Tuple, Literal, overload, Any

from .style import SDVersion
from .image import Bounds, Extent, Image


class Output(NamedTuple):
    node: int
    output: int


Output2 = Tuple[Output, Output]
Output3 = Tuple[Output, Output, Output]


class ComfyWorkflow:
    """Builder for workflows which can be sent to the ComfyUI prompt API."""

    node_count = 0
    sample_count = 0

    _cache: dict[str, Output | Output2 | Output3]
    _nodes_required_inputs: dict[str, dict[str, Any]]

    def __init__(self, node_inputs: dict | None = None) -> None:
        self.root = {}
        self._cache = {}
        self._nodes_required_inputs = node_inputs or {}

    def get_node_optional_values(self, node_name: str, args: dict):
        node_inputs = self._nodes_required_inputs.get(node_name, None)

        if node_inputs is None:
            return args

        values = {}
        for k, v in node_inputs.items():
            if args is not None and k in args.keys():
                values[k] = args[k]
            elif len(v) == 1:
                if isinstance(v[0], list) and len(v[0]) > 0:
                    values[k] = v[0][0]
            elif len(k) >= 1 and isinstance(v[1], dict):
                if v[1].get("default", None) is not None:
                    values[k] = v[1]["default"]

        return values

    def dump(self, filepath: str):
        with open(filepath, "w") as f:
            json.dump(self.root, f, indent=4)

    @overload
    def add(self, class_type: str, output_count: Literal[1], **inputs) -> Output: ...

    @overload
    def add(self, class_type: str, output_count: Literal[2], **inputs) -> Output2: ...

    @overload
    def add(self, class_type: str, output_count: Literal[3], **inputs) -> Output3: ...

    def add(self, class_type: str, output_count: int, **inputs):
        inputs = self.get_node_optional_values(class_type, inputs)
        normalize = lambda x: [str(x.node), x.output] if isinstance(x, Output) else x
        self.node_count += 1
        self.root[str(self.node_count)] = {
            "class_type": class_type,
            "inputs": {k: normalize(v) for k, v in inputs.items()},
        }
        output = tuple(Output(self.node_count, i) for i in range(output_count))
        return output[0] if output_count == 1 else output

    @overload
    def add_cached(self, class_type: str, output_count: Literal[1], **inputs) -> Output: ...

    @overload
    def add_cached(self, class_type: str, output_count: Literal[3], **inputs) -> Output3: ...

    def add_cached(self, class_type: str, output_count: Literal[1] | Literal[3], **inputs):
        key = class_type + str(inputs)
        result = self._cache.get(key, None)
        if result is None:
            result = self.add(class_type, output_count, **inputs)
            self._cache[key] = result
        return result

    def ksampler(
        self,
        model: Output,
        positive: Output,
        negative: Output,
        latent_image: Output,
        sampler="dpmpp_2m_sde_gpu",
        scheduler="normal",
        steps=20,
        cfg=7.0,
        denoise=1.0,
        seed=-1,
    ):
        self.sample_count += steps
        return self.add(
            "KSampler",
            1,
            seed=random.getrandbits(64) if seed == -1 else seed,
            sampler_name=sampler,
            scheduler=scheduler,
            model=model,
            positive=positive,
            negative=negative,
            latent_image=latent_image,
            steps=steps,
            cfg=cfg,
            denoise=denoise,
        )

    def ksampler_advanced(
        self,
        model: Output,
        positive: Output,
        negative: Output,
        latent_image: Output,
        sampler="dpmpp_2m_sde_gpu",
        scheduler="normal",
        steps=20,
        start_at_step=0,
        cfg=7.0,
        seed=-1,
        two_pass=False,
        first_pass_sampler='dpmpp_sde',
    ):
        self.sample_count += steps - start_at_step

<<<<<<< HEAD
        if two_pass:
            latent_image = self.add(
                "KSamplerAdvanced",
                1,
                noise_seed=random.getrandbits(64) if seed == -1 else seed,
                sampler_name=first_pass_sampler or sampler,
                scheduler=scheduler,
                model=model,
                positive=positive,
                negative=negative,
                latent_image=latent_image,
                steps=steps,
                start_at_step=min(start_at_step, round(steps*0.6)),
                end_at_step=round(steps*0.6),
                cfg=cfg,
                add_noise='enable',
                return_with_leftover_noise='enable',
            )

            return self.add(
                "KSamplerAdvanced",
                1,
                noise_seed=random.getrandbits(64) if seed == -1 else seed,
                sampler_name=sampler,
                scheduler=scheduler,
                model=model,
                positive=positive,
                negative=negative,
                latent_image=latent_image,
                steps=steps,
                start_at_step=max(start_at_step, round(steps*0.6)),
                end_at_step=steps,
                cfg=cfg,
                add_noise='disable',
                return_with_leftover_noise='disable',
            )
        else:
            return self.add(
                "KSamplerAdvanced",
                1,
                noise_seed=random.getrandbits(64) if seed == -1 else seed,
                sampler_name=sampler,
                scheduler=scheduler,
                model=model,
                positive=positive,
                negative=negative,
                latent_image=latent_image,
                steps=steps,
                start_at_step=start_at_step,
                end_at_step=steps,
                cfg=cfg,
                add_noise='enable',
                return_with_leftover_noise='disable',
            )
=======
        return self.add(
            "KSamplerAdvanced",
            1,
            noise_seed=random.getrandbits(64) if seed == -1 else seed,
            sampler_name=sampler,
            scheduler=scheduler,
            model=model,
            positive=positive,
            negative=negative,
            latent_image=latent_image,
            steps=steps,
            start_at_step=start_at_step,
            end_at_step=steps,
            cfg=cfg,
            add_noise="enable",
            return_with_leftover_noise="disable",
        )
>>>>>>> 28a6a998

    def model_sampling_discrete(self, model: Output, sampling: str):
        return self.add("ModelSamplingDiscrete", 1, model=model, sampling=sampling, zsnr=False)

    def load_checkpoint(self, checkpoint: str):
        return self.add_cached("CheckpointLoaderSimple", 3, ckpt_name=checkpoint)

    def load_vae(self, vae_name: str):
        return self.add_cached("VAELoader", 1, vae_name=vae_name)

    def load_controlnet(self, controlnet: str):
        return self.add_cached("ControlNetLoader", 1, control_net_name=controlnet)

    def load_clip_vision(self, clip_name: str):
        return self.add_cached("CLIPVisionLoader", 1, clip_name=clip_name)

    def load_ip_adapter(self, ipadapter_file: str):
        return self.add_cached("IPAdapterModelLoader", 1, ipadapter_file=ipadapter_file)

    def load_upscale_model(self, model_name: str):
        return self.add_cached("UpscaleModelLoader", 1, model_name=model_name)

    def load_lora(self, model: Output, clip: Output, lora_name, strength_model, strength_clip):
        return self.add(
            "LoraLoader",
            2,
            model=model,
            clip=clip,
            lora_name=lora_name,
            strength_model=strength_model,
            strength_clip=strength_clip,
        )

    def empty_latent_image(self, width: int, height: int, batch_size=1):
        return self.add("EmptyLatentImage", 1, width=width, height=height, batch_size=batch_size)

    def clip_set_last_layer(self, clip: Output, clip_layer: int):
        return self.add("CLIPSetLastLayer", 1, clip=clip, stop_at_clip_layer=clip_layer)

    def clip_text_encode(self, clip: Output, text: str, sd_ver: SDVersion = None, split_conditioning=False):
        if sd_ver == SDVersion.sdxl:
            if split_conditioning and " . " in text:
                text_g, text_l = text.split(" . ")
            else:
                text_g, text_l = text, text

            return self.add("CLIPTextEncodeSDXL", 1, clip=clip, text_g=text_g, text_l=text_l, width=2028, height=2048, target_width=2048, target_height=2048, crop_w=0, crop_h=0)
        else:
            return self.add("CLIPTextEncode", 1, clip=clip, text=text)

    def conditioning_area(self, conditioning: Output, area: Bounds, strength=1.0):
        return self.add(
            "ConditioningSetArea",
            1,
            conditioning=conditioning,
            x=area.x,
            y=area.y,
            width=area.width,
            height=area.height,
            strength=strength,
        )

    def conditioning_combine(self, a: Output, b: Output):
        return self.add("ConditioningCombine", 1, conditioning_1=a, conditioning_2=b)

    def apply_controlnet(
        self,
        positive: Output,
        negative: Output,
        controlnet: Output,
        image: Output,
        strength=1.0,
        start_percent=0.0,
        end_percent=1.0,
    ):
        return self.add(
            "ControlNetApplyAdvanced",
            2,
            positive=positive,
            negative=negative,
            control_net=controlnet,
            image=image,
            strength=strength,
            start_percent=start_percent,
            end_percent=end_percent,
        )

    def apply_ip_adapter(
        self,
        ipadapter: Output,
        clip_vision: Output,
        image: Output,
        model: Output,
        weight: float,
        noise=0.0,
        end_at=1.0,
    ):
        args: dict = dict(
            ipadapter=ipadapter,
            clip_vision=clip_vision,
            image=image,
            model=model,
            weight=weight,
            noise=noise,
            end_at=end_at,
        )

        return self.add("IPAdapterApply", 1, **args)

    def inpaint_preprocessor(self, image: Output, mask: Output):
        return self.add("InpaintPreprocessor", 1, image=image, mask=mask)

    def vae_encode(self, vae: Output, image: Output):
        return self.add("VAEEncode", 1, vae=vae, pixels=image)

    def vae_encode_inpaint(self, vae: Output, image: Output, mask: Output):
        return self.add("VAEEncodeForInpaint", 1, vae=vae, pixels=image, mask=mask, grow_mask_by=0)

    def vae_decode(self, vae: Output, latent_image: Output):
        return self.add("VAEDecode", 1, vae=vae, samples=latent_image)

    def set_latent_noise_mask(self, latent: Output, mask: Output):
        return self.add("SetLatentNoiseMask", 1, samples=latent, mask=mask)

    def batch_latent(self, latent: Output, batch_size: int):
        return self.add("RepeatLatentBatch", 1, samples=latent, amount=batch_size)

    def crop_latent(self, latent: Output, bounds: Bounds):
        return self.add(
            "LatentCrop",
            1,
            samples=latent,
            x=bounds.x,
            y=bounds.y,
            width=bounds.width,
            height=bounds.height,
        )

    def scale_latent(self, latent: Output, extent: Extent):
        return self.add(
            "LatentUpscale",
            1,
            samples=latent,
            width=extent.width,
            height=extent.height,
            upscale_method="nearest-exact",
            crop="disabled",
        )

    def crop_image(self, image: Output, bounds: Bounds):
        return self.add(
            "ETN_CropImage",
            1,
            image=image,
            x=bounds.x,
            y=bounds.y,
            width=bounds.width,
            height=bounds.height,
        )

    def scale_image(self, image: Output, extent: Extent):
        return self.add(
            "ImageScale",
            1,
            image=image,
            width=extent.width,
            height=extent.height,
            upscale_method="bilinear",
            crop="disabled",
        )

    def upscale_image(self, upscale_model: Output, image: Output):
        return self.add("ImageUpscaleWithModel", 1, upscale_model=upscale_model, image=image)

    def invert_image(self, image: Output):
        return self.add("ImageInvert", 1, image=image)

    def batch_image(self, batch: Output, image: Output):
        return self.add("ImageBatch", 1, image1=batch, image2=image)

    def crop_mask(self, mask: Output, bounds: Bounds):
        return self.add(
            "CropMask",
            1,
            mask=mask,
            x=bounds.x,
            y=bounds.y,
            width=bounds.width,
            height=bounds.height,
        )

    def scale_mask(self, mask: Output, extent: Extent):
        img = self.mask_to_image(mask)
        scaled = self.scale_image(img, extent)
        return self.image_to_mask(scaled)

    def image_to_mask(self, image: Output):
        return self.add("ImageToMask", 1, image=image, channel="red")

    def mask_to_image(self, mask: Output):
        return self.add("MaskToImage", 1, mask=mask)

    def solid_mask(self, extent: Extent, value=1.0):
        return self.add("SolidMask", 1, width=extent.width, height=extent.height, value=value)

    def apply_mask(self, image: Output, mask: Output):
        return self.add("ETN_ApplyMaskToImage", 1, image=image, mask=mask)

    def load_image(self, image: Image):
        return self.add("ETN_LoadImageBase64", 1, image=image.to_base64())

    def load_mask(self, mask: Image):
        return self.add("ETN_LoadMaskBase64", 1, mask=mask.to_base64())

    def send_image(self, image: Output):
        return self.add("ETN_SendImageWebSocket", 1, images=image)

    def save_image(self, image: Output, prefix: str):
        return self.add("SaveImage", 1, images=image, filename_prefix=prefix)

    def upscale_tiled(
        self,
        image: Output,
        model: Output,
        vae: Output,
        positive: Output,
        negative: Output,
        upscale_model: Output,
        original_extent: Extent,
        factor: float,
        tile_extent: Extent,
        steps: int,
        cfg: float,
        sampler: str,
        scheduler: str,
        denoise: float,
        seed=-1,
    ):
        target_extent = original_extent * factor
        tiles_w = int(math.ceil(target_extent.width / tile_extent.width))
        tiles_h = int(math.ceil(target_extent.height / tile_extent.height))
        self.sample_count += 4 + tiles_w * tiles_h * steps  # approx, ignores padding
        return self.add(
            "UltimateSDUpscale",
            1,
            image=image,
            model=model,
            positive=positive,
            negative=negative,
            vae=vae,
            upscale_model=upscale_model,
            upscale_by=factor,
            seed=random.getrandbits(64) if seed == -1 else seed,
            steps=steps,
            cfg=cfg,
            sampler_name=sampler,
            scheduler=scheduler,
            denoise=denoise,
            tile_width=tile_extent.width,
            tile_height=tile_extent.height,
            mode_type="Linear",
            mask_blur=8,
            tile_padding=32,
            seam_fix_mode="None",
            seam_fix_denoise=1.0,
            seam_fix_width=64,
            seam_fix_mask_blur=8,
            seam_fix_padding=16,
            force_uniform_tiles="enable",
        )<|MERGE_RESOLUTION|>--- conflicted
+++ resolved
@@ -134,7 +134,6 @@
     ):
         self.sample_count += steps - start_at_step
 
-<<<<<<< HEAD
         if two_pass:
             latent_image = self.add(
                 "KSamplerAdvanced",
@@ -151,7 +150,7 @@
                 end_at_step=round(steps*0.6),
                 cfg=cfg,
                 add_noise='enable',
-                return_with_leftover_noise='enable',
+                return_with_leftover_noise="enable",
             )
 
             return self.add(
@@ -169,7 +168,7 @@
                 end_at_step=steps,
                 cfg=cfg,
                 add_noise='disable',
-                return_with_leftover_noise='disable',
+                return_with_leftover_noise="disable",
             )
         else:
             return self.add(
@@ -187,27 +186,8 @@
                 end_at_step=steps,
                 cfg=cfg,
                 add_noise='enable',
-                return_with_leftover_noise='disable',
+                return_with_leftover_noise="disable",
             )
-=======
-        return self.add(
-            "KSamplerAdvanced",
-            1,
-            noise_seed=random.getrandbits(64) if seed == -1 else seed,
-            sampler_name=sampler,
-            scheduler=scheduler,
-            model=model,
-            positive=positive,
-            negative=negative,
-            latent_image=latent_image,
-            steps=steps,
-            start_at_step=start_at_step,
-            end_at_step=steps,
-            cfg=cfg,
-            add_noise="enable",
-            return_with_leftover_noise="disable",
-        )
->>>>>>> 28a6a998
 
     def model_sampling_discrete(self, model: Output, sampling: str):
         return self.add("ModelSamplingDiscrete", 1, model=model, sampling=sampling, zsnr=False)
