--- conflicted
+++ resolved
@@ -17,16 +17,6 @@
     return ((number + multiple - 1) // multiple) * multiple
 
 
-def closest_multiple_of(number, multiple):
-    """Round up to the nearest multiple of a number."""
-    num1 = ((number + multiple - 1) // multiple) * multiple
-    num2 = ((number - multiple - 1) // multiple) * multiple
-    if abs(number - num1) < abs(number - num2):
-        return num1
-    else:
-        return num2
-
-
 class Extent(NamedTuple):
     width: int
     height: int
@@ -37,11 +27,6 @@
     def multiple_of(self, multiple: int):
         return Extent(multiple_of(self.width, multiple), multiple_of(self.height, multiple))
 
-    def closest_multiple_of(self, multiple: int):
-        return Extent(
-            closest_multiple_of(self.width, multiple), closest_multiple_of(self.height, multiple)
-        )
-
     def is_multiple_of(self, multiple: int):
         return self.width % multiple == 0 and self.height % multiple == 0
 
@@ -89,15 +74,12 @@
     def ratio(a: "Extent", b: "Extent"):
         return sqrt(a.pixel_count / b.pixel_count)
 
-<<<<<<< HEAD
-=======
     def __add__(self, other: "Extent"):
         return Extent(self.width + other.width, self.height + other.height)
 
     def __sub__(self, other: "Extent"):
         return Extent(self.width - other.width, self.height - other.height)
 
->>>>>>> ac12a717
     def __mul__(self, scale: float | SupportsIndex):
         if isinstance(scale, (float, int)):
             return Extent(round(self.width * scale), round(self.height * scale))
@@ -106,8 +88,6 @@
     def __floordiv__(self, div: int):
         return Extent(self.width // div, self.height // div)
 
-<<<<<<< HEAD
-=======
 
 class Point(NamedTuple):
     x: int
@@ -136,7 +116,6 @@
             clamp(self.y, bounds.y, bounds.y + bounds.height),
         )
 
->>>>>>> ac12a717
 
 class Bounds(NamedTuple):
     x: int
