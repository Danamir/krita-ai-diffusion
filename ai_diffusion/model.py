from __future__ import annotations
import asyncio
from copy import copy
from pathlib import Path
from enum import Enum
from typing import Any, NamedTuple
from PyQt5.QtCore import QObject, QUuid, pyqtSignal
from PyQt5.QtGui import QImage, QPainter
import uuid

from . import eventloop, workflow, util
from .api import ConditioningInput, ControlInput, WorkflowKind, WorkflowInput
from .api import InpaintMode, InpaintParams, FillMode
from .util import ensure, client_logger as log
from .settings import settings
from .network import NetworkError
from .image import Extent, Image, Mask, Bounds, DummyImage
from .client import ClientMessage, ClientEvent, filter_supported_styles, resolve_sd_version
from .document import Document, Layer, LayerType
from .pose import Pose
from .style import Style, Styles, SDVersion
from .connection import Connection
from .properties import Property, ObservableProperties
from .jobs import Job, JobKind, JobParams, JobQueue, JobState, JobRegion
from .control import ControlLayer, ControlLayerList
from .region import Region, RegionLink, RootRegion, process_regions
from .resources import ControlMode
from .resolution import compute_bounds, compute_relative_bounds


class Workspace(Enum):
    generation = 0
    upscaling = 1
    live = 2
    animation = 3


class Model(QObject, ObservableProperties):
    """Represents diffusion workflows for a specific Krita document. Stores all inputs related to
    image generation. Launches generation jobs. Listens to server messages and keeps a
    list of finished, currently running and enqueued jobs.
    """

    _doc: Document
    _connection: Connection
    _layer: Layer | None = None

    workspace = Property(Workspace.generation, setter="set_workspace", persist=True)
    regions: "RootRegion"
<<<<<<< HEAD
    style = Property(Styles.list().default, persist=True)
=======
    style = Property(Styles.list().default, setter="set_style", persist=True)
>>>>>>> ac12a717
    strength = Property(1.0, persist=True)
    region_only = Property(False, persist=True)
    batch_count = Property(1, persist=True)
    seed = Property(0, persist=True)
    fixed_seed = Property(False, persist=True)
    queue_front = Property(False, persist=True)
    inpaint: CustomInpaint
    upscale: "UpscaleWorkspace"
    live: "LiveWorkspace"
    animation: "AnimationWorkspace"
    progress = Property(0.0)
    jobs: JobQueue
    error = Property("")

    workspace_changed = pyqtSignal(Workspace)
    style_changed = pyqtSignal(Style)
    strength_changed = pyqtSignal(float)
    region_only_changed = pyqtSignal(bool)
    batch_count_changed = pyqtSignal(int)
    seed_changed = pyqtSignal(int)
    fixed_seed_changed = pyqtSignal(bool)
    queue_front_changed = pyqtSignal(bool)
    progress_changed = pyqtSignal(float)
    error_changed = pyqtSignal(str)
    has_error_changed = pyqtSignal(bool)
    modified = pyqtSignal(QObject, str)

    def __init__(self, document: Document, connection: Connection):
        super().__init__()
        self._doc = document
        self._connection = connection
        self.generate_seed()
        self.jobs = JobQueue()
        self.regions = RootRegion(self)
        self.inpaint = CustomInpaint()
        self.upscale = UpscaleWorkspace(self)
        self.live = LiveWorkspace(self)
        self.animation = AnimationWorkspace(self)

        self.jobs.selection_changed.connect(self.update_preview)
        self.error_changed.connect(lambda: self.has_error_changed.emit(self.has_error))
        connection.state_changed.connect(self._init_on_connect)
        Styles.list().changed.connect(self._init_on_connect)
        self._init_on_connect()

    def _init_on_connect(self):
        if client := self._connection.client_if_connected:
            styles = filter_supported_styles(Styles.list().filtered(), client)
            if self.style not in styles and len(styles) > 0:
                self.style = styles[0]
            if self.upscale.upscaler == "":
                self.upscale.upscaler = client.models.default_upscaler

    def generate(self):
        """Enqueue image generation for the current setup."""
        ok, msg = self._doc.check_color_mode()
        if not ok and msg:
            self.report_error(msg)
            return

        try:
            input, job_params = self._prepare_workflow()
        except Exception as e:
            self.report_error(util.log_error(e))
            return
        self.clear_error()
        jobs = self.enqueue_jobs(input, JobKind.diffusion, job_params, self.batch_count)
        eventloop.run(_report_errors(self, jobs))

    def _prepare_workflow(self, dryrun=False):
        workflow_kind = WorkflowKind.generate if self.strength == 1.0 else WorkflowKind.refine
        client = self._connection.client
        image = None
        inpaint_mode = InpaintMode.fill
        inpaint = None
        region_layer = self.layers.root
        extent = self._doc.extent
        region_layer = None

        mask = self._doc.create_mask_from_selection(
            **get_selection_modifiers(self.inpaint.mode, self.strength), min_size=64
        )
        bounds = Bounds(0, 0, *extent)
<<<<<<< HEAD
        if mask is None:
            # Check for region inpaint
            target = Region.link_target(self.layers.active)
            if self.regions.is_linked(target):
                region_layer = target
            if not region_layer.is_root:
                inpaint_mode = InpaintMode.add_object
                if not (self.region_only or region_layer.parent_layer is None):
                    region_layer = region_layer.parent_layer
                if not region_layer.is_root:
                    bounds = region_layer.compute_bounds()
                    bounds = Bounds.pad(bounds, settings.selection_padding, multiple=64)
                    bounds = Bounds.clamp(bounds, extent)
                    mask_img = region_layer.get_mask(bounds)
                    mask = Mask(bounds, mask_img._qimage)
        else:
            # Selection inpaint
=======
        if mask is None:  # Check for region inpaint
            region_layer = self.regions.get_active_region_layer(use_parent=not self.region_only)
            if not region_layer.is_root:
                bounds = region_layer.compute_bounds()
                bounds = Bounds.pad(bounds, settings.selection_padding, multiple=64)
                bounds = Bounds.clamp(bounds, extent)
                mask_img = region_layer.get_mask(bounds)
                mask = Mask(bounds, mask_img._qimage)
                inpaint_mode = InpaintMode.add_object
        else:  # Selection inpaint
>>>>>>> ac12a717
            bounds = compute_bounds(extent, mask.bounds if mask else None, self.strength)
            bounds = self.inpaint.get_context(self, mask) or bounds
            inpaint_mode = self.resolve_inpaint_mode()

<<<<<<< HEAD
        conditioning, job_regions = process_regions(self.regions, bounds, region_layer)
=======
        if not dryrun:
            conditioning, job_regions = process_regions(self.regions, bounds, region_layer)
        else:
            conditioning, job_regions = ConditioningInput("", ""), []
>>>>>>> ac12a717

        if mask is not None or self.strength < 1.0:
            image = self._get_current_image(bounds) if not dryrun else DummyImage(extent)

        if mask is not None:
            if workflow_kind is WorkflowKind.generate:
                workflow_kind = WorkflowKind.inpaint
            elif workflow_kind is WorkflowKind.refine:
                workflow_kind = WorkflowKind.refine_region

            bounds, mask.bounds = compute_relative_bounds(bounds, mask.bounds)

            sd_version = client.models.version_of(self.style.sd_checkpoint)
            if inpaint_mode is InpaintMode.custom:
                inpaint = self.inpaint.get_params(mask)
            else:
                pos, ctrl = conditioning.positive, conditioning.control
                inpaint = workflow.detect_inpaint(
<<<<<<< HEAD
                    inpaint_mode,
                    mask.bounds,
                    sd_version,
                    conditioning.positive,
                    conditioning.control,
                    self.strength,
                )
        try:
            input = workflow.prepare(
                workflow_kind,
                image or extent,
                conditioning,
                self.style,
                self.seed if self.fixed_seed else workflow.generate_seed(),
                client.models,
                client.performance_settings,
                mask=mask,
                strength=self.strength,
                inpaint=inpaint,
            )
        except Exception as e:
            self.report_error(util.log_error(e))
            return
        self.clear_error()
        job_params = JobParams(bounds, conditioning.positive, regions=job_regions)
        enqueue_jobs = self.enqueue_jobs(input, JobKind.diffusion, job_params, self.batch_count)
        eventloop.run(_report_errors(self, enqueue_jobs))
=======
                    inpaint_mode, mask.bounds, sd_version, pos, ctrl, self.strength
                )

        input = workflow.prepare(
            workflow_kind,
            image or extent,
            conditioning,
            self.style,
            self.seed if self.fixed_seed else workflow.generate_seed(),
            client.models,
            client.performance_settings,
            mask=mask,
            strength=self.strength,
            inpaint=inpaint,
        )
        job_params = JobParams(bounds, conditioning.positive, regions=job_regions)
        return input, job_params
>>>>>>> ac12a717

    async def enqueue_jobs(
        self, input: WorkflowInput, kind: JobKind, params: JobParams, count: int = 1
    ):
        sampling = ensure(input.sampling)
        params.negative_prompt = ensure(input.conditioning).negative
        params.strength = sampling.denoise_strength

        for i in range(count):
            sampling.seed = sampling.seed + i * settings.batch_size
            params.seed = sampling.seed
            job = self.jobs.add(kind, copy(params))
            await self._enqueue_job(job, input)

    async def _enqueue_job(self, job: Job, input: WorkflowInput):
        if not self.jobs.any_executing():
            self.progress = 0.0
        client = self._connection.client
        job.id = await client.enqueue(input, self.queue_front)

    def _prepare_upscale_image(self, dryrun=False):
        extent = self._doc.extent
        image = self._doc.get_image(Bounds(0, 0, *extent)) if not dryrun else DummyImage(extent)
        params = self.upscale.params
        bounds = Bounds(0, 0, *self._doc.extent)
        client = self._connection.client
        upscaler = params.upscaler or client.models.default_upscaler
        if params.use_prompt and not dryrun:
            conditioning, job_regions = process_regions(self.regions, bounds, min_coverage=0)
            for region in job_regions:
                region.bounds = Bounds.scale(region.bounds, params.factor)
        else:
            conditioning, job_regions = ConditioningInput("4k uhd"), []
        models = client.models.for_checkpoint(self.style.sd_checkpoint)
        has_unblur = models.control.find(ControlMode.blur) is not None
        if has_unblur and params.unblur_strength > 0.0:
            control = ControlInput(ControlMode.blur, None, params.unblur_strength)
            conditioning.control.append(control)

        if params.use_diffusion:
            input = workflow.prepare(
                WorkflowKind.upscale_tiled,
                image,
                conditioning,
                self.style,
                params.seed,
                client.models,
                client.performance_settings,
                strength=params.strength,
                upscale_factor=params.factor,
                upscale_model=upscaler,
            )
        else:
            input = workflow.prepare_upscale_simple(image, upscaler, params.factor)

        target_bounds = Bounds(0, 0, *params.target_extent)
        name = f"[Upscale] {target_bounds.width}x{target_bounds.height}"
        job_params = JobParams(target_bounds, name, seed=params.seed, regions=job_regions)
        return input, job_params

    def upscale_image(self):
        try:
<<<<<<< HEAD
            params = self.upscale.params
            bounds = Bounds(0, 0, *self._doc.extent)
            image = self._doc.get_image()
            client = self._connection.client
            upscaler = params.upscaler or client.models.default_upscaler
            if params.use_prompt:
                conditioning, _ = process_regions(self.regions, bounds, None)
            else:
                conditioning = ConditioningInput("4k uhd")
            models = client.models.for_checkpoint(self.style.sd_checkpoint)
            has_unblur = models.control.find(ControlMode.blur) is not None
            if has_unblur and params.unblur_strength > 0.0:
                control = ControlInput(ControlMode.blur, None, params.unblur_strength)
                conditioning.control.append(control)

            if params.use_diffusion:
                inputs = workflow.prepare(
                    WorkflowKind.upscale_tiled,
                    image,
                    conditioning,
                    self.style,
                    params.seed,
                    client.models,
                    client.performance_settings,
                    strength=params.strength,
                    upscale_factor=params.factor,
                    upscale_model=upscaler,
                )
            else:
                inputs = workflow.prepare_upscale_simple(image, upscaler, params.factor)
            job = self.jobs.add_upscale(Bounds(0, 0, *self.upscale.target_extent), params.seed)
=======
            inputs, job_params = self._prepare_upscale_image()
            job = self.jobs.add(JobKind.upscaling, job_params)
>>>>>>> ac12a717
        except Exception as e:
            self.report_error(util.log_error(e))
            return

        self.clear_error()
        eventloop.run(_report_errors(self, self._enqueue_job(job, inputs)))

    def estimate_cost(self, kind=JobKind.diffusion):
        try:
            if kind is JobKind.diffusion:
                input, _ = self._prepare_workflow(dryrun=True)
            elif kind is JobKind.upscaling:
                input, _ = self._prepare_upscale_image(dryrun=True)
            else:
                return 0
            return input.cost
        except Exception as e:
            util.client_logger.warning(f"Failed to estimate workflow cost: {type(e)} {str(e)}")
            return 0

    def generate_live(self):
        eventloop.run(_report_errors(self, self._generate_live()))

    async def _generate_live(self, last_input: WorkflowInput | None = None):
        strength = self.live.strength
        workflow_kind = WorkflowKind.generate if strength == 1.0 else WorkflowKind.refine
        client = self._connection.client
        ver = client.models.version_of(self.style.sd_checkpoint)
        extent = self._doc.extent
        region = None
        region_layer = self.layers.active
        job_regions: list[JobRegion] = []

        image = None
        mask = self._doc.create_mask_from_selection(
            grow=settings.selection_feather / 200,  # don't apply grow for live mode
            feather=settings.selection_feather / 100,
            padding=settings.selection_padding / 100,
            min_size=512 if ver is SDVersion.sd15 else 1024,
            square=True,
        )
        if mask is None:
            region = self.regions.find_linked(region_layer)
            if region is not None:
                bounds = region_layer.compute_bounds()
                bounds = Bounds.pad(
                    bounds, settings.selection_padding, multiple=64, min_size=512, square=True
                )
                bounds = Bounds.clamp(bounds, extent)
                mask_image = region_layer.get_mask(bounds)
                mask = Mask(bounds, mask_image._qimage)
                job_regions = [JobRegion(region_layer.id_string, region.positive, bounds)]

        bounds = Bounds(0, 0, *self._doc.extent)
        if mask is not None:
            workflow_kind = WorkflowKind.refine_region
            bounds, mask.bounds = compute_relative_bounds(mask.bounds, mask.bounds)
        if mask is not None or self.live.strength < 1.0:
            image = self._get_current_image(bounds)

        positive = workflow.merge_prompt("", self.regions.positive)
        control = [c.to_api(bounds) for c in self.regions.control]
        if region is not None:
            positive = workflow.merge_prompt(region.positive, self.regions.positive)
            control += [c.to_api(bounds) for c in region.control]

        input = workflow.prepare(
            workflow_kind,
            image or bounds.extent,
            ConditioningInput(positive, self.regions.negative, control=control),
            self.style,
            self.seed,
            client.models,
            client.performance_settings,
            mask=mask,
            strength=self.live.strength,
            inpaint=InpaintParams(InpaintMode.fill, mask.bounds) if mask else None,
            is_live=True,
        )
        if input != last_input:
            self.clear_error()
            params = JobParams(bounds, positive, regions=job_regions)
            await self.enqueue_jobs(input, JobKind.live_preview, params)
            return input

        return None

    def _get_current_image(self, bounds: Bounds):
        exclude = [  # exclude control layers from projection
            c.layer for c in self.regions.control if not c.mode.is_part_of_image
        ]
        if self._layer:  # exclude preview layer
            exclude.append(self._layer)
        return self._doc.get_image(bounds, exclude_layers=exclude)

    def generate_control_layer(self, control: ControlLayer):
        ok, msg = self._doc.check_color_mode()
        if not ok and msg:
            self.report_error(msg)
            return

        try:
            image = self._doc.get_image(Bounds(0, 0, *self._doc.extent))
            mask = self.document.create_mask_from_selection(0, 0, padding=0.25, multiple=64)
            bounds = mask.bounds if mask else None
            perf = self._connection.client.performance_settings
            input = workflow.prepare_create_control_image(image, control.mode, perf, bounds)
            job = self.jobs.add_control(control, Bounds(0, 0, *image.extent))
        except Exception as e:
            self.report_error(util.log_error(e))
            return

        self.clear_error()
        eventloop.run(_report_errors(self, self._enqueue_job(job, input)))
        return job

    def cancel(self, active=False, queued=False):
        if queued:
            to_remove = [job for job in self.jobs if job.state is JobState.queued]
            if len(to_remove) > 0:
                self._connection.clear_queue()
                for job in to_remove:
                    self.jobs.remove(job)
        if active and self.jobs.any_executing():
            self._connection.interrupt()

    def report_error(self, message: str):
        self.error = message
        self.live.is_active = False

    def clear_error(self):
        if self.error != "":
            self.error = ""

    def handle_message(self, message: ClientMessage):
        job = self.jobs.find(message.job_id)
        if job is None:
            util.client_logger.error(f"Received message {message} for unknown job.")
            return

        if message.event is ClientEvent.queued:
            self.jobs.notify_started(job)
            self.progress = -1
            self.progress_changed.emit(-1)
        elif message.event is ClientEvent.progress:
            self.jobs.notify_started(job)
            self.progress = message.progress
        elif message.event is ClientEvent.finished:
            if message.images:
                self.jobs.set_results(job, message.images)
            if job.kind is JobKind.control_layer:
                assert job.control is not None
                job.control.layer_id = self.add_control_layer(job, message.result).id
            elif job.kind is JobKind.upscaling:
                self.add_upscale_layer(job)
            self.progress = 1
            self.jobs.notify_finished(job)
            if job.kind is not JobKind.diffusion:
                self.jobs.remove(job)
            elif settings.auto_preview and self._layer is None and job.id:
                self.jobs.select(job.id, 0)
        elif message.event is ClientEvent.interrupted:
            self.jobs.notify_cancelled(job)
            self.progress = 0
        elif message.event is ClientEvent.error:
            self.jobs.notify_cancelled(job)
            self.report_error(f"Server execution error: {message.error}")

    def update_preview(self):
        if selection := self.jobs.selection:
            self.show_preview(selection.job, selection.image)
        else:
            self.hide_preview()

    def show_preview(self, job_id: str, index: int, name_prefix="Preview"):
        job = self.jobs.find(job_id)
        assert job is not None, "Cannot show preview, invalid job id"
        name = f"[{name_prefix}] {job.params.prompt}"
        if self._layer and self._layer.was_removed:
            self._layer = None  # layer was removed by user
        if self._layer is not None:
            self._layer.name = name
            self._layer.write_pixels(job.results[index], job.params.bounds)
            self._layer.move_to_top()
        else:
            self._layer = self.layers.create(
                name, job.results[index], job.params.bounds, make_active=False
            )
            self._layer.is_locked = True

    def hide_preview(self):
        if self._layer is not None:
            self._layer.hide()

    def write_result(self, image: Image, params: JobParams):
        """Write the generated image to the document, replace original content of the layer."""
        if len(params.regions) == 0:
            self.layers.active.write_pixels(image, params.bounds)
        else:
            for job_region in params.regions:
                if region_layer := self.layers.find(QUuid(job_region.layer_id)):
                    if region_layer.type is LayerType.group:
                        self.create_result_layer(image, params)
                    else:
                        region_layer.write_pixels(image, params.bounds)

    def create_result_layer(self, image: Image, params: JobParams, prefix=""):
        """Insert generated image as a new layer in the document (non-destructive apply)."""
        name = f"{prefix}{params.prompt} ({params.seed})"
        if len(params.regions) == 0:
            self.layers.create(name, image, params.bounds)
        else:
            for job_region in params.regions:
                region_layer = self.layers.find(QUuid(job_region.layer_id)) or self.layers.root

                # Promote layer to group if needed
                if region_layer.type is not LayerType.group:
                    paint_layer = region_layer
                    region_layer = self.layers.create_group_for(paint_layer)
                    if region := self.regions.find_linked(paint_layer, RegionLink.direct):
                        region.unlink(paint_layer)
                        region.link(region_layer)

                # Create transparency mask to correctly blend the generated image
                has_layers = len(region_layer.child_layers) > 0
                has_mask = any(l.type.is_mask for l in region_layer.child_layers)
                if not region_layer.is_root and has_layers and not has_mask:
                    mask = region_layer.get_mask(params.bounds)
                    self.layers.create_mask("Transparency Mask", mask, params.bounds, region_layer)

                # Handle auto-generated background region (not linked to any layers)
                insert_pos = None
                if job_region.is_background:
                    for node in region_layer.child_layers:
                        if node.type is LayerType.group:
                            break
                        insert_pos = node

                # Crop the full image to the region bounds (+ padding for some flexibility)
                region_image = image
                region_bounds = params.bounds
                if job_region.bounds != params.bounds:
                    padding = int(0.1 * job_region.bounds.extent.average_side)
                    region_bounds = Bounds.pad(job_region.bounds, padding)
<<<<<<< HEAD
                    region_bounds = Bounds.clamp(region_bounds, params.bounds.extent)
                    region_image = Image.crop(image, region_bounds)
=======
                    region_bounds = Bounds.intersection(region_bounds, params.bounds)
                    region_image = Image.crop(image, region_bounds.relative_to(params.bounds))
>>>>>>> ac12a717

                self.layers.create(
                    name, region_image, region_bounds, parent=region_layer, above=insert_pos
                )

    def apply_result(self, job_id: str, index: int):
        job = self.jobs.find(job_id)
        assert job is not None, "Cannot apply result, invalid job id"

        self.create_result_layer(job.results[index], job.params, "[Generated] ")

        if self._layer:
            self._layer.remove()
            self._layer = None
        self.jobs.selection = None
        self.jobs.notify_used(job_id, index)

    def add_control_layer(self, job: Job, result: dict | None):
        assert job.kind is JobKind.control_layer and job.control
        if job.control.mode is ControlMode.pose and result is not None:
            pose = Pose.from_open_pose_json(result)
            pose.scale(job.params.bounds.extent)
            return self.layers.create_vector(job.params.prompt, pose.to_svg())
        elif len(job.results) > 0:
            return self.layers.create(job.params.prompt, job.results[0], job.params.bounds)
        return self.layers.active  # Execution was cached and no image was produced

    def add_upscale_layer(self, job: Job):
        assert job.kind is JobKind.upscaling
        assert len(job.results) > 0, "Upscaling job did not produce an image"
        if self._layer:
            self._layer.remove()
            self._layer = None
        self._doc.resize(job.params.bounds.extent)
        self.upscale.target_extent_changed.emit(self.upscale.target_extent)
<<<<<<< HEAD
        self.layers.create(job.params.prompt, job.results[0], job.params.bounds)
=======
        self.create_result_layer(job.results[0], job.params)
>>>>>>> ac12a717

    def set_workspace(self, workspace: Workspace):
        if self.workspace is Workspace.live:
            self.live.is_active = False
        self._workspace = workspace
        self.workspace_changed.emit(workspace)
        self.modified.emit(self, "workspace")

    def set_style(self, style: Style):
        if style is not self._style:
            if client := self._connection.client_if_connected:
                styles = filter_supported_styles(Styles.list().filtered(), client)
                if style not in styles:
                    return
            self._style = style
            self.style_changed.emit(style)
            self.modified.emit(self, "style")

    def generate_seed(self):
        self.seed = workflow.generate_seed()

    def save_result(self, job_id: str, index: int):
        _save_job_result(self, self.jobs.find(job_id), index)

    def resolve_inpaint_mode(self):
        if self.inpaint.mode is InpaintMode.automatic:
            if bounds := self.document.selection_bounds:
                return workflow.detect_inpaint_mode(self.document.extent, bounds)
            return InpaintMode.fill
        return self.inpaint.mode

    @property
    def sd_version(self):
        return resolve_sd_version(self.style, self._connection.client_if_connected)

    @property
    def history(self):
        return (job for job in self.jobs if job.state is JobState.finished)

    @property
    def has_error(self):
        return self.error != ""

    @property
    def document(self):
        return self._doc

    @document.setter
    def document(self, doc):
        # Note: for some reason Krita sometimes creates a new object for an existing document.
        # The old object is deleted and unusable. This method is used to update the object,
        # but doesn't actually change the document identity.
        # TODO: 04/02/2024 is this still necessary? check log.
        assert doc == self._doc, "Cannot change document of model"
        if self._doc is not doc:
            log.warning(f"Document instance changed {self._doc} -> {doc}")
            self._doc = doc

    @property
    def layers(self):
        return self._doc.layers


class InpaintContext(Enum):
    automatic = 0
    mask_bounds = 1
    entire_image = 2
    layer_bounds = 3


class CustomInpaint(QObject, ObservableProperties):
    mode = Property(InpaintMode.automatic, persist=True)
    fill = Property(FillMode.neutral, persist=True)
    use_inpaint = Property(True, persist=True)
    use_prompt_focus = Property(False, persist=True)
    context = Property(InpaintContext.automatic, persist=True)
    context_layer_id = Property(QUuid(), persist=True)

    mode_changed = pyqtSignal(InpaintMode)
    fill_changed = pyqtSignal(FillMode)
    use_inpaint_changed = pyqtSignal(bool)
    use_prompt_focus_changed = pyqtSignal(bool)
    context_changed = pyqtSignal(InpaintContext)
    context_layer_id_changed = pyqtSignal(QUuid)
    modified = pyqtSignal(QObject, str)

    def get_params(self, mask: Mask):
        params = InpaintParams(self.mode, mask.bounds, self.fill)
        params.use_inpaint_model = self.use_inpaint
        params.use_condition_mask = self.use_prompt_focus
        params.use_single_region = self.use_prompt_focus
        return params

    def get_context(self, model: Model, mask: Mask | None):
        if mask is None or self.mode is not InpaintMode.custom:
            return None
        if self.context is InpaintContext.mask_bounds:
            return mask.bounds
        if self.context is InpaintContext.entire_image:
            return Bounds(0, 0, *model.document.extent)
        if self.context is InpaintContext.layer_bounds:
            if layer := model.layers.find(self.context_layer_id):
                layer_bounds = layer.compute_bounds()
                return Bounds.expand(layer_bounds, include=mask.bounds)
        return None


class UpscaleParams(NamedTuple):
    upscaler: str
    factor: float
    use_diffusion: bool
    unblur_strength: float
    use_prompt: bool
    strength: float
    target_extent: Extent
    seed: int


class UpscaleWorkspace(QObject, ObservableProperties):
    upscaler = Property("", persist=True)
    factor = Property(2.0, persist=True)
    use_diffusion = Property(True, persist=True)
    strength = Property(0.3, persist=True)
    unblur_strength = Property(1, persist=True)
    use_prompt = Property(False, persist=True)

    upscaler_changed = pyqtSignal(str)
    factor_changed = pyqtSignal(float)
    use_diffusion_changed = pyqtSignal(bool)
    strength_changed = pyqtSignal(float)
    unblur_strength_changed = pyqtSignal(int)
    use_prompt_changed = pyqtSignal(bool)
    target_extent_changed = pyqtSignal(Extent)
    modified = pyqtSignal(QObject, str)

    _model: Model

    def __init__(self, model: Model):
        super().__init__()
        self._model = model
        self.factor_changed.connect(lambda _: self.target_extent_changed.emit(self.target_extent))
        self._init_model()
        model._connection.models_changed.connect(self._init_model)

    def _init_model(self):
        if self.upscaler == "":
            if client := self._model._connection.client_if_connected:
                self.upscaler = client.models.default_upscaler

    @property
    def target_extent(self):
        return self._model.document.extent * self.factor

    @property
    def params(self):
        return UpscaleParams(
            upscaler=self.upscaler,
            factor=self.factor,
            use_diffusion=self.use_diffusion,
            unblur_strength=self._unblur_strength_map[self.unblur_strength],
            use_prompt=self.use_prompt,
            strength=self.strength,
            target_extent=self.target_extent,
            seed=self._model.seed if self._model.fixed_seed else workflow.generate_seed(),
        )

    _unblur_strength_map = {0: 0.0, 1: 0.5, 2: 1.0}


class LiveWorkspace(QObject, ObservableProperties):
    is_active = Property(False, setter="toggle")
    is_recording = Property(False, setter="toggle_record")
    strength = Property(0.3, persist=True)
    has_result = Property(False)

    is_active_changed = pyqtSignal(bool)
    is_recording_changed = pyqtSignal(bool)
    strength_changed = pyqtSignal(float)
    seed_changed = pyqtSignal(int)
    has_result_changed = pyqtSignal(bool)
    result_available = pyqtSignal(Image)
    modified = pyqtSignal(QObject, str)

    _model: Model
    _last_input: WorkflowInput | None = None
    _result: Image | None = None
    _result_composition: Image | None = None
    _result_params: JobParams | None = None
    _keyframes_folder: Path | None = None
    _keyframe_start = 0
    _keyframe_index = 0
    _keyframes: list[Path]

    _poll_rate = 0.1

    def __init__(self, model: Model):
        super().__init__()
        self._model = model
        self._keyframes = []
        model.jobs.job_finished.connect(self.handle_job_finished)

    def toggle(self, active: bool):
        if self.is_active != active:
            self._is_active = active
            self.is_active_changed.emit(active)
            if active:
                eventloop.run(_report_errors(self._model, self._continue_generating()))
            else:
                self.is_recording = False

    def toggle_record(self, active: bool):
        if self.is_recording != active:
            if active and not self._start_recording():
                self._model.report_error(
                    "Cannot save recorded frames, document must be saved first!"
                )
                return
            self._is_recording = active
            self.is_active = active
            self.is_recording_changed.emit(active)
            if not active:
                self._import_animation()

    def handle_job_finished(self, job: Job):
        if job.kind is JobKind.live_preview:
            if len(job.results) > 0:
                self.set_result(job.results[0], job.params)
            self.is_active = self._is_active and self._model.document.is_active
            eventloop.run(_report_errors(self._model, self._continue_generating()))

    async def _continue_generating(self):
        while self.is_active and self._model.document.is_active:
            new_input = await self._model._generate_live(self._last_input)
            if new_input is not None:  # frame was scheduled
                self._last_input = new_input
                return
            # no changes in input data
            await asyncio.sleep(self._poll_rate)

    def write_result(self):
        assert self.result is not None and self._result_params is not None
        self._model.write_result(self.result, self._result_params)

    def create_result_layer(self):
        assert self.result is not None and self._result_params is not None
        self._model.create_result_layer(self.result, self._result_params)

        if settings.new_seed_after_apply:
            self._model.generate_seed()

    @property
    def result(self):
        return self._result

    @property
    def result_composition(self):
        return self._result_composition

    def set_result(self, value: Image, params: JobParams):
        canvas = self._model._get_current_image(params.bounds)
        painter = QPainter(canvas._qimage)
        painter.setCompositionMode(QPainter.CompositionMode.CompositionMode_SourceOver)
        painter.drawImage(0, 0, value._qimage)
        painter.end()
        self._result = value
        self._result_composition = canvas
        self._result_params = params
        self.result_available.emit(canvas)
        self.has_result = True

        if self.is_recording:
            self._save_frame(value, params.bounds)

    def _start_recording(self):
        doc_filename = self._model.document.filename
        if doc_filename:
            path = Path(doc_filename)
            folder = path.parent / f"{path.with_suffix('.live-frames')}"
            folder.mkdir(exist_ok=True)
            self._keyframes_folder = folder
            while (self._keyframes_folder / f"frame-{self._keyframe_index}.webp").exists():
                self._keyframe_index += 1
            self._keyframe_start = self._keyframe_index
        else:
            self._keyframes_folder = None
        return self._keyframes_folder

    def _save_frame(self, image: Image, bounds: Bounds):
        assert self._keyframes_folder is not None
        filename = self._keyframes_folder / f"frame-{self._keyframe_index}.webp"
        self._keyframe_index += 1

        extent = self._model.document.extent
        if bounds is not None and bounds.extent != extent:
            image = Image.crop(image, bounds)
        image.save(filename)
        self._keyframes.append(filename)

    def _import_animation(self):
        if len(self._keyframes) == 0:
            return  # button toggled without recording a frame in between
        self._model.document.import_animation(self._keyframes, self._keyframe_start)
        start, end = self._keyframe_start, self._keyframe_start + len(self._keyframes)
        prompt = self._model.regions.active_or_root.positive
        self._model.layers.active.name = f"[Rec] {start}-{end}: {prompt}"
        self._keyframes = []


class SamplingQuality(Enum):
    fast = 0
    quality = 1


class AnimationWorkspace(QObject, ObservableProperties):
    sampling_quality = Property(SamplingQuality.fast, persist=True)
    target_layer = Property(QUuid(), persist=True)
    batch_mode = Property(True, persist=True)

    sampling_quality_changed = pyqtSignal(SamplingQuality)
    target_layer_changed = pyqtSignal(QUuid)
    batch_mode_changed = pyqtSignal(bool)
    target_image_changed = pyqtSignal(Image)
    modified = pyqtSignal(QObject, str)

    _model: Model
    _keyframes_folder: Path | None = None
    _keyframes: dict[str, list[Path]]

    def __init__(self, model: Model):
        super().__init__()
        self._model = model
        self._keyframes = {}
        self.target_layer_changed.connect(self._update_target_image)
        model.document.current_time_changed.connect(self._update_target_image)
        model.jobs.job_finished.connect(self.handle_job_finished)

    def generate(self):
        if self.batch_mode:
            self.generate_batch()
        else:
            self.generate_frame()

    def generate_frame(self):
        self._model.clear_error()
        eventloop.run(_report_errors(self._model, self._generate_frame()))

    def _prepare_input(self, canvas: Image | Extent, seed: int):
        m = self._model
        bounds = Bounds(0, 0, *m.document.extent)
        conditioning, _ = process_regions(m.regions, bounds, self._model.layers.root)
        return workflow.prepare(
            WorkflowKind.generate if m.strength == 1.0 else WorkflowKind.refine,
            canvas,
            conditioning,
            style=m.style,
            seed=seed,
            perf=m._connection.client.performance_settings,
            models=m._connection.client.models,
            strength=m.strength,
            is_live=self.sampling_quality is SamplingQuality.fast,
        )

    async def _generate_frame(self):
        m = self._model
        bounds = Bounds(0, 0, *m.document.extent)
        canvas = m._get_current_image(bounds) if m.strength < 1.0 else bounds.extent
        seed = m.seed if m.fixed_seed else workflow.generate_seed()
        inputs = self._prepare_input(canvas, seed)
        params = JobParams(bounds, m.regions.positive, frame=(m.document.current_time, 0, 0))
        await m.enqueue_jobs(inputs, JobKind.animation_frame, params)

    def generate_batch(self):
        doc = self._model.document
        if self._model.strength < 1.0 and not self._model.layers.active.is_animated:
            self._model.report_error("The active layer does not contain an animation.")
            return

        if doc.filename:
            path = Path(doc.filename)
            folder = path.parent / f"{path.with_suffix('.animation')}"
            folder.mkdir(exist_ok=True)
            self._keyframes_folder = folder
        else:
            self._model.report_error("Document must be saved before generating an animation.")
            return

        self._model.clear_error()
        eventloop.run(_report_errors(self._model, self._generate_batch()))

    async def _generate_batch(self):
        doc = self._model.document
        layer = self._model.layers.active
        start_frame, end_frame = doc.playback_time_range
        extent = doc.extent
        bounds = Bounds(0, 0, *extent)
        strength = self._model.strength
        seed = self._model.seed if self._model.fixed_seed else workflow.generate_seed()
        animation_id = str(uuid.uuid4())

        for frame in range(start_frame, end_frame + 1):
            if layer.node.hasKeyframeAtTime(frame) or strength == 1.0:
                canvas: Image | Extent = extent
                if strength < 1.0:
                    canvas = layer.get_pixels(time=frame)

                inputs = self._prepare_input(canvas, seed)
                params = JobParams(bounds, self._model.regions.active_or_root.positive)
                params.frame = (frame, start_frame, end_frame)
                params.animation_id = animation_id
                await self._model.enqueue_jobs(inputs, JobKind.animation_batch, params)

    def handle_job_finished(self, job: Job):
        if job.kind is JobKind.animation_batch:
            assert self._keyframes_folder is not None
            frame, _, end = job.params.frame
            keyframes = self._keyframes.setdefault(job.params.animation_id, [])
            if len(job.results) > 0:
                image = job.results[0]
                filename = self._keyframes_folder / f"frame-{frame}.png"
                image.save(filename)
                keyframes.append(filename)
                self.target_image_changed.emit(image)
            elif len(keyframes) > 0:
                # Execution was cached because image content is the same as previous frame
                keyframes.append(keyframes[-1])
            if frame == end:
                self._import_animation(job)

        elif job.kind is JobKind.animation_frame:
            if len(job.results) > 0:
                doc = self._model.document
                if job.params.frame[0] != doc.current_time:
                    self._model.report_error("Generated frame does not match current time")
                    return
                if layer := self._model.layers.find(self.target_layer):
                    image = job.results[0]
                    layer.write_pixels(image, job.params.bounds, make_visible=False)
                    self.target_image_changed.emit(image)
                else:
                    self._model.report_error("Target layer not found")

    def _import_animation(self, job: Job):
        doc = self._model.document
        keyframes = self._keyframes.pop(job.params.animation_id)
        _, start, end = job.params.frame
        doc.import_animation(keyframes, start)
        doc.layers.active.name = f"[Generated] {start}-{end}: {job.params.prompt}"
        self.target_layer = doc.layers.active.id

    def _update_target_image(self):
        if self.batch_mode:
            return
        if layer := self._model.layers.find(self.target_layer):
            bounds = Bounds(0, 0, *self._model.document.extent)
            image = layer.get_pixels(bounds)
            self.target_image_changed.emit(image)


def get_selection_modifiers(inpaint_mode: InpaintMode, strength: float) -> dict[str, Any]:
    grow = settings.selection_grow / 100
    feather = settings.selection_feather / 100
    padding = settings.selection_padding / 100
    invert = False

    if inpaint_mode is InpaintMode.remove_object and strength == 1.0:
        # avoid leaving any border pixels of the object to be removed within the
        # area where the mask is 1.0, it will confuse inpainting models
        feather = min(feather, grow * 0.5)

    if inpaint_mode is InpaintMode.replace_background and strength == 1.0:
        # only minimal grow/feather as there is often no desired transition between
        # forground object and background (to be replaced by something else entirely)
        grow = min(grow, 0.01)
        feather = min(feather, 0.01)
        invert = True

    return dict(grow=grow, feather=feather, padding=padding, invert=invert)


async def _report_errors(parent: Model, coro):
    try:
        return await coro
    except NetworkError as e:
        parent.report_error(f"{util.log_error(e)} [url={e.url}, code={e.code}]")
    except Exception as e:
        parent.report_error(util.log_error(e))


def _save_job_result(model: Model, job: Job | None, index: int):
    assert job is not None, "Cannot save result, invalid job id"
    assert len(job.results) > index, "Cannot save result, invalid result index"
    assert model.document.filename, "Cannot save result, document is not saved"
    timestamp = job.timestamp.strftime("%Y%m%d-%H%M%S")
    prompt = util.sanitize_prompt(job.params.prompt)
    path = Path(model.document.filename)
    path = path.parent / f"{path.stem}-generated-{timestamp}-{index}-{prompt}.png"
    path = util.find_unused_path(path)
    base_image = model._get_current_image(Bounds(0, 0, *model.document.extent))
    result_image = job.results[index]
    base_image.draw_image(result_image, job.params.bounds.offset)
    base_image.save(path)<|MERGE_RESOLUTION|>--- conflicted
+++ resolved
@@ -47,11 +47,7 @@
 
     workspace = Property(Workspace.generation, setter="set_workspace", persist=True)
     regions: "RootRegion"
-<<<<<<< HEAD
-    style = Property(Styles.list().default, persist=True)
-=======
     style = Property(Styles.list().default, setter="set_style", persist=True)
->>>>>>> ac12a717
     strength = Property(1.0, persist=True)
     region_only = Property(False, persist=True)
     batch_count = Property(1, persist=True)
@@ -135,25 +131,6 @@
             **get_selection_modifiers(self.inpaint.mode, self.strength), min_size=64
         )
         bounds = Bounds(0, 0, *extent)
-<<<<<<< HEAD
-        if mask is None:
-            # Check for region inpaint
-            target = Region.link_target(self.layers.active)
-            if self.regions.is_linked(target):
-                region_layer = target
-            if not region_layer.is_root:
-                inpaint_mode = InpaintMode.add_object
-                if not (self.region_only or region_layer.parent_layer is None):
-                    region_layer = region_layer.parent_layer
-                if not region_layer.is_root:
-                    bounds = region_layer.compute_bounds()
-                    bounds = Bounds.pad(bounds, settings.selection_padding, multiple=64)
-                    bounds = Bounds.clamp(bounds, extent)
-                    mask_img = region_layer.get_mask(bounds)
-                    mask = Mask(bounds, mask_img._qimage)
-        else:
-            # Selection inpaint
-=======
         if mask is None:  # Check for region inpaint
             region_layer = self.regions.get_active_region_layer(use_parent=not self.region_only)
             if not region_layer.is_root:
@@ -164,19 +141,14 @@
                 mask = Mask(bounds, mask_img._qimage)
                 inpaint_mode = InpaintMode.add_object
         else:  # Selection inpaint
->>>>>>> ac12a717
             bounds = compute_bounds(extent, mask.bounds if mask else None, self.strength)
             bounds = self.inpaint.get_context(self, mask) or bounds
             inpaint_mode = self.resolve_inpaint_mode()
 
-<<<<<<< HEAD
-        conditioning, job_regions = process_regions(self.regions, bounds, region_layer)
-=======
         if not dryrun:
             conditioning, job_regions = process_regions(self.regions, bounds, region_layer)
         else:
             conditioning, job_regions = ConditioningInput("", ""), []
->>>>>>> ac12a717
 
         if mask is not None or self.strength < 1.0:
             image = self._get_current_image(bounds) if not dryrun else DummyImage(extent)
@@ -195,35 +167,6 @@
             else:
                 pos, ctrl = conditioning.positive, conditioning.control
                 inpaint = workflow.detect_inpaint(
-<<<<<<< HEAD
-                    inpaint_mode,
-                    mask.bounds,
-                    sd_version,
-                    conditioning.positive,
-                    conditioning.control,
-                    self.strength,
-                )
-        try:
-            input = workflow.prepare(
-                workflow_kind,
-                image or extent,
-                conditioning,
-                self.style,
-                self.seed if self.fixed_seed else workflow.generate_seed(),
-                client.models,
-                client.performance_settings,
-                mask=mask,
-                strength=self.strength,
-                inpaint=inpaint,
-            )
-        except Exception as e:
-            self.report_error(util.log_error(e))
-            return
-        self.clear_error()
-        job_params = JobParams(bounds, conditioning.positive, regions=job_regions)
-        enqueue_jobs = self.enqueue_jobs(input, JobKind.diffusion, job_params, self.batch_count)
-        eventloop.run(_report_errors(self, enqueue_jobs))
-=======
                     inpaint_mode, mask.bounds, sd_version, pos, ctrl, self.strength
                 )
 
@@ -241,7 +184,6 @@
         )
         job_params = JobParams(bounds, conditioning.positive, regions=job_regions)
         return input, job_params
->>>>>>> ac12a717
 
     async def enqueue_jobs(
         self, input: WorkflowInput, kind: JobKind, params: JobParams, count: int = 1
@@ -304,42 +246,8 @@
 
     def upscale_image(self):
         try:
-<<<<<<< HEAD
-            params = self.upscale.params
-            bounds = Bounds(0, 0, *self._doc.extent)
-            image = self._doc.get_image()
-            client = self._connection.client
-            upscaler = params.upscaler or client.models.default_upscaler
-            if params.use_prompt:
-                conditioning, _ = process_regions(self.regions, bounds, None)
-            else:
-                conditioning = ConditioningInput("4k uhd")
-            models = client.models.for_checkpoint(self.style.sd_checkpoint)
-            has_unblur = models.control.find(ControlMode.blur) is not None
-            if has_unblur and params.unblur_strength > 0.0:
-                control = ControlInput(ControlMode.blur, None, params.unblur_strength)
-                conditioning.control.append(control)
-
-            if params.use_diffusion:
-                inputs = workflow.prepare(
-                    WorkflowKind.upscale_tiled,
-                    image,
-                    conditioning,
-                    self.style,
-                    params.seed,
-                    client.models,
-                    client.performance_settings,
-                    strength=params.strength,
-                    upscale_factor=params.factor,
-                    upscale_model=upscaler,
-                )
-            else:
-                inputs = workflow.prepare_upscale_simple(image, upscaler, params.factor)
-            job = self.jobs.add_upscale(Bounds(0, 0, *self.upscale.target_extent), params.seed)
-=======
             inputs, job_params = self._prepare_upscale_image()
             job = self.jobs.add(JobKind.upscaling, job_params)
->>>>>>> ac12a717
         except Exception as e:
             self.report_error(util.log_error(e))
             return
@@ -584,13 +492,8 @@
                 if job_region.bounds != params.bounds:
                     padding = int(0.1 * job_region.bounds.extent.average_side)
                     region_bounds = Bounds.pad(job_region.bounds, padding)
-<<<<<<< HEAD
-                    region_bounds = Bounds.clamp(region_bounds, params.bounds.extent)
-                    region_image = Image.crop(image, region_bounds)
-=======
                     region_bounds = Bounds.intersection(region_bounds, params.bounds)
                     region_image = Image.crop(image, region_bounds.relative_to(params.bounds))
->>>>>>> ac12a717
 
                 self.layers.create(
                     name, region_image, region_bounds, parent=region_layer, above=insert_pos
@@ -626,11 +529,7 @@
             self._layer = None
         self._doc.resize(job.params.bounds.extent)
         self.upscale.target_extent_changed.emit(self.upscale.target_extent)
-<<<<<<< HEAD
-        self.layers.create(job.params.prompt, job.results[0], job.params.bounds)
-=======
         self.create_result_layer(job.results[0], job.params)
->>>>>>> ac12a717
 
     def set_workspace(self, workspace: Workspace):
         if self.workspace is Workspace.live:
