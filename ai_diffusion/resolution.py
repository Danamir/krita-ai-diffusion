--- conflicted
+++ resolved
@@ -153,11 +153,6 @@
                 Arch.sd3: (512, 1536, 512**2, 1536**2),
                 Arch.flux: (256, 2048, 512**2, 2048**2),
                 Arch.qwen: (256, 2048, 512**2, 2048**2),
-<<<<<<< HEAD
-                Arch.qwen_e: (256, 2048, 512**2, 2048**2),
-                Arch.qwen_e_p: (256, 2048, 512**2, 2048**2),
-=======
->>>>>>> a130c4cc
             }[arch]
         else:
             range_offset = multiple_of(round(0.2 * style.preferred_resolution), 8)
