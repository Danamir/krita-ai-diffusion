--- conflicted
+++ resolved
@@ -105,13 +105,8 @@
     @property
     def initial_scaling(self):
         ratio = Extent.ratio(self.input, self.initial)
-<<<<<<< HEAD
-        if ratio < 1:
+        if ratio != 1:
             return ScaleMode.upscale_fast
-=======
-        if ratio != 1:
-            return ScaleMode.resize
->>>>>>> 90cab405
         else:
             return ScaleMode.none
 
