--- conflicted
+++ resolved
@@ -148,13 +148,12 @@
         return self in [Arch.sd15, Arch.sdxl, Arch.illu, Arch.illu_v]
 
     @property
-<<<<<<< HEAD
+    def supports_cfg(self):
+        return self not in [Arch.flux, Arch.flux_k]
+
+    @property
     def supports_split_rendering(self):
         return self in [Arch.sd15, Arch.sdxl, Arch.illu, Arch.illu_v]
-=======
-    def supports_cfg(self):
-        return self not in [Arch.flux, Arch.flux_k]
->>>>>>> 3c778944
 
     @property
     def is_edit(self):  # edit models make changes to input images
