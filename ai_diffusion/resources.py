from __future__ import annotations
from enum import Enum
from itertools import chain
from pathlib import Path
from typing import NamedTuple, Sequence

# Version identifier for all the resources defined here. This is used as the server version.
# It usually follows the plugin version, but not all new plugin versions also require a server update.
version = "1.16.0"

comfy_url = "https://github.com/comfyanonymous/ComfyUI"
comfy_version = "40e124c6be01195eada95e8c319ca6ddf4fd1a17"


class CustomNode(NamedTuple):
    name: str
    folder: str
    url: str
    version: str
    nodes: Sequence[str]


required_custom_nodes = [
    CustomNode(
        "ControlNet Preprocessors",
        "comfyui_controlnet_aux",
        "https://github.com/Fannovel16/comfyui_controlnet_aux",
        "33d6e86b65c40e5f97052262c6900f413684ccde",
        ["InpaintPreprocessor"],
    ),
    CustomNode(
        "IP-Adapter",
        "ComfyUI_IPAdapter_plus",
        "https://github.com/cubiq/ComfyUI_IPAdapter_plus",
        "bf627aafd0dfcc59b945cc84d1f088d457780c4a",
        ["IPAdapterModelLoader", "IPAdapter"],
    ),
    CustomNode(
        "Ultimate SD Upscale",
        "ComfyUI_UltimateSDUpscale",
        "https://github.com/Acly/krita-ai-diffusion/releases/download/v0.1.0/ComfyUI_UltimateSDUpscale-6ea48202a76ccf5904ddfa85f826efa80dd50520-repack.zip",
        "6ea48202a76ccf5904ddfa85f826efa80dd50520",
        ["UltimateSDUpscale"],
    ),
    CustomNode(
        "External Tooling Nodes",
        "comfyui-tooling-nodes",
        "https://github.com/Acly/comfyui-tooling-nodes",
        "bcb591c7b998e13f12e2d47ee08cf8af8f791e50",
        [
            "ETN_LoadImageBase64",
            "ETN_LoadMaskBase64",
            "ETN_SendImageWebSocket",
            "ETN_ApplyMaskToImage",
        ],
    ),
    CustomNode(
        "Inpaint Nodes",
        "comfyui-inpaint-nodes",
        "https://github.com/Acly/comfyui-inpaint-nodes",
        "fac56ec7de904ab5926228f71dd563c34fd0d6be",
        ["INPAINT_LoadFooocusInpaint", "INPAINT_ApplyFooocusInpaint"],
    ),
]


class SDVersion(Enum):
    sd15 = "SD 1.5"
    sdxl = "SD XL"

    auto = "Automatic"
    all = "All"

    @staticmethod
    def from_string(string: str):
        if string == "sd15":
            return SDVersion.sd15
        if string == "sdxl":
            return SDVersion.sdxl
        return None

    @staticmethod
    def from_checkpoint_name(checkpoint: str):
        if SDVersion.sdxl.matches(checkpoint):
            return SDVersion.sdxl
        return SDVersion.sd15

    @staticmethod
    def match(a: SDVersion, b: SDVersion):
        if a is SDVersion.all or b is SDVersion.all:
            return True
        return a is b

    def matches(self, checkpoint: str):
        # Fallback check if it can't be queried from the server
        xl_in_name = "xl" in checkpoint.lower()
        return self is SDVersion.auto or ((self is SDVersion.sdxl) == xl_in_name)

    def resolve(self, checkpoint: str):
        if self is SDVersion.auto:
            return SDVersion.sdxl if SDVersion.sdxl.matches(checkpoint) else SDVersion.sd15
        return self

    @property
    def has_controlnet_inpaint(self):
        return self is SDVersion.sd15


class ResourceKind(Enum):
    checkpoint = "Stable Diffusion Checkpoint"
    controlnet = "ControlNet model"
    clip_vision = "CLIP Vision model"
    ip_adapter = "IP-Adapter model"
    lora = "LoRA model"
    upscaler = "Upscale model"
    inpaint = "Inpaint model"
    embedding = "Textual Embedding"
    preprocessor = "Preprocessor"
    node = "custom node"


class UpscalerName(Enum):
    default = "4x_NMKD-Superscale-SP_178000_G.pth"
    quality = "HAT_SRx4_ImageNet-pretrain.pth"
    sharp = "Real_HAT_GAN_sharper.pth"
    fast_2x = "OmniSR_X2_DIV2K.safetensors"
    fast_3x = "OmniSR_X3_DIV2K.safetensors"
    fast_4x = "OmniSR_X4_DIV2K.safetensors"

    @staticmethod
    def fast_x(x: int):
        return UpscalerName.__members__[f"fast_{x}x"]


class ControlMode(Enum):
    reference = 0
    face = 13
    inpaint = 1
    scribble = 2
    line_art = 3
    soft_edge = 4
    canny_edge = 5
    depth = 6
    normal = 7
    pose = 8
    segmentation = 9
    blur = 10
    stencil = 11
    hands = 12

    @property
    def is_lines(self):
        return self in [
            ControlMode.scribble,
            ControlMode.line_art,
            ControlMode.soft_edge,
            ControlMode.canny_edge,
        ]

    @property
    def has_preprocessor(self):
        return self.is_control_net and not self in [
            ControlMode.inpaint,
            ControlMode.blur,
            ControlMode.stencil,
        ]

    @property
    def is_control_net(self):
        return not self.is_ip_adapter

    @property
    def is_ip_adapter(self):
        return self in [ControlMode.reference, ControlMode.face]

    @property
    def is_part_of_image(self):  # not only used a guidance hint
        return self in [ControlMode.reference, ControlMode.line_art, ControlMode.blur]

    @property
    def is_structural(self):  # strong impact on image composition/structure
        return self not in [ControlMode.reference, ControlMode.face, ControlMode.inpaint]

    @property
    def text(self):
        return _control_text[self]


class ResourceId(NamedTuple):
    kind: ResourceKind
    version: SDVersion
    identifier: ControlMode | UpscalerName | str

    @property
    def string(self):
        return resource_id(self.kind, self.version, self.identifier)

    @property
    def name(self):
        ident = self.identifier.name if isinstance(self.identifier, Enum) else self.identifier
        return f"{self.kind.value} '{ident}' for {self.version.value}"


class ModelRequirements(Enum):
    none = 0
    insightface = 1


class ModelResource(NamedTuple):
    name: str
    id: ResourceId
    files: dict[Path, str]
    alternatives: list[Path] | None = None  # for backwards compatibility
    requirements: ModelRequirements = ModelRequirements.none

    @property
    def filename(self):
        assert len(self.files) == 1
        return next(iter(self.files)).name

    @property
    def folder(self):
        return next(iter(self.files)).parent

    @property
    def url(self):
        assert len(self.files) == 1
        return next(iter(self.files.values()))

    def exists_in(self, path: Path):
        exact = all((path / filepath).exists() for filepath in self.files.keys())
        alt = self.alternatives is not None and any((path / f).exists() for f in self.alternatives)
        return exact or alt

    @property
    def kind(self):
        return self.id.kind

    @property
    def sd_version(self):
        return self.id.version


required_models = [
    ModelResource(
        "CLIP Vision model",
        ResourceId(ResourceKind.clip_vision, SDVersion.all, "ip_adapter"),
        {
            Path(
                "models/clip_vision/clip-vision_vit-h.safetensors"
            ): "https://huggingface.co/h94/IP-Adapter/resolve/main/models/image_encoder/model.safetensors"
        },
        alternatives=[
            Path("models/clip_vision/SD1.5/model.safetensors"),
            Path("models/clip_vision/SD1.5/pytorch_model.bin"),
        ],
    ),
    ModelResource(
        "NMKD Superscale model",
        ResourceId(ResourceKind.upscaler, SDVersion.all, UpscalerName.default),
        {
            Path(
                "models/upscale_models/4x_NMKD-Superscale-SP_178000_G.pth"
            ): "https://huggingface.co/gemasai/4x_NMKD-Superscale-SP_178000_G/resolve/main/4x_NMKD-Superscale-SP_178000_G.pth"
        },
    ),
    ModelResource(
        "OmniSR Superscale model",
        ResourceId(ResourceKind.upscaler, SDVersion.all, UpscalerName.fast_4x),
        {
            Path(
                "models/upscale_models/OmniSR_X2_DIV2K.safetensors"
            ): "https://huggingface.co/Acly/Omni-SR/resolve/main/OmniSR_X2_DIV2K.safetensors",
            Path(
                "models/upscale_models/OmniSR_X3_DIV2K.safetensors"
            ): "https://huggingface.co/Acly/Omni-SR/resolve/main/OmniSR_X3_DIV2K.safetensors",
            Path(
                "models/upscale_models/OmniSR_X4_DIV2K.safetensors"
            ): "https://huggingface.co/Acly/Omni-SR/resolve/main/OmniSR_X4_DIV2K.safetensors",
        },
    ),
    ModelResource(
        "ControlNet Inpaint",
        ResourceId(ResourceKind.controlnet, SDVersion.sd15, ControlMode.inpaint),
        {
            Path(
                "models/controlnet/control_v11p_sd15_inpaint_fp16.safetensors"
            ): "https://huggingface.co/comfyanonymous/ControlNet-v1-1_fp16_safetensors/resolve/main/control_v11p_sd15_inpaint_fp16.safetensors"
        },
    ),
    ModelResource(
        "ControlNet Tile",
        ResourceId(ResourceKind.controlnet, SDVersion.sd15, ControlMode.blur),
        {
            Path(
                "models/controlnet/control_lora_rank128_v11f1e_sd15_tile_fp16.safetensors"
            ): "https://huggingface.co/comfyanonymous/ControlNet-v1-1_fp16_safetensors/resolve/main/control_lora_rank128_v11f1e_sd15_tile_fp16.safetensors",
        },
    ),
    ModelResource(
        "IP-Adapter (SD1.5)",
        ResourceId(ResourceKind.ip_adapter, SDVersion.sd15, ControlMode.reference),
        {
            Path(
                "models/ipadapter/ip-adapter_sd15.safetensors"
            ): "https://huggingface.co/h94/IP-Adapter/resolve/main/models/ip-adapter_sd15.safetensors"
        },
    ),
    ModelResource(
        "IP-Adapter (SDXL)",
        ResourceId(ResourceKind.ip_adapter, SDVersion.sdxl, ControlMode.reference),
        {
            Path(
                "models/ipadapter/ip-adapter_sdxl_vit-h.safetensors"
            ): "https://huggingface.co/h94/IP-Adapter/resolve/main/sdxl_models/ip-adapter_sdxl_vit-h.safetensors",
        },
    ),
    ModelResource(
        "LCM-LoRA (SD1.5)",
        ResourceId(ResourceKind.lora, SDVersion.sd15, "lcm"),
        {
            Path(
                "models/loras/lcm-lora-sdv1-5.safetensors"
            ): "https://huggingface.co/latent-consistency/lcm-lora-sdv1-5/resolve/main/pytorch_lora_weights.safetensors",
        },
    ),
    ModelResource(
        "LCM-LoRA (SDXL)",
        ResourceId(ResourceKind.lora, SDVersion.sdxl, "lcm"),
        {
            Path(
                "models/loras/lcm-lora-sdxl.safetensors"
            ): "https://huggingface.co/latent-consistency/lcm-lora-sdxl/resolve/main/pytorch_lora_weights.safetensors",
        },
    ),
    ModelResource(
        "Fooocus Inpaint",
        ResourceId(ResourceKind.inpaint, SDVersion.sdxl, "fooocus-inpaint"),
        {
            Path(
                "models/inpaint/fooocus_inpaint_head.pth"
            ): "https://huggingface.co/lllyasviel/fooocus_inpaint/resolve/main/fooocus_inpaint_head.pth",
            Path(
                "models/inpaint/inpaint_v26.fooocus.patch"
            ): "https://huggingface.co/lllyasviel/fooocus_inpaint/resolve/main/inpaint_v26.fooocus.patch",
        },
    ),
    ModelResource(
        "MAT Inpaint",
        ResourceId(ResourceKind.inpaint, SDVersion.all, "default"),
        {
            Path(
                "models/inpaint/MAT_Places512_G_fp16.safetensors"
            ): "https://huggingface.co/Acly/MAT/resolve/main/MAT_Places512_G_fp16.safetensors",
        },
    ),
    ModelResource(
        "Easy Negative",
        ResourceId(ResourceKind.embedding, SDVersion.sd15, "easy-negative"),
        {
            Path(
                "models/embeddings/EasyNegative.safetensors"
            ): "https://huggingface.co/embed/EasyNegative/resolve/main/EasyNegative.safetensors"
        },
    ),
]

default_checkpoints = [
    ModelResource(
        "Realistic Vision (Photography)",
        ResourceId(ResourceKind.checkpoint, SDVersion.sd15, "realistic-vision"),
        {
            Path(
                "models/checkpoints/realisticVisionV51_v51VAE.safetensors"
            ): "https://huggingface.co/lllyasviel/fav_models/resolve/main/fav/realisticVisionV51_v51VAE.safetensors",
        },
    ),
    ModelResource(
        "DreamShaper (Artwork)",
        ResourceId(ResourceKind.checkpoint, SDVersion.sd15, "dreamshaper"),
        {
            Path(
                "models/checkpoints/dreamshaper_8.safetensors"
            ): "https://huggingface.co/Lykon/DreamShaper/resolve/main/DreamShaper_8_pruned.safetensors",
        },
    ),
    ModelResource(
        "Flat2D AniMerge (Cartoon/Anime)",
        ResourceId(ResourceKind.checkpoint, SDVersion.sd15, "flat2d-animerge"),
        {
            Path(
                "models/checkpoints/flat2DAnimerge_v45Sharp.safetensors"
            ): "https://huggingface.co/Acly/SD-Checkpoints/resolve/main/flat2DAnimerge_v45Sharp.safetensors"
        },
    ),
    ModelResource(
        "Juggernaut XL",
        ResourceId(ResourceKind.checkpoint, SDVersion.sdxl, "juggernaut"),
        {
            Path(
                "models/checkpoints/juggernautXL_version6Rundiffusion.safetensors"
            ): "https://huggingface.co/lllyasviel/fav_models/resolve/main/fav/juggernautXL_version6Rundiffusion.safetensors"
        },
    ),
]

upscale_models = [
    ModelResource(
        "HAT Super-Resolution (quality)",
        ResourceId(ResourceKind.upscaler, SDVersion.all, UpscalerName.quality),
        {
            Path(
                "models/upscale_models/HAT_SRx4_ImageNet-pretrain.pth"
            ): "https://huggingface.co/Acly/hat/resolve/main/HAT_SRx4_ImageNet-pretrain.pth"
        },
    ),
    ModelResource(
        "Real HAT GAN Super-Resolution (sharper)",
        ResourceId(ResourceKind.upscaler, SDVersion.all, UpscalerName.sharp),
        {
            Path(
                "models/upscale_models/Real_HAT_GAN_sharper.pth"
            ): "https://huggingface.co/Acly/hat/resolve/main/Real_HAT_GAN_sharper.pth"
        },
    ),
]

optional_models = [
    ModelResource(
        "ControlNet Scribble",
        ResourceId(ResourceKind.controlnet, SDVersion.sd15, ControlMode.scribble),
        {
            Path(
                "models/controlnet/control_lora_rank128_v11p_sd15_scribble_fp16.safetensors"
            ): "https://huggingface.co/comfyanonymous/ControlNet-v1-1_fp16_safetensors/resolve/main/control_lora_rank128_v11p_sd15_scribble_fp16.safetensors",
        },
    ),
    ModelResource(
        "ControlNet Line Art",
        ResourceId(ResourceKind.controlnet, SDVersion.sd15, ControlMode.line_art),
        {
            Path(
                "models/controlnet/control_v11p_sd15_lineart_fp16.safetensors"
            ): "https://huggingface.co/comfyanonymous/ControlNet-v1-1_fp16_safetensors/resolve/main/control_v11p_sd15_lineart_fp16.safetensors",
        },
    ),
    ModelResource(
        "ControlNet Soft Edge",
        ResourceId(ResourceKind.controlnet, SDVersion.sd15, ControlMode.soft_edge),
        {
            Path(
                "models/controlnet/control_v11p_sd15_softedge_fp16.safetensors"
            ): "https://huggingface.co/comfyanonymous/ControlNet-v1-1_fp16_safetensors/resolve/main/control_v11p_sd15_softedge_fp16.safetensors",
        },
    ),
    ModelResource(
        "ControlNet Canny Edge",
        ResourceId(ResourceKind.controlnet, SDVersion.sd15, ControlMode.canny_edge),
        {
            Path(
                "models/controlnet/control_v11p_sd15_canny_fp16.safetensors"
            ): "https://huggingface.co/comfyanonymous/ControlNet-v1-1_fp16_safetensors/resolve/main/control_v11p_sd15_canny_fp16.safetensors",
        },
    ),
    ModelResource(
        "ControlNet Depth",
        ResourceId(ResourceKind.controlnet, SDVersion.sd15, ControlMode.depth),
        {
            Path(
                "models/controlnet/control_lora_rank128_v11f1p_sd15_depth_fp16.safetensors"
            ): "https://huggingface.co/comfyanonymous/ControlNet-v1-1_fp16_safetensors/resolve/main/control_lora_rank128_v11f1p_sd15_depth_fp16.safetensors",
        },
    ),
    ModelResource(
        "ControlNet Normal",
        ResourceId(ResourceKind.controlnet, SDVersion.sd15, ControlMode.normal),
        {
            Path(
                "models/controlnet/control_lora_rank128_v11p_sd15_normalbae_fp16.safetensors"
            ): "https://huggingface.co/comfyanonymous/ControlNet-v1-1_fp16_safetensors/resolve/main/control_lora_rank128_v11p_sd15_normalbae_fp16.safetensors",
        },
    ),
    ModelResource(
        "ControlNet Pose",
        ResourceId(ResourceKind.controlnet, SDVersion.sd15, ControlMode.pose),
        {
            Path(
                "models/controlnet/control_lora_rank128_v11p_sd15_openpose_fp16.safetensors"
            ): "https://huggingface.co/comfyanonymous/ControlNet-v1-1_fp16_safetensors/resolve/main/control_lora_rank128_v11p_sd15_openpose_fp16.safetensors",
        },
    ),
    ModelResource(
        "ControlNet Segmentation",
        ResourceId(ResourceKind.controlnet, SDVersion.sd15, ControlMode.segmentation),
        {
            Path(
                "models/controlnet/control_lora_rank128_v11p_sd15_seg_fp16.safetensors"
            ): "https://huggingface.co/comfyanonymous/ControlNet-v1-1_fp16_safetensors/resolve/main/control_lora_rank128_v11p_sd15_seg_fp16.safetensors",
        },
    ),
    ModelResource(
        "ControlNet Stencil",
        ResourceId(ResourceKind.controlnet, SDVersion.sd15, ControlMode.stencil),
        {
            Path(
                "models/controlnet/control_v1p_sd15_qrcode_monster.safetensors"
            ): "https://huggingface.co/monster-labs/control_v1p_sd15_qrcode_monster/resolve/main/control_v1p_sd15_qrcode_monster.safetensors",
        },
    ),
    ModelResource(
        "ControlNet Hand Refiner",
        ResourceId(ResourceKind.controlnet, SDVersion.sd15, ControlMode.hands),
        {
            Path(
                "models/controlnet/control_sd15_inpaint_depth_hand_fp16.safetensors"
            ): "https://huggingface.co/hr16/ControlNet-HandRefiner-pruned/resolve/main/control_sd15_inpaint_depth_hand_fp16.safetensors",
        },
    ),
    ModelResource(
        "IP-Adapter Face (SD1.5)",
        ResourceId(ResourceKind.ip_adapter, SDVersion.sd15, ControlMode.face),
        {
            Path(
                "models/ipadapter/ip-adapter-faceid-plusv2_sd15.bin"
            ): "https://huggingface.co/h94/IP-Adapter-FaceID/resolve/main/ip-adapter-faceid-plusv2_sd15.bin",
            Path(
                "models/loras/ip-adapter-faceid-plusv2_sd15_lora.safetensors"
            ): "https://huggingface.co/h94/IP-Adapter-FaceID/resolve/main/ip-adapter-faceid-plusv2_sd15_lora.safetensors",
        },
        requirements=ModelRequirements.insightface,
    ),
    ModelResource(
        "ControlNet Line Art (XL)",
        ResourceId(ResourceKind.controlnet, SDVersion.sdxl, ControlMode.line_art),
        {
            Path(
                "models/controlnet/sai_xl_sketch_256lora.safetensors"
            ): "https://huggingface.co/lllyasviel/sd_control_collection/resolve/main/sai_xl_sketch_256lora.safetensors",
        },
    ),
    ModelResource(
        "ControlNet Canny Edge (XL)",
        ResourceId(ResourceKind.controlnet, SDVersion.sdxl, ControlMode.canny_edge),
        {
            Path(
                "models/controlnet/sai_xl_canny_256lora.safetensors"
            ): "https://huggingface.co/lllyasviel/sd_control_collection/resolve/main/sai_xl_canny_256lora.safetensors",
        },
    ),
    ModelResource(
        "ControlNet Depth (XL)",
        ResourceId(ResourceKind.controlnet, SDVersion.sdxl, ControlMode.depth),
        {
            Path(
                "models/controlnet/sai_xl_depth_256lora.safetensors"
            ): "https://huggingface.co/lllyasviel/sd_control_collection/resolve/main/sai_xl_depth_256lora.safetensors",
        },
    ),
    ModelResource(
        "ControlNet Pose (XL)",
        ResourceId(ResourceKind.controlnet, SDVersion.sdxl, ControlMode.pose),
        {
            Path(
                "models/controlnet/thibaud_xl_openpose_256lora.safetensors"
            ): "https://huggingface.co/lllyasviel/sd_control_collection/resolve/main/thibaud_xl_openpose_256lora.safetensors",
        },
    ),
    ModelResource(
        "IP-Adapter Face (XL)",
        ResourceId(ResourceKind.ip_adapter, SDVersion.sdxl, ControlMode.face),
        {
            Path(
                "models/ipadapter/ip-adapter-faceid-plusv2_sdxl.bin"
            ): "https://huggingface.co/h94/IP-Adapter-FaceID/resolve/main/ip-adapter-faceid-plusv2_sdxl.bin",
            Path(
                "models/loras/ip-adapter-faceid-plusv2_sdxl_lora.safetensors"
            ): "https://huggingface.co/h94/IP-Adapter-FaceID/resolve/main/ip-adapter-faceid-plusv2_sdxl_lora.safetensors",
        },
        requirements=ModelRequirements.insightface,
    ),
]

prefetch_models = [
    ModelResource(
        "Scribble Preprocessor",
        ResourceId(ResourceKind.preprocessor, SDVersion.all, ControlMode.scribble),
        {
            Path(
                "custom_nodes/comfyui_controlnet_aux/ckpts/lllyasviel/Annotators/table5_pidinet.pth"
            ): "https://huggingface.co/lllyasviel/Annotators/resolve/main/table5_pidinet.pth"
        },
    ),
    ModelResource(
        "Line Art Preprocessor",
        ResourceId(ResourceKind.preprocessor, SDVersion.all, ControlMode.line_art),
        {
            Path(
                "custom_nodes/comfyui_controlnet_aux/ckpts/lllyasviel/Annotators/sk_model.pth"
            ): "https://huggingface.co/lllyasviel/Annotators/resolve/main/sk_model.pth",
            Path(
                "custom_nodes/comfyui_controlnet_aux/ckpts/lllyasviel/Annotators/sk_model2.pth"
            ): "https://huggingface.co/lllyasviel/Annotators/resolve/main/sk_model2.pth",
        },
    ),
    ModelResource(
        "Soft Edge Preprocessor",
        ResourceId(ResourceKind.preprocessor, SDVersion.all, ControlMode.soft_edge),
        {
            Path(
                "custom_nodes/comfyui_controlnet_aux/ckpts/lllyasviel/Annotators/ControlNetHED.pth"
            ): "https://huggingface.co/lllyasviel/Annotators/resolve/main/ControlNetHED.pth"
        },
    ),
    ModelResource(
        "Depth Preprocessor",
        ResourceId(ResourceKind.preprocessor, SDVersion.all, ControlMode.depth),
        {
            Path(
                "custom_nodes/comfyui_controlnet_aux/ckpts/LiheYoung/Depth-Anything/checkpoints/depth_anything_vitb14.pth"
            ): "https://huggingface.co/spaces/LiheYoung/Depth-Anything/resolve/main/checkpoints/depth_anything_vitb14.pth"
        },
    ),
    ModelResource(
        "Pose Preprocessor",
        ResourceId(ResourceKind.preprocessor, SDVersion.all, ControlMode.pose),
        {
            Path(
                "custom_nodes/comfyui_controlnet_aux/ckpts/hr16/yolo-nas-fp16/yolo_nas_l_fp16.onnx"
            ): "https://huggingface.co/hr16/yolo-nas-fp16/resolve/main/yolo_nas_l_fp16.onnx",
            Path(
                "custom_nodes/comfyui_controlnet_aux/ckpts/yzd-v/DWPose/dw-ll_ucoco_384.onnx"
            ): "https://huggingface.co/yzd-v/DWPose/resolve/main/dw-ll_ucoco_384.onnx",
        },
    ),
]


class MissingResource(Exception):
    kind: ResourceKind
    names: Sequence[str] | Sequence[CustomNode] | None

    def __init__(
        self, kind: ResourceKind, names: Sequence[str] | Sequence[CustomNode] | None = None
    ):
        self.kind = kind
        self.names = names

    def __str__(self):
        return f"Missing {self.kind.value}: {', '.join(str(n) for n in self.names or [])}"


all_resources = (
    [n.name for n in required_custom_nodes]
    + [m.name for m in required_models]
    + [c.name for c in default_checkpoints]
    + [m.name for m in upscale_models]
    + [m.name for m in optional_models]
)


<<<<<<< HEAD
class UpscalerName(Enum):
    default = "UltraSharp 4x.pth"
    quality = "HAT_SRx4_ImageNet-pretrain.pth"
    sharp = "Real_HAT_GAN_sharper.pth"
    fast_2x = "OmniSR_X2_DIV2K.safetensors"
    fast_3x = "OmniSR_X3_DIV2K.safetensors"
    fast_4x = "OmniSR_X4_DIV2K.safetensors"

    @staticmethod
    def fast_x(x: int):
        return UpscalerName.__members__[f"fast_{x}x"]


class ControlMode(Enum):
    reference = 0
    face = 13
    inpaint = 1
    scribble = 2
    line_art = 3
    soft_edge = 4
    canny_edge = 5
    depth = 6
    normal = 7
    pose = 8
    segmentation = 9
    blur = 10
    stencil = 11
    hands = 12

    @property
    def is_lines(self):
        return self in [
            ControlMode.scribble,
            ControlMode.line_art,
            ControlMode.soft_edge,
            ControlMode.canny_edge,
        ]

    @property
    def has_preprocessor(self):
        return self.is_control_net and not self in [
            ControlMode.inpaint,
            ControlMode.blur,
            ControlMode.stencil,
        ]

    @property
    def is_control_net(self):
        return not self.is_ip_adapter

    @property
    def is_ip_adapter(self):
        return self in [ControlMode.reference, ControlMode.face]

    @property
    def is_part_of_image(self):  # not only used a guidance hint
        return self in [ControlMode.reference, ControlMode.line_art, ControlMode.blur]

    @property
    def is_structural(self):  # strong impact on image composition/structure
        return self not in [ControlMode.reference, ControlMode.face, ControlMode.inpaint]

    @property
    def text(self):
        return _control_text[self]
=======
def all_models():
    return chain(
        required_models,
        optional_models,
        default_checkpoints,
        upscale_models,
        prefetch_models,
    )
>>>>>>> c51b05bb


_control_text = {
    ControlMode.reference: "Reference",
    ControlMode.inpaint: "Inpaint",
    ControlMode.face: "Face",
    ControlMode.scribble: "Scribble",
    ControlMode.line_art: "Line Art",
    ControlMode.soft_edge: "Soft Edge",
    ControlMode.canny_edge: "Canny Edge",
    ControlMode.depth: "Depth",
    ControlMode.normal: "Normal",
    ControlMode.pose: "Pose",
    ControlMode.segmentation: "Segment",
    ControlMode.blur: "Blur",
    ControlMode.stencil: "Stencil",
    ControlMode.hands: "Hands",
}


def resource_id(
    kind: ResourceKind, version: SDVersion, identifier: ControlMode | UpscalerName | str
):
    if isinstance(identifier, Enum):
        identifier = identifier.name
    return f"{kind.name}-{identifier}-{version.name}"


def find_resource(id: ResourceId):
    return next((m for m in all_models() if m.id == id), None)


def search_path(
    kind: ResourceKind, version: SDVersion, identifier: ControlMode | UpscalerName | str
):
    return search_paths.get(resource_id(kind, version, identifier), None)


def is_required(
    kind: ResourceKind, version: SDVersion, identifier: ControlMode | UpscalerName | str
):
    return ResourceId(kind, version, identifier) in required_resource_ids


# fmt: off
search_paths: dict[str, list[str]] = {
    resource_id(ResourceKind.controlnet, SDVersion.sd15, ControlMode.inpaint):  ["control_v11p_sd15_inpaint"],
    resource_id(ResourceKind.controlnet, SDVersion.sd15, ControlMode.scribble): ["control_v11p_sd15_scribble", "control_lora_rank128_v11p_sd15_scribble"],
    resource_id(ResourceKind.controlnet, SDVersion.sdxl, ControlMode.scribble): ["control-lora-sketch-rank", "sai_xl_sketch_"],
    resource_id(ResourceKind.controlnet, SDVersion.sd15, ControlMode.line_art): ["control_v11p_sd15_lineart", "control_lora_rank128_v11p_sd15_lineart"],
    resource_id(ResourceKind.controlnet, SDVersion.sdxl, ControlMode.line_art): ["control-lora-sketch-rank", "sai_xl_sketch_"],
    resource_id(ResourceKind.controlnet, SDVersion.sd15, ControlMode.soft_edge): ["control_v11p_sd15_softedge", "control_lora_rank128_v11p_sd15_softedge"],
    resource_id(ResourceKind.controlnet, SDVersion.sd15, ControlMode.canny_edge): ["control_v11p_sd15_canny", "control_lora_rank128_v11p_sd15_canny"],
    resource_id(ResourceKind.controlnet, SDVersion.sdxl, ControlMode.canny_edge): ["control-lora-canny-rank", "sai_xl_canny_"],
    resource_id(ResourceKind.controlnet, SDVersion.sd15, ControlMode.depth): ["control_sd15_depth_anything", "control_v11f1p_sd15_depth", "control_lora_rank128_v11f1p_sd15_depth"],
    resource_id(ResourceKind.controlnet, SDVersion.sdxl, ControlMode.depth): ["control-lora-depth-rank", "sai_xl_depth_"],
    resource_id(ResourceKind.controlnet, SDVersion.sd15, ControlMode.normal): ["control_v11p_sd15_normalbae", "control_lora_rank128_v11p_sd15_normalbae"],
    resource_id(ResourceKind.controlnet, SDVersion.sd15, ControlMode.pose): ["control_v11p_sd15_openpose", "control_lora_rank128_v11p_sd15_openpose"],
    resource_id(ResourceKind.controlnet, SDVersion.sdxl, ControlMode.pose): ["control-lora-openposexl2-rank", "thibaud_xl_openpose"],
    resource_id(ResourceKind.controlnet, SDVersion.sd15, ControlMode.segmentation): ["control_v11p_sd15_seg", "control_lora_rank128_v11p_sd15_seg"],
    resource_id(ResourceKind.controlnet, SDVersion.sd15, ControlMode.blur): ["control_v11f1e_sd15_tile", "control_lora_rank128_v11f1e_sd15_tile"],
    resource_id(ResourceKind.controlnet, SDVersion.sdxl, ControlMode.blur): ["ttplanetsdxlcontrolnet", "ttplanet_sdxl_controlnet_tile_realistic"],
    resource_id(ResourceKind.controlnet, SDVersion.sd15, ControlMode.stencil): ["control_v1p_sd15_qrcode_monster"],
    resource_id(ResourceKind.controlnet, SDVersion.sd15, ControlMode.hands): ["control_sd15_inpaint_depth_hand"],
    resource_id(ResourceKind.controlnet, SDVersion.sdxl, ControlMode.hands): ["control-lora-depth-rank", "sai_xl_depth_"],
    resource_id(ResourceKind.ip_adapter, SDVersion.sd15, ControlMode.reference): ["ip-adapter_sd15"],
    resource_id(ResourceKind.ip_adapter, SDVersion.sdxl, ControlMode.reference): ["ip-adapter_sdxl_vit-h"],
    resource_id(ResourceKind.ip_adapter, SDVersion.sd15, ControlMode.face): ["ip-adapter-faceid-plusv2_sd15", "ip-adapter-faceid-plus_sd15"],
    resource_id(ResourceKind.ip_adapter, SDVersion.sdxl, ControlMode.face): ["ip-adapter-faceid-plusv2_sdxl", "ip-adapter-faceid_sdxl"],
    resource_id(ResourceKind.clip_vision, SDVersion.all, "ip_adapter"): ["sd1.5/pytorch_model.bin", "sd1.5/model.safetensors", "clip-vision_vit-h.safetensors", "clip-vit-h-14-laion2b-s32b-b79k"],
    resource_id(ResourceKind.lora, SDVersion.sd15, "lcm"): ["lcm-lora-sdv1-5.safetensors", "lcm/sd1.5/pytorch_lora_weights.safetensors"],
    resource_id(ResourceKind.lora, SDVersion.sdxl, "lcm"): ["lcm-lora-sdxl.safetensors", "lcm/sdxl/pytorch_lora_weights.safetensors"],
    resource_id(ResourceKind.lora, SDVersion.sd15, ControlMode.face): ["ip-adapter-faceid-plusv2_sd15_lora", "ip-adapter-faceid-plus_sd15_lora"],
    resource_id(ResourceKind.lora, SDVersion.sdxl, ControlMode.face): ["ip-adapter-faceid-plusv2_sdxl_lora", "ip-adapter-faceid_sdxl_lora"],
    resource_id(ResourceKind.upscaler, SDVersion.all, UpscalerName.default): [UpscalerName.default.value],
    resource_id(ResourceKind.upscaler, SDVersion.all, UpscalerName.fast_2x): [UpscalerName.fast_2x.value],
    resource_id(ResourceKind.upscaler, SDVersion.all, UpscalerName.fast_3x): [UpscalerName.fast_3x.value],
    resource_id(ResourceKind.upscaler, SDVersion.all, UpscalerName.fast_4x): [UpscalerName.fast_4x.value],
    resource_id(ResourceKind.inpaint, SDVersion.sdxl, "fooocus_head"): ["fooocus_inpaint_head.pth"],
    resource_id(ResourceKind.inpaint, SDVersion.sdxl, "fooocus_patch"): ["inpaint_v26.fooocus.patch"],
    resource_id(ResourceKind.inpaint, SDVersion.all, "default"): ["MAT_Places512_G_fp16", "Places_512_FullData_G", "big-lama.pt"],
}
# fmt: on

required_resource_ids = set(
    [
        ResourceId(ResourceKind.controlnet, SDVersion.sd15, ControlMode.inpaint),
        ResourceId(ResourceKind.controlnet, SDVersion.sd15, ControlMode.blur),
        ResourceId(ResourceKind.ip_adapter, SDVersion.sd15, ControlMode.reference),
        ResourceId(ResourceKind.ip_adapter, SDVersion.sdxl, ControlMode.reference),
        ResourceId(ResourceKind.clip_vision, SDVersion.all, "ip_adapter"),
        ResourceId(ResourceKind.lora, SDVersion.sd15, "lcm"),
        ResourceId(ResourceKind.lora, SDVersion.sdxl, "lcm"),
        ResourceId(ResourceKind.upscaler, SDVersion.all, UpscalerName.default),
        ResourceId(ResourceKind.upscaler, SDVersion.all, UpscalerName.fast_2x),
        ResourceId(ResourceKind.upscaler, SDVersion.all, UpscalerName.fast_3x),
        ResourceId(ResourceKind.upscaler, SDVersion.all, UpscalerName.fast_4x),
        ResourceId(ResourceKind.inpaint, SDVersion.sdxl, "fooocus_head"),
        ResourceId(ResourceKind.inpaint, SDVersion.sdxl, "fooocus_patch"),
        ResourceId(ResourceKind.inpaint, SDVersion.all, "default"),
    ]
)<|MERGE_RESOLUTION|>--- conflicted
+++ resolved
@@ -120,7 +120,7 @@
 
 
 class UpscalerName(Enum):
-    default = "4x_NMKD-Superscale-SP_178000_G.pth"
+    default = "UltraSharp 4x.pth"
     quality = "HAT_SRx4_ImageNet-pretrain.pth"
     sharp = "Real_HAT_GAN_sharper.pth"
     fast_2x = "OmniSR_X2_DIV2K.safetensors"
@@ -658,73 +658,6 @@
 )
 
 
-<<<<<<< HEAD
-class UpscalerName(Enum):
-    default = "UltraSharp 4x.pth"
-    quality = "HAT_SRx4_ImageNet-pretrain.pth"
-    sharp = "Real_HAT_GAN_sharper.pth"
-    fast_2x = "OmniSR_X2_DIV2K.safetensors"
-    fast_3x = "OmniSR_X3_DIV2K.safetensors"
-    fast_4x = "OmniSR_X4_DIV2K.safetensors"
-
-    @staticmethod
-    def fast_x(x: int):
-        return UpscalerName.__members__[f"fast_{x}x"]
-
-
-class ControlMode(Enum):
-    reference = 0
-    face = 13
-    inpaint = 1
-    scribble = 2
-    line_art = 3
-    soft_edge = 4
-    canny_edge = 5
-    depth = 6
-    normal = 7
-    pose = 8
-    segmentation = 9
-    blur = 10
-    stencil = 11
-    hands = 12
-
-    @property
-    def is_lines(self):
-        return self in [
-            ControlMode.scribble,
-            ControlMode.line_art,
-            ControlMode.soft_edge,
-            ControlMode.canny_edge,
-        ]
-
-    @property
-    def has_preprocessor(self):
-        return self.is_control_net and not self in [
-            ControlMode.inpaint,
-            ControlMode.blur,
-            ControlMode.stencil,
-        ]
-
-    @property
-    def is_control_net(self):
-        return not self.is_ip_adapter
-
-    @property
-    def is_ip_adapter(self):
-        return self in [ControlMode.reference, ControlMode.face]
-
-    @property
-    def is_part_of_image(self):  # not only used a guidance hint
-        return self in [ControlMode.reference, ControlMode.line_art, ControlMode.blur]
-
-    @property
-    def is_structural(self):  # strong impact on image composition/structure
-        return self not in [ControlMode.reference, ControlMode.face, ControlMode.inpaint]
-
-    @property
-    def text(self):
-        return _control_text[self]
-=======
 def all_models():
     return chain(
         required_models,
@@ -733,7 +666,6 @@
         upscale_models,
         prefetch_models,
     )
->>>>>>> c51b05bb
 
 
 _control_text = {
