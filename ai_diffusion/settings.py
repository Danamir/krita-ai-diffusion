--- conflicted
+++ resolved
@@ -110,10 +110,6 @@
     fixed_seed: bool
     _fixed_seed = Setting("Use Fixed Seed", False, "Fixes the random seed to a specific value")
 
-<<<<<<< HEAD
-    use_advanced_sampler: bool
-    _use_advanced_sampler = Setting("Use Advanced Sampler", False, "Use advanced KSampler methods, improves performance by using fewer steps on low strength")
-
     use_refiner_pass: bool
     _use_refiner_pass = Setting("Use Refiner Pass", False, "Use a refiner pass for part of the steps, only affects advanced sampler")
 
@@ -123,8 +119,6 @@
     override_upscaler: str
     _override_upscaler = Setting("Override Upscaler", "UltraSharp 4x", "Override default upscaler (requires restart)")
 
-=======
->>>>>>> 1efa583f
     random_seed: str
     _random_seed = Setting(
         "Random Seed", "0", "Random number to produce different results with each generation"
