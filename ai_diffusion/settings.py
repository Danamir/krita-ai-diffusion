from __future__ import annotations
import os
import json
from enum import Enum
from pathlib import Path
from typing import Optional, Any
from PyQt5.QtCore import QObject, pyqtSignal

from . import util


class ServerMode(Enum):
    undefined = -1
    managed = 0
    external = 1


class ServerBackend(Enum):
    cpu = ("Run on CPU", True)
    cuda = ("Use CUDA (NVIDIA GPU)", not util.is_macos)
    mps = ("Use MPS (Metal Performance Shader)", util.is_macos)
    directml = ("Use DirectML (GPU)", util.is_windows)

    @staticmethod
    def supported():
        return [b for b in ServerBackend if b.value[1]]

    @staticmethod
    def default():
        if util.is_macos:
            return ServerBackend.mps
        else:
            return ServerBackend.cuda


class PerformancePreset(Enum):
    auto = "Automatic"
    cpu = "CPU"
    low = "GPU low (up to 6GB)"
    medium = "GPU medium (6GB to 12GB)"
    high = "GPU high (more than 12GB)"
    custom = "Custom"


class Setting:
    def __init__(self, name: str, default, desc="", help="", items=None):
        self.name = name
        self.desc = desc
        self.default = default
        self.help = help
        self.items = items

    def str_to_enum(self, s: str):
        assert isinstance(self.default, Enum)
        EnumType = type(self.default)
        try:
            return EnumType[s]
        except KeyError:
            return self.default


class Settings(QObject):
    default_path = Path(__file__).parent / "settings.json"

    server_mode: ServerMode
    _server_mode = Setting(
        "Server Management",
        ServerMode.undefined,
        "To generate images, the plugin connects to a ComfyUI server",
    )

    server_path: str
    _server_path = Setting(
        "Server Path",
        str(Path(__file__).parent / ".server"),
        "Directory where ComfyUI will be installed. At least 10GB of free disk space is required"
        " for a full installation.",
    )

    server_url: str
    _server_url = Setting(
        "Server URL",
        "127.0.0.1:8188",
        "URL used to connect to a running ComfyUI server. Default is 127.0.0.1:8188 (local).",
    )

    server_backend: ServerBackend
    _server_backend = Setting("Server Backend", ServerBackend.default())

    server_arguments: str
    _server_arguments = Setting(
        "Server Arguments", "", "Additional command line arguments passed to the server"
    )

    selection_grow: int
    _selection_grow = Setting(
        "Selection Grow", 7, "Selection area is expanded by a fraction of its size"
    )

    selection_feather: int
    _selection_feather = Setting(
        "Selection Feather", 7, "The border is blurred by a fraction of selection size"
    )

    selection_padding: int
    _selection_padding = Setting(
        "Selection Padding", 7, "Minimum additional padding around the selection area"
    )

<<<<<<< HEAD
    fixed_seed: bool
    _fixed_seed = Setting("Use Fixed Seed", False, "Fixes the random seed to a specific value")

    use_refiner_pass: bool
    _use_refiner_pass = Setting("Use Refiner Pass", False, "Use a refiner pass for part of the steps, only affects advanced sampler")

    first_pass_sampler: str
    _first_pass_sampler = Setting("First Pass Sampler", "dpmpp_sde", "First pass sampler, only used if refiner pass is activated")

    override_upscaler: str
    _override_upscaler = Setting("Override Upscaler", "UltraSharp 4x", "Override default upscaler (requires restart)")

    split_conditioning_sdxl: bool
    _split_conditioning_sdxl = Setting("SDXL split conditioning", False, "Split the conditioning prompts G ang L on ' . ' token for SDXL")

    random_seed: str
    _random_seed = Setting(
        "Random Seed", "0", "Random number to produce different results with each generation"
    )

=======
>>>>>>> 110d39f7
    new_seed_after_apply: bool
    _new_seed_after_apply = Setting(
        "Live: New Seed after Apply",
        False,
        "Pick a new seed after copying the result to the canvas in Live mode",
    )

    prompt_line_count: int
    _prompt_line_count = Setting(
        "Prompt Line Count", 2, "Size of the text editor for image descriptions"
    )

    show_negative_prompt: bool
    _show_negative_prompt = Setting(
        "Negative Prompt", False, "Show text editor to describe things to avoid"
    )

    auto_preview: bool
    _auto_preview = Setting(
        "Auto Preview", True, "Automatically preview the first generated result on the canvas"
    )

    show_control_end: bool
    _show_control_end = Setting("Control ending step", False, "Show control ending step ratio")

    history_size: int
    _history_size = Setting(
        "Active History Size", 1000, "Main memory (RAM) used for the history of generated images"
    )

    history_storage: int
    _history_storage = Setting(
        "Stored History Size", 20, "Memory used to store generated images in .kra files on disk"
    )

    performance_preset: PerformancePreset
    _performance_preset = Setting(
        "Performance Preset",
        PerformancePreset.auto,
        "Configures performance settings to match available hardware.",
    )

    batch_size: int
    _batch_size = Setting(
        "Maximum Batch Size",
        4,
        "Increase efficiency by generating multiple images at once",
    )

    resolution_multiplier: float
    _resolution_multiplier = Setting(
        "Resolution Multiplier",
        1.0,
        "Scaling factor for generation. Values below 1.0 improve performance for high resolution"
        " canvas.",
    )

    max_pixel_count: int
    _max_pixel_count = Setting(
        "Maximum Pixel Count",
        8,
        "Maximum resolution to generate images at, in megapixels (FullHD ~ 2MP, 4k ~ 8MP).",
    )

    _performance_presets = {
        PerformancePreset.cpu: {
            "batch_size": 1,
            "resolution_multiplier": 1.0,
            "max_pixel_count": 2,
        },
        PerformancePreset.low: {
            "batch_size": 2,
            "resolution_multiplier": 1.0,
            "max_pixel_count": 2,
        },
        PerformancePreset.medium: {
            "batch_size": 4,
            "resolution_multiplier": 1.0,
            "max_pixel_count": 8,
        },
        PerformancePreset.high: {
            "batch_size": 8,
            "resolution_multiplier": 1.0,
            "max_pixel_count": 24,
        },
    }

    # Folder where intermediate images are stored for debug purposes (default: None)
    debug_image_folder = os.environ.get("KRITA_AI_DIFFUSION_DEBUG_IMAGE")

    changed = pyqtSignal(str, object)

    _values: dict[str, Any]

    def __init__(self):
        super().__init__()
        self.restore()

    def __getattr__(self, name: str):
        if name in self._values:
            return self._values[name]
        return object.__getattribute__(self, name)

    def __setattr__(self, name: str, value):
        if name in self._values:
            self._values[name] = value
            self.changed.emit(name, value)
            if name == "performance_preset":
                self.apply_performance_preset(value)
        else:
            object.__setattr__(self, name, value)

    def restore(self):
        self.__dict__["_values"] = {
            k[1:]: v.default for k, v in Settings.__dict__.items() if isinstance(v, Setting)
        }

    def save(self, path: Optional[Path] = None):
        path = self.default_path if path is None else path
        with open(path, "w") as file:
            file.write(json.dumps(self._values, default=util.encode_json, indent=4))

    def load(self, path: Optional[Path] = None):
        path = self.default_path if path is None else path
        if not path.exists():
            self.save()  # create new file with defaults
            return
        with open(path, "r") as file:
            contents = json.loads(file.read())
            for k, v in contents.items():
                setting = getattr(Settings, f"_{k}", None)
                if setting is not None:
                    if isinstance(setting.default, Enum):
                        self._values[k] = setting.str_to_enum(v)
                    elif isinstance(setting.default, type(v)):
                        self._values[k] = v
                    else:
                        raise Exception(f"{v} is not a valid value for '{k}'")

    def apply_performance_preset(self, preset: PerformancePreset):
        if preset not in [PerformancePreset.custom, PerformancePreset.auto]:
            for k, v in self._performance_presets[preset].items():
                self._values[k] = v


settings = Settings()<|MERGE_RESOLUTION|>--- conflicted
+++ resolved
@@ -107,10 +107,6 @@
         "Selection Padding", 7, "Minimum additional padding around the selection area"
     )
 
-<<<<<<< HEAD
-    fixed_seed: bool
-    _fixed_seed = Setting("Use Fixed Seed", False, "Fixes the random seed to a specific value")
-
     use_refiner_pass: bool
     _use_refiner_pass = Setting("Use Refiner Pass", False, "Use a refiner pass for part of the steps, only affects advanced sampler")
 
@@ -123,13 +119,6 @@
     split_conditioning_sdxl: bool
     _split_conditioning_sdxl = Setting("SDXL split conditioning", False, "Split the conditioning prompts G ang L on ' . ' token for SDXL")
 
-    random_seed: str
-    _random_seed = Setting(
-        "Random Seed", "0", "Random number to produce different results with each generation"
-    )
-
-=======
->>>>>>> 110d39f7
     new_seed_after_apply: bool
     _new_seed_after_apply = Setting(
         "Live: New Seed after Apply",
