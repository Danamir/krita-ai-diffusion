--- conflicted
+++ resolved
@@ -11,8 +11,6 @@
 
 sampler_options = [
     "DDIM",
-    "Euler",
-    "Euler a",
     "DPM++ 2M",
     "DPM++ 2M Karras",
     "DPM++ SDE",
@@ -22,13 +20,10 @@
     "UniPC BH2",
     "UniPC BH2 Karras",
     "LCM",
-<<<<<<< HEAD
     "Euler",
     "Euler a",
     "Euler a Karras",
-=======
     "Lightning",
->>>>>>> 6252bc0d
 ]
 
 
