from __future__ import annotations
from enum import Enum
from typing import NamedTuple
import json
from pathlib import Path
from PyQt5.QtCore import QObject, pyqtSignal

from .api import CheckpointInput, LoraInput
from .settings import Setting, settings
from .resources import SDVersion
<<<<<<< HEAD
from .util import encode_json, user_data_dir, client_logger as log

sampler_options = [
    "DDIM",
    "DPM++ 2M",
    "DPM++ 2M Karras",
    "DPM++ SDE",
    "DPM++ SDE Karras",
    "DPM++ 2M SDE",
    "DPM++ 2M SDE Karras",
    "UniPC BH2",
    "UniPC BH2 Karras",
    "LCM",
    "Euler",
    "Euler a",
    "Euler a Karras",
    "Lightning",
]
=======
from .util import encode_json, plugin_dir, user_data_dir, client_logger as log
>>>>>>> d20fcc42


class StyleSettings:
    name = Setting("Name", "Default Style")
    version = Setting("Version", 1)

    sd_version = Setting(
        "Stable Diffusion Version",
        SDVersion.auto,
        "The base architecture must match checkpoint and LoRA",
    )

    sd_checkpoint = Setting(
        "Model Checkpoint",
        "<no checkpoint set>",
        "The Stable Diffusion checkpoint file",
        "This has a large impact on which kind of content will"
        " be generated. To install additional checkpoints, place them into"
        " [ComfyUI]/models/checkpoints.",
    )

    loras = Setting(
        "LoRA",
        [],
        "Extensions to the checkpoint which expand its range based on additional training",
    )

    style_prompt = Setting(
        "Style Prompt",
        "best quality, highres",
        "Keywords which are appended to all prompts. Can be used to influence style and quality.",
    )

    negative_prompt = Setting(
        "Negative Prompt",
        "bad quality, low resolution, blurry",
        "Textual description of things to avoid in generated images",
    )

    vae = Setting(
        "VAE",
        "Checkpoint Default",
        "Model to encode and decode images. Commonly affects saturation and sharpness.",
    )

    clip_skip = Setting(
        "Clip Skip",
        0,
        "Clip layers to omit at the end. Some checkpoints prefer a different value than the"
        " default.",
    )

    v_prediction_zsnr = Setting(
        "V-Prediction / Zero Terminal SNR",
        False,
        "Enable this if the checkpoint is a v-prediction model which requires zero terminal SNR"
        " noise schedule",
    )

    self_attention_guidance = Setting(
        "Enable SAG / Self-Attention Guidance",
        False,
        'Pay more attention to "difficult" parts of the image. Can improve fine details.',
    )

    preferred_resolution = Setting(
        "Preferred Resolution", 0, "Image resolution the checkpoint was trained on"
    )

    sampler = Setting("Sampler", "Default", "The sampling strategy and scheduler")

    sampler_steps = Setting(
        "Sampler Steps",
        20,
        "Higher values can produce more refined results but take longer",
    )

    cfg_scale = Setting(
        "Guidance Strength (CFG Scale)",
        7.0,
        "Value which indicates how closely image generation follows the text prompt",
    )

    live_sampler = Setting("Sampler", "Realtime LCM", sampler.desc)
    live_sampler_steps = Setting("Sampler Steps", 6, sampler_steps.desc)
    live_cfg_scale = Setting("Guidance Strength (CFG Scale)", 1.8, cfg_scale.desc)


class Style:
    filepath: Path
    version: int = StyleSettings.version.default
    name: str = StyleSettings.name.default
    sd_version: SDVersion = StyleSettings.sd_version.default
    sd_checkpoint: str = StyleSettings.sd_checkpoint.default
    loras: list[dict[str, str | float]]
    style_prompt: str = StyleSettings.style_prompt.default
    negative_prompt: str = StyleSettings.negative_prompt.default
    vae: str = StyleSettings.vae.default
    clip_skip: int = StyleSettings.clip_skip.default
    v_prediction_zsnr: bool = StyleSettings.v_prediction_zsnr.default
    self_attention_guidance: bool = StyleSettings.self_attention_guidance.default
    preferred_resolution: int = StyleSettings.preferred_resolution.default
    sampler: str = StyleSettings.sampler.default
    sampler_steps: int = StyleSettings.sampler_steps.default
    cfg_scale: float = StyleSettings.cfg_scale.default
    live_sampler: str = StyleSettings.live_sampler.default
    live_sampler_steps: int = StyleSettings.live_sampler_steps.default
    live_cfg_scale: float = StyleSettings.live_cfg_scale.default

    def __init__(self, filepath: Path):
        self.filepath = filepath
        self.loras = []

    @staticmethod
    def load(filepath: Path):
        numtype = (int, float)
        try:
            cfg = json.loads(filepath.read_text())
            style = Style(filepath)
            for name, setting in StyleSettings.__dict__.items():
                if isinstance(setting, Setting):
                    value = cfg.get(name, setting.default)
                    if isinstance(setting.default, Enum):
                        try:
                            value = type(setting.default)[value]
                        except KeyError:
                            pass  # handled below
                    if (
                        (setting.items is not None and value not in setting.items)
                        or (isinstance(setting.default, Enum) != isinstance(value, Enum))
                        or (isinstance(setting.default, str) != isinstance(value, str))
                        or (isinstance(setting.default, numtype) != isinstance(value, numtype))
                    ):
                        log.warning(f"Style {filepath} has invalid value for {name}: {value}")
                        value = setting.default
                    setattr(style, name, value)

            style.sampler = _map_sampler_preset(
                filepath, style.sampler, style.sampler_steps, style.cfg_scale
            )
            style.live_sampler = _map_sampler_preset(
                filepath, style.live_sampler, style.live_sampler_steps, style.live_cfg_scale
            )
            return style
        except json.JSONDecodeError as e:
            log.warning(f"Failed to load style {filepath}: {e}")
            return None

    def save(self):
        cfg = {
            name: getattr(self, name)
            for name, setting in StyleSettings.__dict__.items()
            if isinstance(setting, Setting)
        }
        self.filepath.write_text(json.dumps(cfg, indent=4, default=encode_json))

    @property
    def filename(self):
        if self.filepath.is_relative_to(Styles.default_user_folder):
            return str(self.filepath.relative_to(Styles.default_user_folder).as_posix())
        return f"built-in/{self.filepath.name}"

    def get_models(self):
        result = CheckpointInput(
            checkpoint=self.sd_checkpoint,
            vae=self.vae,
            clip_skip=self.clip_skip,
            v_prediction_zsnr=self.v_prediction_zsnr,
            loras=[LoraInput.from_dict(l) for l in self.loras],
            self_attention_guidance=self.self_attention_guidance,
        )
        return result


def _map_sampler_preset(filepath: str | Path, name: str, steps: int, cfg: float):
    sampler_preset = SamplerPresets.instance().add_missing(name, steps, cfg)
    if sampler_preset is not None:
        return sampler_preset
    else:
        log.warning(f"Style {filepath} has invalid sampler preset {name}")
        return StyleSettings.sampler.default


class Styles(QObject):
    default_builtin_folder = Path(__file__).parent / "styles"
    default_user_folder = user_data_dir / "styles"

    _instance = None

    builtin_folder: Path
    user_folder: Path

    changed = pyqtSignal()
    name_changed = pyqtSignal()

    _list: list[Style]

    @classmethod
    def list(cls):
        if cls._instance is None:
            cls._instance = Styles(cls.default_builtin_folder, cls.default_user_folder)
        return cls._instance

    def __init__(self, builtin_folder: Path, user_folder: Path):
        super().__init__()
        self.builtin_folder = builtin_folder
        self.user_folder = user_folder
        self.user_folder.mkdir(exist_ok=True)
        self.reload()
        settings.changed.connect(self._handle_settings_change)

    @property
    def default(self):
        return self[0]

    def create(self, name: str = "style", checkpoint: str = "") -> Style:
        if Path(self.user_folder / f"{name}.json").exists():
            i = 1
            basename = name
            while Path(self.user_folder / f"{basename}_{i}.json").exists():
                i += 1
            name = f"{basename}_{i}"

        new_style = Style(self.user_folder / f"{name}.json")
        new_style.name = "New Style"
        if checkpoint:
            new_style.sd_checkpoint = checkpoint
        self._list.append(new_style)
        new_style.save()
        self.changed.emit()
        return new_style

    def delete(self, style: Style):
        self._list.remove(style)
        style.filepath.unlink()
        self.changed.emit()

    def find_style_files(self):
        for folder in (self.builtin_folder, self.user_folder):
            for file in folder.rglob("*.json"):
                yield file

    def reload(self):
        styles = (Style.load(f) for f in self.find_style_files())
        self._list = [s for s in styles if s is not None]
        self._list.sort(key=lambda s: s.name)
        if len(self._list) == 0:
            self.create("default")
        else:
            self.changed.emit()

    def find(self, filename: str):
        return next((style for style in self._list if style.filename == filename), None)

    def filtered(self, show_builtin: bool | None = None):
        if show_builtin is None:
            show_builtin = settings.show_builtin_styles
        return [s for s in self._list if show_builtin or not self.is_builtin(s)]

    def is_builtin(self, style: Style):
        return style.filepath.is_relative_to(self.builtin_folder)

    def _handle_settings_change(self, name: str, value):
        if name == "show_builtin_styles":
            self.changed.emit()

    def __getitem__(self, index) -> Style:
        return self._list[index]

    def __len__(self):
        return len(self._list)

    def __iter__(self):
        return iter(self._list)


class SamplerPreset(NamedTuple):
    sampler: str
    scheduler: str
    steps: int
    cfg: float
    lora: str | None = None


class SamplerPresets:
    default_preset_file = plugin_dir / "presets" / "samplers.json"
    default_user_preset_file = user_data_dir / "presets" / "samplers.json"

    _preset_file: Path
    _user_preset_file: Path
    _presets: dict[str, SamplerPreset]

    _instance: SamplerPresets | None = None

    @classmethod
    def instance(cls):
        if cls._instance is None:
            cls._instance = SamplerPresets()
        return cls._instance

    def __init__(self, preset_file: Path | None = None, user_preset_file: Path | None = None):
        self._preset_file = preset_file or self.default_preset_file
        self._user_preset_file = user_preset_file or self.default_user_preset_file
        self._presets = {}
        self.load(self._preset_file)
        if self._user_preset_file.exists():
            self.load(self._user_preset_file)

        if len(self._presets) == 0:
            log.warning(
                f"No sampler presets found in {self._preset_file} or {self._user_preset_file}"
            )
            self._presets["Default"] = SamplerPreset("dpmpp_2m", "karras", 20, 7.0)

    def load(self, file: Path):
        try:
            presets = json.loads(file.read_text())
            presets = {name: SamplerPreset(**preset) for name, preset in presets.items()}
            self._presets.update(presets)
        except Exception as e:
            log.error(f"Failed to load sampler presets from {file}: {e}")

    def add_missing(self, name: str, steps: int, cfg_scale: float):
        if name in self._presets:
            return name
        if name in _legacy_map:
            return _legacy_map[name]
        if name in _sampler_map:
            self._presets[name] = SamplerPreset(
                sampler=_sampler_map[name],
                scheduler=_scheduler_map[name],
                steps=steps,
                cfg=cfg_scale,
            )
            return name
        return None

    def write_stub(self):
        if not self._user_preset_file.exists():
            self._user_preset_file.parent.mkdir(parents=True, exist_ok=True)
            self._user_preset_file.write_text(json.dumps(_sampler_presets_stub, indent=4))
        return self._user_preset_file

    def __len__(self):
        return len(self._presets)

    def __getitem__(self, name: str) -> SamplerPreset:
        if result := self._presets.get(name, None):
            return result
        if name in _legacy_map:
            return self[_legacy_map[name]]
        raise KeyError(f"Sampler preset {name} not found")

    def items(self):
        return self._presets.items()

    def names(self):
        return self._presets.keys()


_legacy_map = {
    "DPM++ 2M Karras": "Default",
    "DPM++ 2M SDE Karras": "Creative",
    "DPM++ SDE Karras": "Turbo/Lightning Merge",
    "UniPC BH2": "Fast",
    "LCM": "Realtime LCM",
    "Lightning": "Realtime Lightning",
}
_sampler_map = {
    "DDIM": "ddim",
    "DPM++ 2M": "dpmpp_2m",
    "DPM++ 2M Karras": "dpmpp_2m",
    "DPM++ 2M SDE": "dpmpp_2m_sde_gpu",
    "DPM++ 2M SDE Karras": "dpmpp_2m_sde_gpu",
    "DPM++ SDE Karras": "dpmpp_sde_gpu",
    "UniPC BH2": "uni_pc_bh2",
    "LCM": "lcm",
    "Lightning": "euler",
    "Euler": "euler",
    "Euler a": "euler_ancestral",
}
_scheduler_map = {
    "DDIM": "ddim_uniform",
    "DPM++ 2M": "normal",
    "DPM++ 2M Karras": "karras",
    "DPM++ 2M SDE": "normal",
    "DPM++ 2M SDE Karras": "karras",
    "DPM++ SDE Karras": "karras",
    "UniPC BH2": "ddim_uniform",
    "LCM": "sgm_uniform",
    "Lightning": "sgm_uniform",
    "Euler": "normal",
    "Euler a": "normal",
}
_sampler_presets_stub = {
    "DPM++ 3M (Example custom sampler)": {
        "sampler": "dpmpp_3m_sde",
        "scheduler": "exponential",
        "steps": 30,
        "cfg": 7.0,
    }
}<|MERGE_RESOLUTION|>--- conflicted
+++ resolved
@@ -8,28 +8,7 @@
 from .api import CheckpointInput, LoraInput
 from .settings import Setting, settings
 from .resources import SDVersion
-<<<<<<< HEAD
-from .util import encode_json, user_data_dir, client_logger as log
-
-sampler_options = [
-    "DDIM",
-    "DPM++ 2M",
-    "DPM++ 2M Karras",
-    "DPM++ SDE",
-    "DPM++ SDE Karras",
-    "DPM++ 2M SDE",
-    "DPM++ 2M SDE Karras",
-    "UniPC BH2",
-    "UniPC BH2 Karras",
-    "LCM",
-    "Euler",
-    "Euler a",
-    "Euler a Karras",
-    "Lightning",
-]
-=======
 from .util import encode_json, plugin_dir, user_data_dir, client_logger as log
->>>>>>> d20fcc42
 
 
 class StyleSettings:
