--- conflicted
+++ resolved
@@ -128,13 +128,8 @@
                 bind(model, "workspace", self.workspace_select, "value", Bind.one_way),
                 bind(model, "style", self.style_select, "value"),
                 bind(model.animation, "sampling_quality", self.style_select, "quality"),
-<<<<<<< HEAD
-                bind(model.regions.active, "prompt", self.prompt_textbox, "text"),
-                bind(model.regions.active, "negative_prompt", self.negative_textbox, "text"),
-=======
                 bind(model.regions.active, "positive", self.prompt_textbox, "text"),
                 bind(model.regions.active, "negative", self.negative_textbox, "text"),
->>>>>>> ac12a717
                 bind(model, "strength", self.strength_slider, "value"),
                 bind_toggle(model.animation, "batch_mode", self.batch_mode_button),
                 bind_combo(model.animation, "target_layer", self.target_layer),
