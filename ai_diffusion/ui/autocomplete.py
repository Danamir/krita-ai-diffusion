--- conflicted
+++ resolved
@@ -232,16 +232,12 @@
         self._completer.complete(rect)
 
     def _insert_completion(self, completion):
-<<<<<<< HEAD
-        if not self.is_lora_mode:
-=======
         triggers = ""
         if self._current_text().startswith("<lora:"):
             if file := root.files.loras.find(f"{completion}.safetensors"):
                 triggers = " " + file.meta("lora_triggers", "")
         else:  # tag completion
             # escape () in tags so they won't be interpreted as prompt weights
->>>>>>> eaaa4328
             completion = completion.replace("(", "\\(").replace(")", "\\)")
         text = self._widget.text()
         pos = self._widget.cursorPosition()
@@ -255,12 +251,6 @@
     def is_active(self):
         return self._popup.isVisible()
 
-    @property
-    def is_lora_mode(self):
-        prefix = self._current_text()
-        name = prefix.removeprefix("<lora:")
-        return len(prefix) > len(name)
-
     action_keys = [
         Qt.Key.Key_Enter,
         Qt.Key.Key_Return,
