from __future__ import annotations
from PyQt5.QtCore import Qt, QMetaObject, QSize, QPoint, QUuid, pyqtSignal
from PyQt5.QtGui import QGuiApplication, QMouseEvent
from PyQt5.QtWidgets import (
    QAction,
    QWidget,
    QVBoxLayout,
    QHBoxLayout,
    QPushButton,
    QProgressBar,
    QLabel,
    QListWidget,
    QListWidgetItem,
    QListView,
    QSizePolicy,
    QToolButton,
    QComboBox,
    QCheckBox,
    QMenu,
    QShortcut,
)

from ..properties import Binding, Bind, bind, bind_combo, bind_toggle
from ..image import Bounds, Extent, Image
from ..jobs import Job, JobQueue, JobState, JobKind, JobParams
from ..model import Model, InpaintContext, RootRegion
from ..root import root
from ..workflow import InpaintMode, FillMode
from ..util import ensure
from .widget import WorkspaceSelectWidget, StyleSelectWidget, StrengthWidget, QueueButton
<<<<<<< HEAD
from .widget import create_wide_tool_button
=======
from .widget import GenerateButton, create_wide_tool_button
>>>>>>> ac12a717
from .region import RegionPromptWidget
from . import theme


class HistoryWidget(QListWidget):
    _model: Model
    _connections: list[QMetaObject.Connection]
    _last_job_params: JobParams | None = None

    item_activated = pyqtSignal(QListWidgetItem)

    _thumb_size = 96
    _applied_icon = Image.load(theme.icon_path / "star.png")
    _list_css = f"""
        QListWidget {{ background-color: transparent; }}
        QListWidget::item:selected {{ border: 1px solid {theme.grey}; }}
    """
    _button_css = f"""
        QPushButton {{
            border: 1px solid {theme.grey};
            background: {"rgba(64, 64, 64, 170)" if theme.is_dark else "rgba(240, 240, 240, 160)"};
            padding: 2px;
        }}
        QPushButton:hover {{
            background: {"rgba(72, 72, 72, 210)" if theme.is_dark else "rgba(240, 240, 240, 200)"};
        }}
    """

    def __init__(self, parent):
        super().__init__(parent)
        self._model = root.active_model
        self._connections = []

        self.setSizePolicy(QSizePolicy.Expanding, QSizePolicy.Expanding)
        self.setResizeMode(QListView.Adjust)
        self.setHorizontalScrollBarPolicy(Qt.ScrollBarPolicy.ScrollBarAlwaysOff)
        self.setFlow(QListView.LeftToRight)
        self.setViewMode(QListWidget.IconMode)
        self.setIconSize(theme.screen_scale(self, QSize(self._thumb_size, self._thumb_size)))
        self.setFrameStyle(QListWidget.NoFrame)
        self.setStyleSheet(self._list_css)
        self.setSelectionMode(QListWidget.SelectionMode.ExtendedSelection)
        self.setDragEnabled(False)
        self.itemClicked.connect(self.handle_preview_click)
        self.itemDoubleClicked.connect(self.item_activated)

        self._apply_button = QPushButton(theme.icon("apply"), "Apply", self)
        self._apply_button.setStyleSheet(self._button_css)
        self._apply_button.setVisible(False)
        self._apply_button.clicked.connect(self._activate_selection)

        self._context_button = QPushButton(theme.icon("context"), "", self)
        self._context_button.setStyleSheet(self._button_css)
        self._context_button.setVisible(False)
        self._context_button.clicked.connect(self._show_context_menu_dropdown)

        f = self.fontMetrics()
        self._apply_button.setFixedHeight(f.height() + 8)
        self._context_button.setFixedWidth(f.height() + 8)
        if scrollbar := self.verticalScrollBar():
            scrollbar.valueChanged.connect(self.update_apply_button)

        self.setContextMenuPolicy(Qt.ContextMenuPolicy.CustomContextMenu)
        self.customContextMenuRequested.connect(self._show_context_menu)

        widget_context = Qt.ShortcutContext.WidgetShortcut
        QShortcut(Qt.Key.Key_Delete, self, self._discard_image, self._discard_image, widget_context)
        QShortcut(
            Qt.Key.Key_Space, self, self._toggle_selection, self._toggle_selection, widget_context
        )

    @property
    def model_(self):
        return self._model

    @model_.setter
    def model_(self, model: Model):
        Binding.disconnect_all(self._connections)
        self._model = model
        jobs = model.jobs
        self._connections = [
            jobs.selection_changed.connect(self.update_selection),
            self.itemSelectionChanged.connect(self.select_item),
            jobs.job_finished.connect(self.add),
            jobs.job_discarded.connect(self.remove),
            jobs.result_used.connect(self.update_image_thumbnail),
            jobs.result_discarded.connect(self.remove_image),
        ]
        self.rebuild()
        self.update_selection()

    def add(self, job: Job):
        if job.state is not JobState.finished or job.kind is not JobKind.diffusion:
            return  # Only finished diffusion jobs have images to show

        scrollbar = self.verticalScrollBar()
        scroll_to_bottom = (
            scrollbar and scrollbar.isVisible() and scrollbar.value() >= scrollbar.maximum() - 4
        )
        prompt = job.params.prompt if job.params.prompt != "" else "<no prompt>"

        if not JobParams.equal_ignore_seed(self._last_job_params, job.params):
            self._last_job_params = job.params
            strength = f"{job.params.strength*100:.0f}% - " if job.params.strength != 1.0 else ""

            header = QListWidgetItem(f"{job.timestamp:%H:%M} - {strength}{prompt}")
            header.setFlags(Qt.ItemFlag.NoItemFlags)
            header.setData(Qt.ItemDataRole.UserRole, job.id)
            header.setData(Qt.ItemDataRole.ToolTipRole, job.params.prompt)
            header.setSizeHint(QSize(9999, self.fontMetrics().lineSpacing() + 4))
            header.setTextAlignment(Qt.AlignmentFlag.AlignLeft)
            self.addItem(header)

        for i, img in enumerate(job.results):
            item = QListWidgetItem(self._image_thumbnail(job, i), None)  # type: ignore (text can be None)
            item.setData(Qt.ItemDataRole.UserRole, job.id)
            item.setData(Qt.ItemDataRole.UserRole + 1, i)
            item.setData(
                Qt.ItemDataRole.ToolTipRole,
                f"{prompt} @ {job.params.strength*100:.0f}% strength\n"
                "Click to toggle preview, double-click to apply.",
            )
            self.addItem(item)

        if scroll_to_bottom:
            self.scrollToBottom()

    def remove(self, job: Job):
        self._remove_items(ensure(job.id))

    def remove_image(self, id: JobQueue.Item):
        self._remove_items(id.job, id.image)

    def _remove_items(self, job_id: str, image_index: int = -1):
        def _item_job_id(item: QListWidgetItem | None):
            return item.data(Qt.ItemDataRole.UserRole) if item else None

        item_was_selected = False
        with theme.SignalBlocker(self):
            # Remove all the job's items before triggering potential selection changes
            current = next(i for i in range(self.count()) if _item_job_id(self.item(i)) == job_id)
            item = self.item(current)
            while item and _item_job_id(item) == job_id:
                _, index = self.item_info(item)
                if image_index == index or (index is not None and image_index == -1):
                    item_was_selected = item_was_selected or item.isSelected()
                    self.takeItem(current)
                else:
                    if index and index > image_index:
                        item.setData(Qt.ItemDataRole.UserRole + 1, index - 1)
                    current += 1
                item = self.item(current)

        if item_was_selected:
            self._model.jobs.selection = None
        else:
            self.update_apply_button()  # selection may have moved

    def update_selection(self):
        selection = self._model.jobs.selection
        if selection is None:
            self.clearSelection()
        elif selection:
            item = self._find(selection)
            if item is not None and not item.isSelected():
                item.setSelected(True)
        self.update_apply_button()

    def update_apply_button(self):
        selected = self.selectedItems()
        if len(selected) > 0:
            rect = self.visualItemRect(selected[0])
            font = self._apply_button.fontMetrics()
            context_visible = rect.width() >= 0.6 * self.iconSize().width()
            apply_text_visible = font.width("Apply") < 0.35 * rect.width()
            apply_pos = QPoint(rect.left() + 3, rect.bottom() - self._apply_button.height() - 2)
            if context_visible:
                cw = self._context_button.width()
                context_pos = QPoint(rect.right() - cw - 2, apply_pos.y())
                context_size = QSize(cw, self._apply_button.height())
            else:
                context_pos = QPoint(rect.right(), apply_pos.y())
                context_size = QSize(0, 0)
            apply_size = QSize(context_pos.x() - rect.left() - 5, self._apply_button.height())
            self._apply_button.setVisible(True)
            self._apply_button.move(apply_pos)
            self._apply_button.resize(apply_size)
            self._apply_button.setText("Apply" if apply_text_visible else "")
            self._context_button.setVisible(context_visible)
            if context_visible:
                self._context_button.move(context_pos)
                self._context_button.resize(context_size)
        else:
            self._apply_button.setVisible(False)
            self._context_button.setVisible(False)

    def update_image_thumbnail(self, id: JobQueue.Item):
        if item := self._find(id):
            job = ensure(self._model.jobs.find(id.job))
            item.setIcon(self._image_thumbnail(job, id.image))

    def select_item(self):
        items = self.selectedItems()
        if len(items) > 0:
            self._model.jobs.selection = self._item_data(items[0])
        else:
            self._model.jobs.selection = None

    def _toggle_selection(self):
        self._model.jobs.toggle_selection()

    def _activate_selection(self):
        items = self.selectedItems()
        if len(items) > 0:
            self.item_activated.emit(items[0])

    def is_finished(self, job: Job):
        return job.kind is JobKind.diffusion and job.state is JobState.finished

    def rebuild(self):
        self.clear()
        for job in filter(self.is_finished, self._model.jobs):
            self.add(job)
        self.scrollToBottom()

    def item_info(self, item: QListWidgetItem) -> tuple[str, int]:  # job id, image index
        return item.data(Qt.ItemDataRole.UserRole), item.data(Qt.ItemDataRole.UserRole + 1)

    @property
    def selected_job(self) -> Job | None:
        items = self.selectedItems()
        if len(items) > 0:
            job_id, _ = self.item_info(items[0])
            return self._model.jobs.find(job_id)
        return None

    def handle_preview_click(self, item: QListWidgetItem):
        if item.text() != "" and item.text() != "<no prompt>":
            if clipboard := QGuiApplication.clipboard():
                prompt = item.data(Qt.ItemDataRole.ToolTipRole)
                clipboard.setText(prompt)

    def mousePressEvent(self, e: QMouseEvent | None):
        if (  # make single click deselect current item (usually requires Ctrl+click)
            e is not None
            and e.button() == Qt.MouseButton.LeftButton
            and e.modifiers() == Qt.KeyboardModifier.NoModifier
        ):
            item = self.itemAt(e.pos())
            if item is not None and item.isSelected():
                self.clearSelection()
                return
        super().mousePressEvent(e)

    def resizeEvent(self, e):
        super().resizeEvent(e)
        self.update_apply_button()

    def _find(self, id: JobQueue.Item):
        items = (ensure(self.item(i)) for i in range(self.count()))
        return next((item for item in items if self._item_data(item) == id), None)

    def _item_data(self, item: QListWidgetItem):
        return JobQueue.Item(
            item.data(Qt.ItemDataRole.UserRole), item.data(Qt.ItemDataRole.UserRole + 1)
        )

    def _image_thumbnail(self, job: Job, index: int):
        image = job.results[index]
        # Use 2x thumb size for good quality on high-DPI screens
        thumb = Image.scale_to_fit(image, Extent(self._thumb_size * 2, self._thumb_size * 2))
        min_height = min(4 * self._apply_button.height(), 2 * self._thumb_size)
        if thumb.extent.height < min_height:
            thumb = Image.crop(thumb, Bounds(0, 0, thumb.extent.width, min_height))
        if job.result_was_used(index):  # add tiny star icon to mark used results
            thumb.draw_image(self._applied_icon, offset=(-28, 4))
        return thumb.to_icon()

    def _show_context_menu(self, pos: QPoint):
        item = self.itemAt(pos)
        if item is not None:
            menu = QMenu(self)
            menu.addAction("Copy Prompt", self._copy_prompt)
            menu.addAction("Copy Strength", self._copy_strength)
            menu.addAction("Copy Seed", self._copy_seed)
            menu.addSeparator()
            save_action = ensure(menu.addAction("Save Image", self._save_image))
            if self._model.document.filename == "":
                save_action.setEnabled(False)
                save_action.setToolTip(
                    "Save as separate image to the same folder as the document.\nMust save the"
                    " document first!"
                )
                menu.setToolTipsVisible(True)
            menu.addAction("Discard Image", self._discard_image)
            menu.exec(self.mapToGlobal(pos))

    def _show_context_menu_dropdown(self):
        pos = self._context_button.pos()
        pos.setY(pos.y() + self._context_button.height())
        self._show_context_menu(pos)

    def _copy_prompt(self):
        if job := self.selected_job:
            active = self._model.regions.active_or_root
            active.positive = job.params.prompt
            if isinstance(active, RootRegion):
                active.negative = job.params.negative_prompt

    def _copy_strength(self):
        if job := self.selected_job:
            self._model.strength = job.params.strength

    def _copy_seed(self):
        if job := self.selected_job:
            self._model.fixed_seed = True
            self._model.seed = job.params.seed

    def _save_image(self):
        items = self.selectedItems()
        for item in items:
            job_id, image_index = self.item_info(item)
            self._model.save_result(job_id, image_index)

    def _discard_image(self):
        items = self.selectedItems()
        for item in items:
            job_id, image_index = self.item_info(item)
            self._model.jobs.discard(job_id, image_index)


class CustomInpaintWidget(QWidget):
    _model: Model
    _model_bindings: list[QMetaObject.Connection | Binding]

    def __init__(self, parent: QWidget):
        super().__init__(parent)
        self._model = root.active_model
        self._model_bindings = []

        self.use_inpaint_button = QCheckBox(self)
        self.use_inpaint_button.setText("Seamless")
        self.use_inpaint_button.setToolTip("Generate content which blends into the surroundings")

        self.use_prompt_focus_button = QCheckBox(self)
        self.use_prompt_focus_button.setText("Focus")
        self.use_prompt_focus_button.setToolTip(
            "Use the text prompt to describe the selected region rather than the context area / Use only one regional prompt"
        )

        self.fill_mode_combo = QComboBox(self)
        fill_icon = theme.icon("fill")
        self.fill_mode_combo.addItem(theme.icon("fill-empty"), "None", FillMode.none)
        self.fill_mode_combo.addItem(fill_icon, "Neutral", FillMode.neutral)
        self.fill_mode_combo.addItem(fill_icon, "Blur", FillMode.blur)
        self.fill_mode_combo.addItem(fill_icon, "Border", FillMode.border)
        self.fill_mode_combo.addItem(fill_icon, "Inpaint", FillMode.inpaint)
        self.fill_mode_combo.setStyleSheet(theme.flat_combo_stylesheet)
        self.fill_mode_combo.setToolTip("Pre-fill the selected region before diffusion")

        self.context_combo = QComboBox(self)
        ctx_icon = lambda name: theme.icon(f"context-{name}")
        self.context_combo.addItem(
            ctx_icon("automatic"), "Automatic Context", InpaintContext.automatic
        )
        self.context_combo.addItem(ctx_icon("mask"), "Selection Bounds", InpaintContext.mask_bounds)
        self.context_combo.addItem(ctx_icon("image"), "Entire Image", InpaintContext.entire_image)
        self.context_combo.setStyleSheet(theme.flat_combo_stylesheet)
        self.context_combo.setToolTip(
            "Part of the image around the selection which is used as context."
        )
        self.context_combo.setMinimumContentsLength(20)
        self.context_combo.setSizeAdjustPolicy(
            QComboBox.SizeAdjustPolicy.AdjustToMinimumContentsLength
        )
        self.context_combo.currentIndexChanged.connect(self.set_context)

        layout = QHBoxLayout(self)
        layout.setContentsMargins(0, 0, 0, 0)
        layout.addWidget(self.use_inpaint_button)
        layout.addWidget(self.use_prompt_focus_button)
        layout.addWidget(self.fill_mode_combo)
        layout.addWidget(self.context_combo, 1)
        self.setLayout(layout)

    @property
    def model(self):
        return self._model

    @model.setter
    def model(self, model: Model):
        if self._model != model:
            Binding.disconnect_all(self._model_bindings)
            self._model = model
            self._model_bindings = [
                bind_combo(model.inpaint, "fill", self.fill_mode_combo),
                bind_toggle(model.inpaint, "use_inpaint", self.use_inpaint_button),
                bind_toggle(model.inpaint, "use_prompt_focus", self.use_prompt_focus_button),
                model.layers.changed.connect(self.update_context_layers),
                model.strength_changed.connect(self.update_fill_enabled),
            ]
            self.update_fill_enabled()
            self.update_context_layers()
            self.update_context()

    def update_fill_enabled(self):
        self.fill_mode_combo.setEnabled(self.model.strength == 1.0)

    def update_context_layers(self):
        current = self.context_combo.currentData()
        with theme.SignalBlocker(self.context_combo):
            while self.context_combo.count() > 3:
                self.context_combo.removeItem(self.context_combo.count() - 1)
            icon = theme.icon("context-layer")
            for layer in self._model.layers.masks:
                self.context_combo.addItem(icon, f"{layer.name}", layer.id)
        current_index = self.context_combo.findData(current)
        if current_index >= 0:
            self.context_combo.setCurrentIndex(current_index)

    def update_context(self):
        if self._model.inpaint.context == InpaintContext.layer_bounds:
            i = self.context_combo.findData(self._model.inpaint.context_layer_id)
            self.context_combo.setCurrentIndex(i)
        else:
            i = self.context_combo.findData(self._model.inpaint.context)
            self.context_combo.setCurrentIndex(i)

    def set_context(self):
        data = self.context_combo.currentData()
        if isinstance(data, QUuid):
            self._model.inpaint.context = InpaintContext.layer_bounds
            self._model.inpaint.context_layer_id = data
        elif isinstance(data, InpaintContext):
            self._model.inpaint.context = data


class GenerationWidget(QWidget):
    _model: Model
    _model_bindings: list[QMetaObject.Connection | Binding]

    def __init__(self):
        super().__init__()
        self._model = root.active_model
        self._model_bindings = []

        layout = QVBoxLayout(self)
        layout.setContentsMargins(0, 2, 2, 0)
        self.setLayout(layout)

        self.workspace_select = WorkspaceSelectWidget(self)
        self.style_select = StyleSelectWidget(self)

        style_layout = QHBoxLayout()
        style_layout.addWidget(self.workspace_select)
        style_layout.addWidget(self.style_select)
        layout.addLayout(style_layout)

        self.region_prompt = RegionPromptWidget(self)
        layout.addWidget(self.region_prompt)

        self.strength_slider = StrengthWidget(parent=self)
        self.add_region_button = create_wide_tool_button("region-add", "Add Region", self)
        self.add_control_button = create_wide_tool_button("control-add", "Add Control Layer", self)
        strength_layout = QHBoxLayout()
        strength_layout.addWidget(self.strength_slider)
        strength_layout.addWidget(self.add_control_button)
        strength_layout.addWidget(self.add_region_button)
        layout.addLayout(strength_layout)

        self.custom_inpaint = CustomInpaintWidget(self)
        layout.addWidget(self.custom_inpaint)

        self.generate_button = GenerateButton(JobKind.diffusion, self)

        self.inpaint_mode_button = QToolButton(self)
        self.inpaint_mode_button.setArrowType(Qt.ArrowType.DownArrow)
        self.inpaint_mode_button.setFixedHeight(self.generate_button.height() - 2)
        self.inpaint_mode_button.clicked.connect(self.show_inpaint_menu)
        self.generate_menu = self._create_generate_menu("generate")
        self.refine_menu = self._create_generate_menu("refine")
        self.inpaint_menu = self._create_inpaint_menu()
        self.refine_region_menu = self._create_refine_region_menu()

        generate_layout = QHBoxLayout()
        generate_layout.setSpacing(0)
        generate_layout.addWidget(self.generate_button)
        generate_layout.addWidget(self.inpaint_mode_button)

        self.queue_button = QueueButton(parent=self)
        self.queue_button.setFixedHeight(self.generate_button.height() - 2)

        actions_layout = QHBoxLayout()
        actions_layout.addLayout(generate_layout)
        actions_layout.addWidget(self.queue_button)
        layout.addLayout(actions_layout)

        self.progress_bar = QProgressBar(self)
        self.progress_bar.setMinimum(0)
        self.progress_bar.setMaximum(1000)
        self.progress_bar.setTextVisible(False)
        self.progress_bar.setFixedHeight(6)
        layout.addWidget(self.progress_bar)

        self.error_text = QLabel(self)
        self.error_text.setStyleSheet("font-weight: bold; color: red;")
        self.error_text.setWordWrap(True)
        self.error_text.setVisible(False)
        layout.addWidget(self.error_text)

        self.history = HistoryWidget(self)
        self.history.item_activated.connect(self.apply_result)
        layout.addWidget(self.history)

        self.update_generate_button()

    @property
    def model(self):
        return self._model

    @model.setter
    def model(self, model: Model):
        if self._model != model:
            Binding.disconnect_all(self._model_bindings)
            self._model = model
            self._model_bindings = [
                bind(model, "workspace", self.workspace_select, "value", Bind.one_way),
                bind(model, "style", self.style_select, "value"),
                bind(model, "strength", self.strength_slider, "value"),
                model.inpaint.mode_changed.connect(self.update_generate_button),
                model.strength_changed.connect(self.update_generate_button),
                model.document.selection_bounds_changed.connect(self.update_generate_button),
                model.regions.active_changed.connect(self.update_generate_button),
                model.region_only_changed.connect(self.update_generate_button),
                model.progress_changed.connect(self.update_progress),
                model.error_changed.connect(self.error_text.setText),
                model.has_error_changed.connect(self.error_text.setVisible),
                self.add_control_button.clicked.connect(model.regions.add_control),
                self.add_region_button.clicked.connect(model.regions.create_region_group),
                self.region_prompt.activated.connect(model.generate),
                self.generate_button.clicked.connect(model.generate),
            ]
            self.region_prompt.regions = model.regions
            self.custom_inpaint.model = model
            self.generate_button.model = model
            self.queue_button.model = model
            self.history.model_ = model
            self.update_generate_button()

    def update_progress(self):
        if self.model.progress >= 0:
            self.progress_bar.setValue(int(self.model.progress * 1000))
        else:
            if self.progress_bar.value() >= 100:
                self.progress_bar.reset()
            self.progress_bar.setValue(min(99, self.progress_bar.value() + 2))

    def apply_result(self, item: QListWidgetItem):
        job_id, index = self.history.item_info(item)
        self.model.apply_result(job_id, index)

    def _create_generate_action(self, text: str, icon: str, region_only: bool):
        action = QAction(text, self)
        action.setIcon(theme.icon(icon))
        action.setIconVisibleInMenu(True)
        action.triggered.connect(lambda: self.toggle_region_only(region_only))
        return action

    def _create_generate_menu(self, action: str):
        menu = QMenu(self)
        menu.addAction(self._create_generate_action(action.capitalize(), action, False))
        menu.addAction(
            self._create_generate_action(f"{action.capitalize()} Region", f"{action}-region", True)
        )
        return menu

    _inpaint_text = {
        InpaintMode.automatic: "Default (Auto-detect)",
        InpaintMode.fill: "Fill",
        InpaintMode.expand: "Expand",
        InpaintMode.add_object: "Add Content",
        InpaintMode.remove_object: "Remove Content",
        InpaintMode.replace_background: "Replace Background",
        InpaintMode.custom: "Generate (Custom)",
    }

    def _create_inpaint_action(self, mode: InpaintMode, text: str, icon: str):
        action = QAction(text, self)
        action.setIcon(theme.icon(icon))
        action.setIconVisibleInMenu(True)
        action.triggered.connect(lambda: self.change_inpaint_mode(mode))
        return action

    def _create_inpaint_menu(self):
        menu = QMenu(self)
        for mode in InpaintMode:
            text = self._inpaint_text[mode]
            menu.addAction(self._create_inpaint_action(mode, text, f"inpaint-{mode.name}"))
        return menu

    def _create_refine_region_menu(self):
        menu = QMenu(self)
        menu.addAction(self._create_inpaint_action(InpaintMode.automatic, "Refine", "refine"))
        menu.addAction(
            self._create_inpaint_action(InpaintMode.custom, "Refine (Custom)", "inpaint-custom")
        )
        return menu

    def show_inpaint_menu(self):
        width = self.generate_button.width() + self.inpaint_mode_button.width()
        pos = QPoint(0, self.generate_button.height())
        if self.model.document.selection_bounds is None:
            menu = self.generate_menu if self.model.strength == 1.0 else self.refine_menu
        else:
            menu = self.inpaint_menu if self.model.strength == 1.0 else self.refine_region_menu
        menu.setFixedWidth(width)
        menu.exec_(self.generate_button.mapToGlobal(pos))

    def change_inpaint_mode(self, mode: InpaintMode):
        self.model.inpaint.mode = mode

    def toggle_region_only(self, checked: bool):
        self.model.region_only = checked

    def update_generate_button(self):
        if self.model.document.selection_bounds is None:
            has_regions = len(self.model.regions) > 0
            has_active_region = self.model.regions.active is not None
            show_region_menu = has_regions and has_active_region
            self.inpaint_mode_button.setVisible(show_region_menu)
            self.custom_inpaint.setVisible(False)
            if show_region_menu:
                if self.model.strength == 1.0:
                    if self.model.region_only:
                        self.generate_button.setIcon(theme.icon("generate-region"))
<<<<<<< HEAD
                        self.generate_button.setText("Generate Region")
                    else:
                        self.generate_button.setIcon(theme.icon("workspace-generation"))
                        self.generate_button.setText("Generate")
                else:
                    if self.model.region_only:
                        self.generate_button.setIcon(theme.icon("refine-region"))
                        self.generate_button.setText("Refine Region")
                    else:
                        self.generate_button.setIcon(theme.icon("refine"))
                        self.generate_button.setText("Refine")
            else:
                if self.model.strength == 1.0:
                    self.generate_button.setIcon(theme.icon("workspace-generation"))
                    self.generate_button.setText("Generate")
                else:
                    self.generate_button.setIcon(theme.icon("refine"))
                    self.generate_button.setText("Refine")
=======
                        self.generate_button.operation = "Generate Region"
                    else:
                        self.generate_button.setIcon(theme.icon("workspace-generation"))
                        self.generate_button.operation = "Generate"
                else:
                    if self.model.region_only:
                        self.generate_button.setIcon(theme.icon("refine-region"))
                        self.generate_button.operation = "Refine Region"
                    else:
                        self.generate_button.setIcon(theme.icon("refine"))
                        self.generate_button.operation = "Refine"
            else:
                if self.model.strength == 1.0:
                    self.generate_button.setIcon(theme.icon("workspace-generation"))
                    self.generate_button.operation = "Generate"
                else:
                    self.generate_button.setIcon(theme.icon("refine"))
                    self.generate_button.operation = "Refine"
>>>>>>> ac12a717
        else:
            self.inpaint_mode_button.setVisible(True)
            self.custom_inpaint.setVisible(self.model.inpaint.mode is InpaintMode.custom)
            if self.model.strength == 1.0:
                mode = self.model.resolve_inpaint_mode()
                self.generate_button.setIcon(theme.icon(f"inpaint-{mode.name}"))
                self.generate_button.operation = self._inpaint_text[mode]
            else:
                is_custom = self.model.inpaint.mode is InpaintMode.custom
                self.generate_button.setIcon(
                    theme.icon("inpaint-custom" if is_custom else "refine")
                )
                self.generate_button.operation = "Refine (Custom)" if is_custom else "Refine"<|MERGE_RESOLUTION|>--- conflicted
+++ resolved
@@ -28,11 +28,7 @@
 from ..workflow import InpaintMode, FillMode
 from ..util import ensure
 from .widget import WorkspaceSelectWidget, StyleSelectWidget, StrengthWidget, QueueButton
-<<<<<<< HEAD
-from .widget import create_wide_tool_button
-=======
 from .widget import GenerateButton, create_wide_tool_button
->>>>>>> ac12a717
 from .region import RegionPromptWidget
 from . import theme
 
@@ -668,26 +664,6 @@
                 if self.model.strength == 1.0:
                     if self.model.region_only:
                         self.generate_button.setIcon(theme.icon("generate-region"))
-<<<<<<< HEAD
-                        self.generate_button.setText("Generate Region")
-                    else:
-                        self.generate_button.setIcon(theme.icon("workspace-generation"))
-                        self.generate_button.setText("Generate")
-                else:
-                    if self.model.region_only:
-                        self.generate_button.setIcon(theme.icon("refine-region"))
-                        self.generate_button.setText("Refine Region")
-                    else:
-                        self.generate_button.setIcon(theme.icon("refine"))
-                        self.generate_button.setText("Refine")
-            else:
-                if self.model.strength == 1.0:
-                    self.generate_button.setIcon(theme.icon("workspace-generation"))
-                    self.generate_button.setText("Generate")
-                else:
-                    self.generate_button.setIcon(theme.icon("refine"))
-                    self.generate_button.setText("Refine")
-=======
                         self.generate_button.operation = "Generate Region"
                     else:
                         self.generate_button.setIcon(theme.icon("workspace-generation"))
@@ -706,7 +682,6 @@
                 else:
                     self.generate_button.setIcon(theme.icon("refine"))
                     self.generate_button.operation = "Refine"
->>>>>>> ac12a717
         else:
             self.inpaint_mode_button.setVisible(True)
             self.custom_inpaint.setVisible(self.model.inpaint.mode is InpaintMode.custom)
