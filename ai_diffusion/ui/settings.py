from __future__ import annotations

from typing import Optional, cast
from PyQt5.QtWidgets import (
    QVBoxLayout,
    QHBoxLayout,
    QDialog,
    QPushButton,
    QFrame,
    QLabel,
    QListWidget,
    QListWidgetItem,
    QLineEdit,
    QSpinBox,
    QStackedWidget,
    QRadioButton,
    QComboBox,
    QWidget,
    QMessageBox,
)
from PyQt5.QtCore import Qt, QMetaObject, QSize, QUrl, pyqtSignal
from PyQt5.QtGui import QDesktopServices, QGuiApplication, QCursor

from ..client import Client, User
from ..cloud_client import CloudClient
from ..resources import CustomNode, MissingResource, ResourceKind
from ..settings import Settings, ServerMode, PerformancePreset, settings
from ..server import Server
from ..style import Style
from ..root import root
from ..connection import ConnectionState, apply_performance_preset
from ..properties import Binding
from ..localization import Localization, translate as _
from .. import eventloop, util, __version__
from .server import ServerWidget
<<<<<<< HEAD
from .settings_widgets import SpinBoxSetting, SliderSetting, SwitchSetting, TextSetting
from .settings_widgets import SettingsTab
=======
from .settings_widgets import SpinBoxSetting, SliderSetting, SwitchSetting
from .settings_widgets import SettingsTab, ComboBoxSetting
>>>>>>> b2285496
from .style import StylePresets
from .theme import add_header, red, yellow, green, grey


class UserWidget(QFrame):
    _user: User | None = None
    _connections: list[QMetaObject.Connection | Binding]

    def __init__(self, parent=None):
        super().__init__(parent)
        self._connections = []

        self.setFrameStyle(QFrame.Shape.StyledPanel | QFrame.Shadow.Raised)
        self.setLineWidth(2)
        self.setVisible(False)

        layout = QVBoxLayout()
        self.setLayout(layout)

        self._user_name = QLabel("", self)
        self._user_name.setStyleSheet("font-weight:bold")
        user_name_layout = QHBoxLayout()
        user_name_layout.addWidget(QLabel(_("Account:"), self), 0)
        user_name_layout.addWidget(self._user_name, 1)
        layout.addLayout(user_name_layout)

        self._images_generated = QLabel("", self)
        image_count_layout = QHBoxLayout()
        image_count_layout.addWidget(QLabel(_("Total generated:"), self), 0)
        image_count_layout.addWidget(self._images_generated, 1)
        layout.addLayout(image_count_layout)

        self._tokens_remaining = QLabel("", self)
        self._tokens_remaining.setStyleSheet("font-weight:bold")
        image_remaining_layout = QHBoxLayout()
        image_remaining_layout.addWidget(QLabel(_("Image tokens remaining:"), self), 0)
        image_remaining_layout.addWidget(self._tokens_remaining, 1)
        layout.addLayout(image_remaining_layout)

        self._logout_button = QPushButton(_("Sign out"), self)
        self._logout_button.setMinimumWidth(200)
        self._logout_button.clicked.connect(self._logout)
        layout.addWidget(self._logout_button)

    @property
    def user(self):
        return self._user

    @user.setter
    def user(self, user: User | None):
        if self._user is not user:
            Binding.disconnect_all(self._connections)
            self.setVisible(user is not None)

            self._user = user
            if user is not None:
                self._user_name.setText(user.name)
                self._connections = [
                    user.images_generated_changed.connect(self._update_counts),
                    user.credits_changed.connect(self._update_counts),
                ]
                self._update_counts()

    def _update_counts(self):
        user = util.ensure(self.user)
        self._images_generated.setText(str(user.images_generated))
        self._tokens_remaining.setText(str(user.credits))

    def _logout(self):
        eventloop.run(self._disconnect_and_logout())

    async def _disconnect_and_logout(self):
        await root.connection.disconnect()
        settings.access_token = ""
        settings.save()


class CloudWidget(QWidget):
    value_changed = pyqtSignal()

    def __init__(self, parent):
        super().__init__(parent)
        layout = QVBoxLayout()
        layout.setContentsMargins(0, 12, 4, 4)
        self.setLayout(layout)

        service_url = CloudClient.default_web_url
        service_url_text = service_url.removeprefix("https://").removesuffix("/")
        service_label = QLabel(f"<a href='{service_url}'>{service_url_text}</a>", self)
        service_label.setStyleSheet("font-size: 12pt")
        service_label.setTextFormat(Qt.TextFormat.RichText)
        service_label.setOpenExternalLinks(True)
        layout.addWidget(service_label)

        self._connection_status = QLabel(self)
        self._connection_status.setWordWrap(True)
        self._connection_status.setTextFormat(Qt.TextFormat.RichText)
        layout.addWidget(self._connection_status)

        self.connect_button = QPushButton(_("Login"), self)
        self.connect_button.setMinimumWidth(200)
        self.connect_button.setMinimumHeight(int(1.3 * self.connect_button.sizeHint().height()))
        self.connect_button.clicked.connect(self._connect)

        self._sign_out_button = QPushButton(_("Sign out"), self)
        self._sign_out_button.setVisible(False)
        self._sign_out_button.setMinimumWidth(200)
        self._sign_out_button.clicked.connect(self._sign_out)

        self._user_widget = UserWidget(self)

        buttons_layout = QVBoxLayout()
        buttons_layout.addWidget(self.connect_button)
        buttons_layout.addWidget(self._sign_out_button)

        connect_layout = QHBoxLayout()
        connect_layout.addLayout(buttons_layout)
        connect_layout.addWidget(self._user_widget)
        connect_layout.addStretch()
        layout.addLayout(connect_layout)

        layout.addStretch()

    def update_connection_state(self, state: ConnectionState):
        is_connected = state == ConnectionState.connected
        self.connect_button.setVisible(not is_connected)
        self._sign_out_button.setVisible(False)
        self._user_widget.user = root.connection.user

        if state in [ConnectionState.auth_missing, ConnectionState.auth_error]:
            self.connect_button.setText(_("Sign in"))
            self.connect_button.setEnabled(True)
            self._connection_status.setText(_("Disconnected"))
            self._connection_status.setStyleSheet(f"color: {grey}; font-style:italic")
        elif state is ConnectionState.auth_pending:
            self.connect_button.setText(_("Sign in"))
            self.connect_button.setEnabled(False)
            self._connection_status.setText(_("Waiting for sign-in to complete..."))
            self._connection_status.setStyleSheet(f"color: {yellow}; font-weight:bold")
            self._connection_status.setVisible(True)
        elif state is ConnectionState.connected:
            self._connection_status.setText(_("Connected"))
            self._connection_status.setStyleSheet(f"color: {green}; font-weight:bold")
            self._user_widget.user = root.connection.user
        else:
            can_connect = state in [ConnectionState.disconnected, ConnectionState.error]
            self.connect_button.setEnabled(can_connect)
            self.connect_button.setText(_("Connect") if can_connect else _("Connected"))

        if state in [ConnectionState.error, ConnectionState.auth_error]:
            error = root.connection.error or "Unknown error"
            self._connection_status.setText(f"<b>Error</b>: {error.removeprefix('Error: ')}")
            self._connection_status.setStyleSheet(f"color: {red}; font-weight:bold")
            self._connection_status.setVisible(True)
            if settings.access_token:
                self._sign_out_button.setVisible(True)

    def _connect(self):
        connection = root.connection
        if connection.state in [ConnectionState.auth_missing, ConnectionState.auth_error]:
            connection.sign_in()
        else:
            connection.connect()

    def _sign_out(self):
        settings.access_token = ""
        settings.save()


class ConnectionSettings(SettingsTab):
    def __init__(self, server: Server):
        super().__init__(_("Server Configuration"))

        self._server_cloud = QRadioButton(_("Online Service"), self)
        self._server_managed = QRadioButton(_("Local Managed Server"), self)
        self._server_external = QRadioButton(_("Custom Server (local or remote)"), self)
        info_cloud = QLabel(_("Generate images via GPU Cloud Service"), self)
        info_managed = QLabel(
            _("Let the Krita plugin install and run a local server on your machine"), self
        )
        info_external = QLabel(
            _("Connect to a running ComfyUI instance which you set up and maintain yourself"), self
        )
        for button in (self._server_cloud, self._server_managed, self._server_external):
            button.setStyleSheet("font-weight:bold")
            button.toggled.connect(self._change_server_mode)
        for label in (info_cloud, info_managed, info_external):
            label.setContentsMargins(20, 0, 0, 0)

        self._cloud_widget = CloudWidget(self)
        self._server_widget = ServerWidget(server, self)
        self._connection_widget = QWidget(self)
        self._server_stack = QStackedWidget(self)
        self._server_stack.addWidget(self._cloud_widget)
        self._server_stack.addWidget(self._server_widget)
        self._server_stack.addWidget(self._connection_widget)

        connection_layout = QVBoxLayout()
        self._connection_widget.setLayout(connection_layout)

        add_header(connection_layout, Settings._server_url)
        server_layout = QHBoxLayout()
        self._server_url = QLineEdit(self._connection_widget)
        self._server_url.textChanged.connect(self.write)
        server_layout.addWidget(self._server_url)
        self._connect_button = QPushButton(_("Connect"), self._connection_widget)
        self._connect_button.clicked.connect(self._connect)
        server_layout.addWidget(self._connect_button)
        connection_layout.addLayout(server_layout)

        self._connection_status = QLabel(self._connection_widget)
        self._connection_status.setWordWrap(True)
        self._connection_status.setTextFormat(Qt.TextFormat.RichText)
        self._connection_status.setTextInteractionFlags(
            Qt.TextInteractionFlag.TextBrowserInteraction
        )
        self._connection_status.setOpenExternalLinks(True)

        anchor = _("View log files")
        open_log_button = QLabel(f"<a href='file://{util.log_dir}'>{anchor}</a>", self)
        open_log_button.setToolTip(str(util.log_dir))
        open_log_button.linkActivated.connect(self._open_logs)

        status_layout = QHBoxLayout()
        status_layout.addWidget(self._connection_status)
        status_layout.addWidget(open_log_button, alignment=Qt.AlignmentFlag.AlignRight)

        connection_layout.addLayout(status_layout)
        connection_layout.addStretch()

        self._layout.addWidget(self._server_managed)
        self._layout.addWidget(info_managed)
        self._layout.addWidget(self._server_external)
        self._layout.addWidget(info_external)
        self._layout.addWidget(self._server_cloud)
        self._layout.addWidget(info_cloud)
        self._layout.addWidget(self._server_stack)

        root.connection.state_changed.connect(self.update_server_status)
        self.update_server_status()

    @property
    def server_mode(self):
        if self._server_cloud.isChecked():
            return ServerMode.cloud
        elif self._server_managed.isChecked():
            return ServerMode.managed
        elif self._server_external.isChecked():
            return ServerMode.external
        else:
            return ServerMode.undefined

    @server_mode.setter
    def server_mode(self, mode: ServerMode):
        if self.server_mode != mode:
            self._server_cloud.setChecked(mode is ServerMode.cloud)
            self._server_managed.setChecked(mode is ServerMode.managed)
            self._server_external.setChecked(mode is ServerMode.external)
        widget = {
            ServerMode.cloud: self._cloud_widget,
            ServerMode.managed: self._server_widget,
            ServerMode.external: self._connection_widget,
        }[mode]
        self._server_stack.setCurrentWidget(widget)

    def update_ui(self):
        self._server_widget.update()

    def _read(self):
        self.server_mode = settings.server_mode
        self._server_url.setText(settings.server_url)

    def _write(self):
        settings.server_mode = self.server_mode
        settings.server_url = self._server_url.text()

    def _change_server_mode(self, checked: bool):
        if self._server_cloud.isChecked():
            self.server_mode = ServerMode.cloud
        elif self._server_managed.isChecked():
            self.server_mode = ServerMode.managed
        elif self._server_external.isChecked():
            self.server_mode = ServerMode.external
        self.write()

    def _connect(self):
        root.connection.connect()

    def update_server_status(self):
        connection = root.connection
        self._cloud_widget.update_connection_state(connection.state)
        self._connect_button.setEnabled(connection.state != ConnectionState.connecting)
        if connection.state == ConnectionState.connected:
            self._connection_status.setText(_("Connected"))
            self._connection_status.setStyleSheet(f"color: {green}; font-weight:bold")
        elif connection.state == ConnectionState.connecting:
            self._connection_status.setText(_("Connecting"))
            self._connection_status.setStyleSheet(f"color: {yellow}; font-weight:bold")
        elif connection.state == ConnectionState.disconnected:
            self._connection_status.setText(_("Disconnected"))
            self._connection_status.setStyleSheet(f"color: {grey}; font-style:italic")
        elif connection.state == ConnectionState.error:
            msg = connection.error.removeprefix("Error: ") if connection.error else "Unknown error"
            self._connection_status.setText("<b>" + _("Error") + f"</b>: {msg}")
            self._connection_status.setStyleSheet(f"color: {red};")
            if connection.missing_resource is not None:
                self._handle_missing_resource(connection.missing_resource)

    def _handle_missing_resource(self, resource: MissingResource):
        err = "<b>" + _("Error") + "</b>: "
        if resource.kind is ResourceKind.checkpoint:
            detail = _(
                "No checkpoints found!\nCheckpoints must be placed into ComfyUI/models/checkpoints."
            )
            self._connection_status.setText(err + detail)
        elif resource.kind is ResourceKind.node:
            nodes = cast(list[CustomNode], resource.names)
            self._connection_status.setText(
                err
                + _("The following ComfyUI custom nodes are missing")
                + ":<ul>"
                + "\n".join((f"<li>{p.name} <a href='{p.url}'>{p.url}</a></li>" for p in nodes))
                + "</ul>"
                + _(
                    "Please install or update the custom node package, then restart the server and try again."
                )
            )
        else:
            search_paths = resource.search_path_string.replace("\n", "<br>")
            link = "<a href='https://github.com/Acly/krita-ai-diffusion/wiki/ComfyUI-Setup'>Custom ComfyUI Setup</a>"
            self._connection_status.setText(
                f"{err}{str(resource)}<br>{search_paths}<br><br>"
                + _(
                    "See {link} for required models.<br>Check the client.log file for more details.",
                    link=link,
                )
            )

    def _open_logs(self):
        QDesktopServices.openUrl(QUrl.fromLocalFile(str(util.log_dir)))


class DiffusionSettings(SettingsTab):
    def __init__(self):
        super().__init__(_("Diffusion Settings"))

        S = Settings
        self.add("selection_grow", SliderSetting(S._selection_grow, self, 0, 25, "{} %"))
        self.add("selection_feather", SliderSetting(S._selection_feather, self, 0, 25, "{} %"))
        self.add("selection_padding", SliderSetting(S._selection_padding, self, 0, 25, "{} %"))
        self.add("nsfw_filter", ComboBoxSetting(S._nsfw_filter, self))

        nsfw_settings = [("Disabled", 0.0), ("Basic", 0.65), ("Strict", 0.8)]
        self._widgets["nsfw_filter"].set_items(nsfw_settings)
        DiffusionSettings._warning_shown = self._warning_shown or settings.nsfw_filter > 0

        self.add_separator("Experimental settings", 36)
        self.add("use_refiner_pass", SwitchSetting(S._use_refiner_pass, ("Refiner pass", "Single pass"), self))
        self.add("first_pass_sampler", TextSetting(S._first_pass_sampler, self))
        self.add("split_conditioning_sdxl", SwitchSetting(S._split_conditioning_sdxl, ("Split", "Don't split"), self))

        self._layout.addStretch()

    _warning_shown = False

    def _write(self):
        if self._widgets["nsfw_filter"].value > 0 and not self._warning_shown:
            DiffusionSettings._warning_shown = True
            QMessageBox.warning(
                self,
                _("NSFW Filter Warning"),
                _(
                    "The NSFW filter is a basic tool to exclude explicit content from generated images. It is NOT a guarantee and may not catch all inappropriate content. Please use responsibly and always review the generated images."
                ),
            )


class InterfaceSettings(SettingsTab):
    def __init__(self):
        super().__init__(_("Interface Settings"))

        S = Settings
        self.add("language", ComboBoxSetting(S._language, self))
        self.add("prompt_translation", ComboBoxSetting(S._prompt_translation, self))
        self.add("prompt_line_count", SpinBoxSetting(S._prompt_line_count, self, 1, 10))
        self.add(
            "show_negative_prompt",
            SwitchSetting(S._show_negative_prompt, (_("Show"), _("Hide")), self),
        )
        self.add("auto_preview", SwitchSetting(S._auto_preview, parent=self))
        self.add("show_steps", SwitchSetting(S._show_steps, parent=self))
        self.add("new_seed_after_apply", SwitchSetting(S._new_seed_after_apply, parent=self))
        self.add("debug_dump_workflow", SwitchSetting(S._debug_dump_workflow, parent=self))

        languages = [(lang.name, lang.id) for lang in Localization.available]
        self._widgets["language"].set_items(languages)
        self.update_translation(root.connection.client_if_connected)

        self._layout.addStretch()

    def update_translation(self, client: Client | None):
        translation: ComboBoxSetting = self._widgets["prompt_translation"]
        languages = [("Disabled", "")]
        if client:
            languages += [(lang.name, lang.code) for lang in client.supported_languages]
        translation.enabled = client is not None
        translation.set_items(languages)
        self.read()


class HistorySizeWidget(QWidget):
    value_changed = pyqtSignal()

    def __init__(self, maximum: int, step: int, parent=None):
        super().__init__(parent)

        self._history_size = QSpinBox(self)
        self._history_size.setMinimum(5)
        self._history_size.setMaximum(maximum)
        self._history_size.setSingleStep(step)
        self._history_size.setSuffix(" MB")
        self._history_size.valueChanged.connect(self._change_value)

        self._history_usage = QLabel(self)
        self._history_usage.setStyleSheet(f"font-style:italic; color: {green};")

        layout = QHBoxLayout()
        layout.setContentsMargins(0, 0, 0, 0)
        layout.addWidget(self._history_size)
        layout.addWidget(self._history_usage)
        self.setLayout(layout)

    def _change_value(self):
        self.value_changed.emit()

    @property
    def value(self):
        return self._history_size.value()

    @value.setter
    def value(self, v):
        self._history_size.setValue(v)

    def update_usage(self, usage: float):
        self._history_usage.setText(_("Currently using") + f" {usage:.1f} MB")


class PerformanceSettings(SettingsTab):
    def __init__(self):
        super().__init__(_("Performance Settings"))

        add_header(self._layout, Settings._history_size)
        self._history_size = HistorySizeWidget(maximum=10000, step=100, parent=self)
        self._history_size.value_changed.connect(self.write)
        self._layout.addWidget(self._history_size)

        add_header(self._layout, Settings._history_storage)
        self._history_storage = HistorySizeWidget(maximum=100, step=5, parent=self)
        self._history_storage.value_changed.connect(self.write)
        self._layout.addWidget(self._history_storage)

        add_header(self._layout, Settings._performance_preset)
        self._device_info = QLabel(self)
        self._device_info.setStyleSheet(f"font-style:italic")
        self._layout.addWidget(self._device_info)

        self._performance_preset = QComboBox(self)
        for preset in PerformancePreset:
            self._performance_preset.addItem(preset.value)
        self._performance_preset.currentIndexChanged.connect(self._change_performance_preset)
        self._layout.addWidget(self._performance_preset, alignment=Qt.AlignmentFlag.AlignLeft)

        self._advanced = QWidget(self)
        self._advanced.setEnabled(settings.performance_preset is PerformancePreset.custom)
        self._advanced.setContentsMargins(0, 0, 0, 0)
        self._layout.addWidget(self._advanced)
        advanced_layout = QVBoxLayout()
        self._advanced.setLayout(advanced_layout)

        self._batch_size = SliderSetting(Settings._batch_size, self._advanced, 1, 16)
        self._batch_size.value_changed.connect(self.write)
        advanced_layout.addWidget(self._batch_size)

        self._resolution_multiplier = SliderSetting(
            Settings._resolution_multiplier, self._advanced, 0.3, 1.5, "{:.1f}x"
        )
        self._resolution_multiplier.value_changed.connect(self.write)
        advanced_layout.addWidget(self._resolution_multiplier)

        self._max_pixel_count = SpinBoxSetting(
            Settings._max_pixel_count, self._advanced, 1, 99, 1, " MP"
        )
        self._max_pixel_count.value_changed.connect(self.write)
        advanced_layout.addWidget(self._max_pixel_count)

        self._layout.addStretch()

    def _change_performance_preset(self, index):
        self.write()
        is_custom = settings.performance_preset is PerformancePreset.custom
        self._advanced.setEnabled(is_custom)
        if (
            settings.performance_preset is PerformancePreset.auto
            and root.connection.state is ConnectionState.connected
        ):
            apply_performance_preset(settings, root.connection.client.device_info)
        if not is_custom:
            self.read()

    def update_device_info(self):
        if root.connection.state is ConnectionState.connected:
            client = root.connection.client
            self._device_info.setText(
                _("Device")
                + f": [{client.device_info.type.upper()}] {client.device_info.name} ({client.device_info.vram} GB)"
            )

    def _read(self):
        self._history_size.value = settings.history_size
        self._history_size.update_usage(root.active_model.jobs.memory_usage)
        self._history_storage.value = settings.history_storage
        self._history_storage.update_usage(root.get_active_model_used_storage() / (1024**2))
        self._batch_size.value = settings.batch_size
        self._performance_preset.setCurrentIndex(
            list(PerformancePreset).index(settings.performance_preset)
        )
        self._resolution_multiplier.value = settings.resolution_multiplier
        self._max_pixel_count.value = settings.max_pixel_count
        self.update_device_info()

    def _write(self):
        settings.history_size = self._history_size.value
        settings.history_storage = self._history_storage.value
        settings.batch_size = int(self._batch_size.value)
        settings.resolution_multiplier = self._resolution_multiplier.value
        settings.max_pixel_count = self._max_pixel_count.value
        settings.performance_preset = list(PerformancePreset)[
            self._performance_preset.currentIndex()
        ]


class SettingsDialog(QDialog):
    _instance = None

    @classmethod
    def instance(cls) -> "SettingsDialog":
        assert cls._instance is not None
        return cls._instance

    def __init__(self, server: Server):
        super().__init__()
        type(self)._instance = self

        self.setWindowTitle(_("Configure Image Diffusion"))
        self.setMinimumSize(QSize(840, 480))
        if screen := QGuiApplication.screenAt(QCursor.pos()):
            size = screen.availableSize()
            self.resize(QSize(max(900, int(size.width() * 0.6)), int(size.height() * 0.8)))

        layout = QHBoxLayout()
        self.setLayout(layout)

        self.connection = ConnectionSettings(server)
        self.styles = StylePresets(server)
        self.diffusion = DiffusionSettings()
        self.interface = InterfaceSettings()
        self.performance = PerformanceSettings()

        self._stack = QStackedWidget(self)
        self._list = QListWidget(self)
        self._list.setFixedWidth(120)

        def create_list_item(text: str, widget: QWidget):
            item = QListWidgetItem(text, self._list)
            item.setSizeHint(QSize(112, 24))
            self._stack.addWidget(widget)

        create_list_item(_("Connection"), self.connection)
        create_list_item(_("Styles"), self.styles)
        create_list_item(_("Diffusion"), self.diffusion)
        create_list_item(_("Interface"), self.interface)
        create_list_item(_("Performance"), self.performance)

        self._list.setCurrentRow(0)
        self._list.currentRowChanged.connect(self._change_page)
        layout.addWidget(self._list)

        inner = QVBoxLayout()
        layout.addLayout(inner)
        inner.addWidget(self._stack)
        inner.addSpacing(6)

        self._restore_button = QPushButton(_("Restore Defaults"), self)
        self._restore_button.clicked.connect(self.restore_defaults)

        version_label = QLabel(_("Plugin version") + f": {__version__}", self)
        version_label.setStyleSheet(f"font-style:italic; color: {grey};")

        anchor = _("Open Settings folder")
        self._open_folder_link = QLabel(f"<a href='file://{util.user_data_dir}'>{anchor}</a>", self)
        self._open_folder_link.linkActivated.connect(self._open_settings_folder)
        self._open_folder_link.setToolTip(str(util.user_data_dir))

        self._close_button = QPushButton(_("Ok"), self)
        self._close_button.clicked.connect(self._close)

        button_layout = QHBoxLayout()
        button_layout.addWidget(self._restore_button)
        button_layout.addStretch()
        button_layout.addWidget(version_label)
        button_layout.addStretch()
        button_layout.addWidget(self._open_folder_link)
        button_layout.addSpacing(8)
        button_layout.addWidget(self._close_button)
        inner.addLayout(button_layout)

        root.connection.state_changed.connect(self._update_connection)
        root.connection.models_changed.connect(self.styles.update_model_lists)

    def read(self):
        self.connection.read()
        self.styles.read()
        self.diffusion.read()
        self.interface.read()
        self.performance.read()

    def restore_defaults(self):
        settings.restore()
        settings.save()
        self.read()

    def show(self, style: Optional[Style] = None):
        self.read()
        super().show()
        if style:
            self._list.setCurrentRow(1)
            self.styles.current_style = style
        self._close_button.setFocus()

    def _change_page(self, index):
        self._stack.setCurrentIndex(index)

    def _update_connection(self):
        self.connection.update_server_status()
        if root.connection.state == ConnectionState.connected:
            self.interface.update_translation(root.connection.client)
            self.performance.update_device_info()

    def _open_settings_folder(self):
        QDesktopServices.openUrl(QUrl.fromLocalFile(str(util.user_data_dir)))

    def _close(self):
        _ = self.close()<|MERGE_RESOLUTION|>--- conflicted
+++ resolved
@@ -33,13 +33,8 @@
 from ..localization import Localization, translate as _
 from .. import eventloop, util, __version__
 from .server import ServerWidget
-<<<<<<< HEAD
 from .settings_widgets import SpinBoxSetting, SliderSetting, SwitchSetting, TextSetting
-from .settings_widgets import SettingsTab
-=======
-from .settings_widgets import SpinBoxSetting, SliderSetting, SwitchSetting
 from .settings_widgets import SettingsTab, ComboBoxSetting
->>>>>>> b2285496
 from .style import StylePresets
 from .theme import add_header, red, yellow, green, grey
 
