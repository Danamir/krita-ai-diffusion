--- conflicted
+++ resolved
@@ -25,13 +25,9 @@
     QToolButton,
     QComboBox,
     QSlider,
-<<<<<<< HEAD
-    QWidget, QMenu, QAction,
-=======
     QWidget,
     QMenu,
     QAction,
->>>>>>> 28a6a998
 )
 from PyQt5.QtCore import Qt, QSize, QUrl, pyqtSignal
 from PyQt5.QtGui import QDesktopServices, QGuiApplication, QIcon
@@ -304,26 +300,6 @@
         self._checkbox.setChecked(v)
 
 
-def get_path_dict(paths: list[str | Path]) -> dict:
-    """Builds a tree like structure out of a list of paths"""
-    def _recurse(dic: dict, chain: tuple[str, ...] | list[str]):
-        if len(chain) == 0:
-            return
-        if len(chain) == 1:
-            dic[chain[0]] = None
-            return
-        key, *new_chain = chain
-        if key not in dic:
-            dic[key] = {}
-        _recurse(dic[key], new_chain)
-        return
-
-    new_path_dict = {}
-    for path in paths:
-        _recurse(new_path_dict, Path(path).parts)
-    return new_path_dict
-
-
 class LoraList(QWidget):
     class Item(QWidget):
         changed = pyqtSignal()
@@ -340,11 +316,7 @@
             self._select_value = ""
             self._select = QPushButton(self)
             self._select.setStyleSheet("QPushButton {text-align: left; padding: 0.2em 0.4em;}")
-<<<<<<< HEAD
-            self._select.setMenu(self._build_menu(get_path_dict(lora_names)))
-=======
             self._select.setMenu(self._build_menu(util.get_path_dict(lora_names)))
->>>>>>> 28a6a998
 
             self._strength = QSpinBox(self)
             self._strength.setMinimum(-400)
@@ -369,22 +341,14 @@
         def remove(self):
             self.removed.emit(self)
 
-<<<<<<< HEAD
-        def _build_menu(self, values, title=None, path="") -> QMenu:
-=======
         def _build_menu(self, values, title="", path="") -> QMenu:
->>>>>>> 28a6a998
             menu = QMenu(title, self)
             for k, v in values.items():
                 if v is None:
                     action = QAction(k, self)
-<<<<<<< HEAD
-                    action.triggered.connect(functools.partial(self._select_update, os.path.join(path, k)))
-=======
                     action.triggered.connect(
                         functools.partial(self._select_update, os.path.join(path, k))
                     )
->>>>>>> 28a6a998
                     menu.addAction(action)
                 else:
                     menu.addMenu(self._build_menu(v, k, os.path.join(path, k)))
@@ -484,11 +448,7 @@
     def names(self, v):
         self._loras = v
         for item in self._items:
-<<<<<<< HEAD
-            item._select.setMenu(item._build_menu(get_path_dict(self._loras)))
-=======
             item._select.setMenu(item._build_menu(util.get_path_dict(self._loras)))
->>>>>>> 28a6a998
 
     @property
     def value(self):
