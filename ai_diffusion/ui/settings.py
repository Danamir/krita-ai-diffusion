from __future__ import annotations

from typing import Optional, cast
from PyQt5.QtWidgets import (
    QVBoxLayout,
    QHBoxLayout,
    QDialog,
    QPushButton,
    QFrame,
    QLabel,
    QListWidget,
    QListWidgetItem,
    QLineEdit,
    QSpinBox,
    QStackedWidget,
    QRadioButton,
    QComboBox,
    QWidget,
)
from PyQt5.QtCore import Qt, QMetaObject, QSize, QUrl, pyqtSignal
from PyQt5.QtGui import QDesktopServices, QGuiApplication, QCursor

from ..client import User
from ..cloud_client import CloudClient
from ..resources import CustomNode, MissingResource, ResourceKind
from ..settings import Settings, ServerMode, PerformancePreset, settings
from ..server import Server
from ..style import Style
from ..root import root
from ..connection import ConnectionState, apply_performance_preset
from ..properties import Binding
from .. import eventloop, util, __version__
from .server import ServerWidget
<<<<<<< HEAD
from .switch import SwitchWidget
from .theme import SignalBlocker, add_header, icon, sd_version_icon, red, yellow, green, grey


def _add_title(layout: QVBoxLayout, title: str):
    title_label = QLabel(title)
    title_label.setStyleSheet("font-size: 12pt")
    layout.addWidget(title_label)
    layout.addSpacing(6)


class ExpanderButton(QToolButton):
    def __init__(self, text, parent=None):
        super().__init__(parent)
        self.setCheckable(True)
        self.setIconSize(QSize(8, 8))
        self.setStyleSheet("QToolButton { border: none; font-weight: bold }")
        self.setToolButtonStyle(Qt.ToolButtonStyle.ToolButtonTextBesideIcon)
        self.setText(" " + text)
        self._toggle(False)
        self.toggled.connect(self._toggle)

    def _toggle(self, value: bool):
        self.setArrowType(Qt.ArrowType.DownArrow if value else Qt.ArrowType.RightArrow)


class SettingWidget(QWidget):
    value_changed = pyqtSignal()

    _checkbox: QCheckBox | None = None
    _layout: QHBoxLayout
    _widget: QWidget

    def __init__(self, setting: Setting, parent=None):
        super().__init__(parent)

        self._key_label = QLabel(f"<b>{setting.name}</b><br>{setting.desc}")
        self._key_label.setSizePolicy(QSizePolicy.Expanding, QSizePolicy.Preferred)

        self._layout = QHBoxLayout()
        self._layout.setContentsMargins(0, 2, 0, 2)
        self._layout.addWidget(self._key_label)
        self._layout.addStretch(1)
        self.setLayout(self._layout)

    def set_widget(self, widget: QWidget):
        self._widget = widget
        self._layout.addWidget(widget)

    def add_button(self, icon: QIcon, tooltip: str, handler):
        button = QToolButton(self)
        button.setToolButtonStyle(Qt.ToolButtonStyle.ToolButtonIconOnly)
        button.setIcon(icon)
        button.setToolTip(tooltip)
        button.clicked.connect(handler)
        self._layout.addWidget(button)

    def add_checkbox(self, text: str):
        self._checkbox = QCheckBox(text, self)
        self._checkbox.toggled.connect(lambda v: self._widget.setEnabled(v))
        self._layout.removeWidget(self._widget)
        self._layout.addWidget(self._checkbox)
        self._layout.addWidget(self._widget)
        return self._checkbox

    @property
    def visible(self):
        return self.isVisible()

    @visible.setter
    def visible(self, v: bool):
        self.setVisible(v)

    @property
    def enabled(self):
        return self._widget.isEnabled()

    @enabled.setter
    def enabled(self, v: bool):
        self._widget.setEnabled(v)
        if self._checkbox is not None:
            self._checkbox.setChecked(v)

    @property
    def indent(self):
        return self._layout.contentsMargins().left() / 16

    @indent.setter
    def indent(self, v: int):
        self._layout.setContentsMargins(v * 16, 2, 0, 2)

    def _notify_value_changed(self):
        self.value_changed.emit()


class SpinBoxSetting(SettingWidget):
    def __init__(self, setting: Setting, parent=None, minimum=0, maximum=100, step=1, suffix=""):
        super().__init__(setting, parent)

        self._spinbox = QSpinBox(self)
        self._spinbox.setMinimumWidth(100)
        self._spinbox.setMinimum(minimum)
        self._spinbox.setMaximum(maximum)
        self._spinbox.setSingleStep(step)
        self._spinbox.setSuffix(suffix)
        self._spinbox.valueChanged.connect(self._notify_value_changed)
        self.set_widget(self._spinbox)

    @property
    def value(self):
        return self._spinbox.value()

    @value.setter
    def value(self, v):
        self._spinbox.setValue(v)

    def add_checkbox(self, text: str):
        self._spinbox.setSpecialValueText("Default")
        return super().add_checkbox(text)


class SliderSetting(SettingWidget):
    _is_float = False

    def __init__(
        self,
        setting: Setting,
        parent=None,
        minimum: int | float = 0,
        maximum: int | float = 100,
        format="{}",
    ):
        super().__init__(setting, parent)
        self._format_string = format
        self._is_float = isinstance(setting.default, float)

        slider_widget = QWidget(self)
        slider_layout = QHBoxLayout()
        slider_widget.setLayout(slider_layout)
        self._slider = QSlider(Qt.Orientation.Horizontal, self)
        self._slider.setMinimumWidth(200)
        self._slider.setMaximumWidth(300)
        self._slider.setMinimum(round(minimum * self.multiplier))
        self._slider.setMaximum(round(maximum * self.multiplier))
        self._slider.setSingleStep(1)
        self._slider.valueChanged.connect(self._change_value)
        self._label = QLabel(str(self._slider.value()), self)
        self._label.setMinimumWidth(16)
        slider_layout.addWidget(self._slider)
        slider_layout.addWidget(self._label)
        self.set_widget(slider_widget)

    def _change_value(self, value: int):
        self._label.setText(self._format_string.format(self.value))
        self.value_changed.emit()

    @property
    def multiplier(self):
        return 1 if not self._is_float else 10

    @property
    def value(self):
        x = self._slider.value()
        return x if not self._is_float else x / self.multiplier

    @value.setter
    def value(self, v: int | float):
        x = int(v) if not self._is_float else round(v * self.multiplier)
        self._slider.setValue(x)


class ComboBoxSetting(SettingWidget):
    _suppress_change = False
    _enum_type = None
    _original_text = ""

    def __init__(self, setting: Setting, parent=None):
        super().__init__(setting, parent)
        self._combo = QComboBox(self)
        if isinstance(setting.default, Enum):
            self._enum_type = type(setting.default)
            self.set_items(self._enum_type)
        elif setting.items:
            self.set_items(setting.items)

        self._combo.setMinimumWidth(230)
        self._combo.currentIndexChanged.connect(self._change_value)
        self.set_widget(self._combo)
        self._original_text = self._key_label.text()

    def set_items(self, items: list[str] | type[Enum] | list[tuple[str, Any, QIcon]]):
        self._suppress_change = True
        self._combo.clear()
        if isinstance(items, type):
            for e in items:
                self._combo.addItem(e.value, e.name)
        else:
            for name in items:
                if isinstance(name, str):
                    self._combo.addItem(name, name)
                elif len(name) == 2:
                    self._combo.addItem(name[0], name[1])
                elif len(name) == 3:
                    self._combo.addItem(name[2], name[0], name[1])
        self._suppress_change = False

    def _change_value(self):
        if not self._suppress_change:
            self.value_changed.emit()

    def set_text(self, text):
        self._key_label.setText(self._original_text + text)

    @property
    def value(self):
        if self._enum_type is not None:
            return self._enum_type[self._combo.currentData()]
        else:
            return self._combo.currentData()

    @value.setter
    def value(self, v):
        if self._enum_type is not None:
            v = v.name
        index = self._combo.findData(v, Qt.ItemDataRole.UserRole)
        self._combo.setCurrentIndex(index)


class TextSetting(SettingWidget):
    def __init__(self, setting: Setting, parent=None):
        super().__init__(setting, parent)
        self._edit = QLineEdit(self)
        self._edit.setMinimumWidth(230)
        self._edit.setMaximumWidth(300)
        self._edit.textChanged.connect(self._notify_value_changed)
        self.set_widget(self._edit)

    @property
    def value(self):
        return self._edit.text()

    @value.setter
    def value(self, v):
        self._edit.setText(v)


class LineEditSetting(QWidget):
    value_changed = pyqtSignal()

    def __init__(self, setting: Setting, parent=None):
        super().__init__(parent)

        layout = QVBoxLayout()
        layout.setContentsMargins(0, 0, 0, 0)
        self.setLayout(layout)
        add_header(layout, setting)

        self._edit = QLineEdit(self)
        self._edit.textChanged.connect(self._change_value)
        layout.addWidget(self._edit)

    def _change_value(self):
        self.value_changed.emit()

    @property
    def value(self):
        return self._edit.text()

    @value.setter
    def value(self, v):
        self._edit.setText(v)


class SwitchSetting(SettingWidget):
    _text: tuple[str, str]

    def __init__(self, setting: Setting, text=("On", "Off"), parent=None):
        super().__init__(setting, parent)
        self._text = text

        self._label = QLabel(text[0], self)
        self._switch = SwitchWidget(self)
        self._switch.toggled.connect(self._notify_value_changed)
        self._layout.addWidget(self._label)
        self.set_widget(self._switch)

    def _update_text(self):
        self._label.setText(self._text[0 if self._switch.is_checked else 1])

    def _notify_value_changed(self):
        self._update_text()
        super()._notify_value_changed()

    @property
    def value(self):
        return self._switch.is_checked

    @value.setter
    def value(self, v):
        self._switch.is_checked = v
        self._update_text()


def _menu_width(menu: QMenu) -> int:
    if not menu.isEmpty():
        last_action = menu.actions()[-1]
        action_rect = menu.actionGeometry(last_action)
        return action_rect.right()
    else:
        return 0


class LoraList(QWidget):
    class Item(QWidget):
        changed = pyqtSignal()
        removed = pyqtSignal(QWidget)

        def __init__(self, lora_names, parent=None):
            super().__init__(parent)
            self.setContentsMargins(0, 0, 0, 0)

            layout = QHBoxLayout()
            layout.setContentsMargins(0, 0, 0, 0)
            self.setLayout(layout)

            self._select_value = ""
            self._select = QPushButton(self)
            self._select.setStyleSheet("QPushButton {text-align: left; padding: 0.2em 0.4em;}")
            self._select.setMenu(self._build_menu(util.get_path_dict(lora_names)))

            self._strength = QSpinBox(self)
            self._strength.setMinimum(-400)
            self._strength.setMaximum(400)
            self._strength.setSingleStep(5)
            self._strength.setValue(100)
            self._strength.setPrefix("Strength: ")
            self._strength.setSuffix("%")
            self._strength.valueChanged.connect(self._update)

            self._remove = QToolButton(self)
            self._remove.setIcon(icon("discard"))
            self._remove.clicked.connect(self.remove)

            layout.addWidget(self._select, 3)
            layout.addWidget(self._strength, 1)
            layout.addWidget(self._remove)

        def _update(self):
            self.changed.emit()

        def remove(self):
            self.removed.emit(self)

        def _build_menu(self, values: dict, title="") -> QMenu:
            menu = QMenu(title, self)
            for k, v in values.items():
                if isinstance(v, str):
                    action = QAction(k, self)
                    action.triggered.connect(functools.partial(self._select_update, v))
                    menu.addAction(action)
                else:
                    menu.addMenu(self._build_menu(v, k))

            if screen := QGuiApplication.screenAt(QCursor.pos()):
                if _menu_width(menu) > screen.availableSize().width():
                    menu.setStyleSheet("QMenu{menu-scrollable: 1;}")

            return menu

        def _select_update(self, text):
            self._select_value = text
            self._select.setText(text)
            self._update()

        @property
        def value(self):
            return dict(name=self._select_value, strength=self._strength.value() / 100)

        @value.setter
        def value(self, v):
            self._select_value = v["name"]
            self._select.setText(v["name"])
            self._strength.setValue(int(v["strength"] * 100))

    value_changed = pyqtSignal()

    open_folder_button: Optional[QToolButton] = None

    _loras: list[str]
    _items: list[Item]

    def __init__(self, setting: Setting, parent=None):
        super().__init__(parent)
        self._loras = []
        self._items = []

        self._layout = QVBoxLayout()
        self._layout.setContentsMargins(0, 0, 0, 0)
        self.setLayout(self._layout)

        header_layout = QHBoxLayout()
        header_layout.setContentsMargins(0, 0, 0, 0)
        header_text_layout = QVBoxLayout()
        add_header(header_text_layout, setting)
        header_layout.addLayout(header_text_layout, 3)

        self._add_button = QPushButton("Add", self)
        self._add_button.setMinimumWidth(100)
        self._add_button.clicked.connect(self._add_item)
        align_right_center = Qt.AlignmentFlag(
            Qt.AlignmentFlag.AlignRight | Qt.AlignmentFlag.AlignVCenter
        )
        header_layout.addWidget(self._add_button, 1, align_right_center)

        self._refresh_button = QToolButton(self)
        self._refresh_button.setToolButtonStyle(Qt.ToolButtonStyle.ToolButtonIconOnly)
        self._refresh_button.setIcon(Krita.instance().icon("reload-preset"))
        self._refresh_button.setToolTip("Look for new LoRA files")
        self._refresh_button.clicked.connect(root.connection.refresh)
        header_layout.addWidget(self._refresh_button, 0, align_right_center)

        if settings.server_mode is ServerMode.managed:
            self.open_folder_button = QToolButton(self)
            self.open_folder_button.setToolButtonStyle(Qt.ToolButtonStyle.ToolButtonIconOnly)
            self.open_folder_button.setIcon(Krita.instance().icon("document-open"))
            self.open_folder_button.setToolTip("Open folder containing LoRA files")
            header_layout.addWidget(self.open_folder_button, 0, align_right_center)

        self._layout.addLayout(header_layout)

        self._item_list = QVBoxLayout()
        self._item_list.setContentsMargins(0, 0, 0, 0)
        self._layout.addLayout(self._item_list)

        self.setEnabled(settings.server_mode is not ServerMode.cloud)
        settings.changed.connect(self._handle_settings_change)

    def _add_item(self, lora=None):
        assert self._item_list is not None
        item = self.Item(self._loras, self)
        if isinstance(lora, dict):
            item.value = lora
        item.changed.connect(self._update_item)
        item.removed.connect(self._remove_item)
        self._items.append(item)
        self._item_list.addWidget(item)
        self.value_changed.emit()

    def _remove_item(self, item: QWidget):
        self._items.remove(item)
        self._item_list.removeWidget(item)
        item.deleteLater()
        self.value_changed.emit()

    def _update_item(self):
        self.value_changed.emit()

    def _handle_settings_change(self, key: str, value):
        if key == "server_mode":
            self.setEnabled(value is not ServerMode.cloud)

    @property
    def names(self):
        return self._loras

    @names.setter
    def names(self, v):
        self._loras = v
        for item in self._items:
            item._select.setMenu(item._build_menu(util.get_path_dict(self._loras)))

    @property
    def value(self):
        return [item.value for item in self._items]

    @value.setter
    def value(self, v):
        while not len(self._items) == 0:
            self._remove_item(self._items[-1])
        for lora in v:
            self._add_item(lora)


class SettingsWriteGuard:
    """Avoid feedback loop when reading settings and updating the UI."""

    _locked = False

    def __enter__(self):
        self._locked = True

    def __exit__(self, *ignored):
        self._locked = False

    def __bool__(self):
        return self._locked


class SettingsTab(QWidget):
    _write_guard: SettingsWriteGuard
    _widgets: dict
    _layout: QVBoxLayout

    def __init__(self, title: str):
        super().__init__()
        self._write_guard = SettingsWriteGuard()
        self._widgets = {}

        frame_layout = QVBoxLayout()
        self.setLayout(frame_layout)
        _add_title(frame_layout, title)

        inner = QWidget(self)
        self._layout = QVBoxLayout()
        inner.setLayout(self._layout)

        scroll = QScrollArea(self)
        scroll.setWidget(inner)
        scroll.setWidgetResizable(True)
        scroll.setFrameStyle(QFrame.NoFrame)
        scroll.setHorizontalScrollBarPolicy(Qt.ScrollBarPolicy.ScrollBarAlwaysOff)
        frame_layout.addWidget(scroll)

    def add(self, name: str, widget):
        self._layout.addWidget(widget)
        self._widgets[name] = widget
        widget.value_changed.connect(self.write)

    def add_separator(self, text: str = "", space: int = 6):
        label = QLabel(text, self)
        label.setStyleSheet("font-weight:bold")
        self._layout.addSpacing(space)
        self._layout.addWidget(label)

    def _read(self):
        pass

    def read(self):
        with self._write_guard:
            for name, widget in self._widgets.items():
                widget.value = getattr(settings, name)
            self._read()

    def _write(self):
        pass

    def write(self, *ignored):
        if not self._write_guard:
            for name, widget in self._widgets.items():
                setattr(settings, name, widget.value)
            self._write()
            settings.save()
=======
from .settings_widgets import SpinBoxSetting, SliderSetting, SwitchSetting
from .settings_widgets import SettingsTab
from .style import StylePresets
from .theme import add_header, red, yellow, green, grey
>>>>>>> d20fcc42


class UserWidget(QFrame):
    _user: User | None = None
    _connections: list[QMetaObject.Connection | Binding]

    def __init__(self, parent=None):
        super().__init__(parent)
        self._connections = []

        self.setFrameStyle(QFrame.Shape.StyledPanel | QFrame.Shadow.Raised)
        self.setLineWidth(2)
        self.setVisible(False)

        layout = QVBoxLayout()
        self.setLayout(layout)

        self._user_name = QLabel("", self)
        self._user_name.setStyleSheet("font-weight:bold")
        user_name_layout = QHBoxLayout()
        user_name_layout.addWidget(QLabel("Account:", self), 0)
        user_name_layout.addWidget(self._user_name, 1)
        layout.addLayout(user_name_layout)

        self._images_generated = QLabel("", self)
        image_count_layout = QHBoxLayout()
        image_count_layout.addWidget(QLabel("Total generated:", self), 0)
        image_count_layout.addWidget(self._images_generated, 1)
        layout.addLayout(image_count_layout)

        self._tokens_remaining = QLabel("", self)
        self._tokens_remaining.setStyleSheet("font-weight:bold")
        image_remaining_layout = QHBoxLayout()
        image_remaining_layout.addWidget(QLabel("Image tokens remaining:", self), 0)
        image_remaining_layout.addWidget(self._tokens_remaining, 1)
        layout.addLayout(image_remaining_layout)

        self._logout_button = QPushButton("Sign out", self)
        self._logout_button.setMinimumWidth(200)
        self._logout_button.clicked.connect(self._logout)
        layout.addWidget(self._logout_button)

    @property
    def user(self):
        return self._user

    @user.setter
    def user(self, user: User | None):
        if self._user is not user:
            Binding.disconnect_all(self._connections)
            self.setVisible(user is not None)

            self._user = user
            if user is not None:
                self._user_name.setText(user.name)
                self._connections = [
                    user.images_generated_changed.connect(self._update_counts),
                    user.credits_changed.connect(self._update_counts),
                ]
                self._update_counts()

    def _update_counts(self):
        user = util.ensure(self.user)
        self._images_generated.setText(str(user.images_generated))
        self._tokens_remaining.setText(str(user.credits))

    def _logout(self):
        eventloop.run(self._disconnect_and_logout())

    async def _disconnect_and_logout(self):
        await root.connection.disconnect()
        settings.access_token = ""
        settings.save()


class CloudWidget(QWidget):
    value_changed = pyqtSignal()

    def __init__(self, parent):
        super().__init__(parent)
        layout = QVBoxLayout()
        layout.setContentsMargins(0, 12, 4, 4)
        self.setLayout(layout)

        service_url = CloudClient.default_web_url
        service_url_text = service_url.removeprefix("https://").removesuffix("/")
        service_label = QLabel(f"<a href='{service_url}'>{service_url_text}</a>", self)
        service_label.setStyleSheet("font-size: 12pt")
        service_label.setTextFormat(Qt.TextFormat.RichText)
        service_label.setOpenExternalLinks(True)
        layout.addWidget(service_label)

        self._connection_status = QLabel(self)
        self._connection_status.setWordWrap(True)
        self._connection_status.setTextFormat(Qt.TextFormat.RichText)
        layout.addWidget(self._connection_status)

        self.connect_button = QPushButton("Login", self)
        self.connect_button.setMinimumWidth(200)
        self.connect_button.setMinimumHeight(int(1.3 * self.connect_button.sizeHint().height()))
        self.connect_button.clicked.connect(self._connect)

        self._sign_out_button = QPushButton("Sign out", self)
        self._sign_out_button.setVisible(False)
        self._sign_out_button.setMinimumWidth(200)
        self._sign_out_button.clicked.connect(self._sign_out)

        self._user_widget = UserWidget(self)

        buttons_layout = QVBoxLayout()
        buttons_layout.addWidget(self.connect_button)
        buttons_layout.addWidget(self._sign_out_button)

        connect_layout = QHBoxLayout()
        connect_layout.addLayout(buttons_layout)
        connect_layout.addWidget(self._user_widget)
        connect_layout.addStretch()
        layout.addLayout(connect_layout)

        layout.addStretch()

    def update_connection_state(self, state: ConnectionState):
        is_connected = state == ConnectionState.connected
        self.connect_button.setVisible(not is_connected)
        self._sign_out_button.setVisible(False)
        self._user_widget.user = root.connection.user

        if state in [ConnectionState.auth_missing, ConnectionState.auth_error]:
            self.connect_button.setText("Sign in")
            self.connect_button.setEnabled(True)
            self._connection_status.setText("Disconnected")
            self._connection_status.setStyleSheet(f"color: {grey}; font-style:italic")
        elif state is ConnectionState.auth_pending:
            self.connect_button.setText("Sign in")
            self.connect_button.setEnabled(False)
            self._connection_status.setText("Waiting for sign-in to complete...")
            self._connection_status.setStyleSheet(f"color: {yellow}; font-weight:bold")
            self._connection_status.setVisible(True)
        elif state is ConnectionState.connected:
            self._connection_status.setText("Connected")
            self._connection_status.setStyleSheet(f"color: {green}; font-weight:bold")
            self._user_widget.user = root.connection.user
        else:
            can_connect = state in [ConnectionState.disconnected, ConnectionState.error]
            self.connect_button.setEnabled(can_connect)
            self.connect_button.setText("Connect" if can_connect else "Connected")

        if state in [ConnectionState.error, ConnectionState.auth_error]:
            error = root.connection.error or "Unknown error"
            self._connection_status.setText(f"<b>Error</b>: {error.removeprefix('Error: ')}")
            self._connection_status.setStyleSheet(f"color: {red}; font-weight:bold")
            self._connection_status.setVisible(True)
            if settings.access_token:
                self._sign_out_button.setVisible(True)

    def _connect(self):
        connection = root.connection
        if connection.state in [ConnectionState.auth_missing, ConnectionState.auth_error]:
            connection.sign_in()
        else:
            connection.connect()

    def _sign_out(self):
        settings.access_token = ""
        settings.save()


class ConnectionSettings(SettingsTab):
    def __init__(self, server: Server):
        super().__init__("Server Configuration")

        self._server_cloud = QRadioButton("Online Service [BETA]", self)
        self._server_managed = QRadioButton("Local Managed Server", self)
        self._server_external = QRadioButton("Custom Server (local or remote)", self)
        info_cloud = QLabel("Generate images via GPU Cloud Service", self)
        info_managed = QLabel(
            "Let the Krita plugin install and run a local server on your machine", self
        )
        info_external = QLabel(
            "Connect to a running ComfyUI instance which you set up and maintain yourself", self
        )
        for button in (self._server_cloud, self._server_managed, self._server_external):
            button.setStyleSheet("font-weight:bold")
            button.toggled.connect(self._change_server_mode)
        for label in (info_cloud, info_managed, info_external):
            label.setContentsMargins(20, 0, 0, 0)

        self._cloud_widget = CloudWidget(self)
        self._server_widget = ServerWidget(server, self)
        self._connection_widget = QWidget(self)
        self._server_stack = QStackedWidget(self)
        self._server_stack.addWidget(self._cloud_widget)
        self._server_stack.addWidget(self._server_widget)
        self._server_stack.addWidget(self._connection_widget)

        connection_layout = QVBoxLayout()
        self._connection_widget.setLayout(connection_layout)

        add_header(connection_layout, Settings._server_url)
        server_layout = QHBoxLayout()
        self._server_url = QLineEdit(self._connection_widget)
        self._server_url.textChanged.connect(self.write)
        server_layout.addWidget(self._server_url)
        self._connect_button = QPushButton("Connect", self._connection_widget)
        self._connect_button.clicked.connect(self._connect)
        server_layout.addWidget(self._connect_button)
        connection_layout.addLayout(server_layout)

        self._connection_status = QLabel(self._connection_widget)
        self._connection_status.setWordWrap(True)
        self._connection_status.setTextFormat(Qt.TextFormat.RichText)
        self._connection_status.setTextInteractionFlags(
            Qt.TextInteractionFlag.TextBrowserInteraction
        )
        self._connection_status.setOpenExternalLinks(True)

        open_log_button = QLabel(f"<a href='file://{util.log_dir}'>View log files</a>", self)
        open_log_button.setToolTip(str(util.log_dir))
        open_log_button.linkActivated.connect(self._open_logs)

        status_layout = QHBoxLayout()
        status_layout.addWidget(self._connection_status)
        status_layout.addWidget(open_log_button, alignment=Qt.AlignmentFlag.AlignRight)

        connection_layout.addLayout(status_layout)
        connection_layout.addStretch()

        self._layout.addWidget(self._server_managed)
        self._layout.addWidget(info_managed)
        self._layout.addWidget(self._server_external)
        self._layout.addWidget(info_external)
        self._layout.addWidget(self._server_cloud)
        self._layout.addWidget(info_cloud)
        self._layout.addWidget(self._server_stack)

        root.connection.state_changed.connect(self.update_server_status)
        self.update_server_status()

    @property
    def server_mode(self):
        if self._server_cloud.isChecked():
            return ServerMode.cloud
        elif self._server_managed.isChecked():
            return ServerMode.managed
        elif self._server_external.isChecked():
            return ServerMode.external
        else:
            return ServerMode.undefined

    @server_mode.setter
    def server_mode(self, mode: ServerMode):
        if self.server_mode != mode:
            self._server_cloud.setChecked(mode is ServerMode.cloud)
            self._server_managed.setChecked(mode is ServerMode.managed)
            self._server_external.setChecked(mode is ServerMode.external)
        widget = {
            ServerMode.cloud: self._cloud_widget,
            ServerMode.managed: self._server_widget,
            ServerMode.external: self._connection_widget,
        }[mode]
        self._server_stack.setCurrentWidget(widget)

    def update_ui(self):
        self._server_widget.update()

    def _read(self):
        self.server_mode = settings.server_mode
        self._server_url.setText(settings.server_url)

    def _write(self):
        settings.server_mode = self.server_mode
        settings.server_url = self._server_url.text()

    def _change_server_mode(self, checked: bool):
        if self._server_cloud.isChecked():
            self.server_mode = ServerMode.cloud
        elif self._server_managed.isChecked():
            self.server_mode = ServerMode.managed
        elif self._server_external.isChecked():
            self.server_mode = ServerMode.external
        self.write()

    def _connect(self):
        root.connection.connect()

    def update_server_status(self):
        connection = root.connection
        self._cloud_widget.update_connection_state(connection.state)
        self._connect_button.setEnabled(connection.state != ConnectionState.connecting)
        if connection.state == ConnectionState.connected:
            self._connection_status.setText("Connected")
            self._connection_status.setStyleSheet(f"color: {green}; font-weight:bold")
        elif connection.state == ConnectionState.connecting:
            self._connection_status.setText("Connecting")
            self._connection_status.setStyleSheet(f"color: {yellow}; font-weight:bold")
        elif connection.state == ConnectionState.disconnected:
            self._connection_status.setText("Disconnected")
            self._connection_status.setStyleSheet(f"color: {grey}; font-style:italic")
        elif connection.state == ConnectionState.error:
            self._connection_status.setText(f"<b>Error</b>: {connection.error}")
            self._connection_status.setStyleSheet(f"color: {red};")
            if connection.missing_resource is not None:
                self._handle_missing_resource(connection.missing_resource)

    def _handle_missing_resource(self, resource: MissingResource):
        if resource.kind is ResourceKind.checkpoint:
            self._connection_status.setText(
                "<b>Error</b>: No checkpoints found!\nCheckpoints must be placed into"
                " ComfyUI/models/checkpoints."
            )
        elif resource.kind is ResourceKind.node:
            nodes = cast(list[CustomNode], resource.names)
            self._connection_status.setText(
                "<b>Error</b>: The following ComfyUI custom nodes are missing:<ul>"
                + "\n".join((f"<li>{p.name} <a href='{p.url}'>{p.url}</a></li>" for p in nodes))
                + "</ul>Please install them, restart the server and try again."
            )
        else:
            search_paths = resource.search_path_string.replace("\n", "<br>")
            self._connection_status.setText(
                f"<b>Error</b>: {str(resource)}<br>{search_paths}<br><br>"
                "See <a href='https://github.com/Acly/krita-ai-diffusion/wiki/ComfyUI-Setup'>Custom ComfyUI Setup</a> for required models.<br>"
                "Check the client.log file for more details."
            )

    def _open_logs(self):
        QDesktopServices.openUrl(QUrl.fromLocalFile(str(util.log_dir)))


class DiffusionSettings(SettingsTab):
    def __init__(self):
        super().__init__("Diffusion Settings")

        S = Settings
        self.add("selection_grow", SliderSetting(S._selection_grow, self, 0, 25, "{} %"))
        self.add("selection_feather", SliderSetting(S._selection_feather, self, 0, 25, "{} %"))
        self.add("selection_padding", SliderSetting(S._selection_padding, self, 0, 25, "{} %"))

        self.add_separator("Experimental settings", 36)
        self.add("use_refiner_pass", SwitchSetting(S._use_refiner_pass, ("Refiner pass", "Single pass"), self))
        self.add("first_pass_sampler", TextSetting(S._first_pass_sampler, self))
        self.add("split_conditioning_sdxl", SwitchSetting(S._split_conditioning_sdxl, ("Split", "Don't split"), self))

        self._layout.addStretch()


class InterfaceSettings(SettingsTab):
    def __init__(self):
        super().__init__("Interface Settings")

        S = Settings
        self.add("prompt_line_count", SpinBoxSetting(S._prompt_line_count, self, 1, 10))
        self.add(
            "show_negative_prompt", SwitchSetting(S._show_negative_prompt, ("Show", "Hide"), self)
        )
        self.add("show_control_end", SwitchSetting(S._show_control_end, ("Show", "Hide"), self))
        self.add("auto_preview", SwitchSetting(S._auto_preview, parent=self))
        self.add("new_seed_after_apply", SwitchSetting(S._new_seed_after_apply, parent=self))
        self.add("debug_dump_workflow", SwitchSetting(S._debug_dump_workflow, parent=self))

        self._layout.addStretch()


class HistorySizeWidget(QWidget):
    value_changed = pyqtSignal()

    def __init__(self, maximum: int, step: int, parent=None):
        super().__init__(parent)

        self._history_size = QSpinBox(self)
        self._history_size.setMinimum(5)
        self._history_size.setMaximum(maximum)
        self._history_size.setSingleStep(step)
        self._history_size.setSuffix(" MB")
        self._history_size.valueChanged.connect(self._change_value)

        self._history_usage = QLabel(self)
        self._history_usage.setStyleSheet(f"font-style:italic; color: {green};")

        layout = QHBoxLayout()
        layout.setContentsMargins(0, 0, 0, 0)
        layout.addWidget(self._history_size)
        layout.addWidget(self._history_usage)
        self.setLayout(layout)

    def _change_value(self):
        self.value_changed.emit()

    @property
    def value(self):
        return self._history_size.value()

    @value.setter
    def value(self, v):
        self._history_size.setValue(v)

    def update_usage(self, usage: float):
        self._history_usage.setText(f"Currently using {usage:.1f} MB")


class PerformanceSettings(SettingsTab):
    def __init__(self):
        super().__init__("Performance Settings")

        add_header(self._layout, Settings._history_size)
        self._history_size = HistorySizeWidget(maximum=10000, step=100, parent=self)
        self._history_size.value_changed.connect(self.write)
        self._layout.addWidget(self._history_size)

        add_header(self._layout, Settings._history_storage)
        self._history_storage = HistorySizeWidget(maximum=100, step=5, parent=self)
        self._history_storage.value_changed.connect(self.write)
        self._layout.addWidget(self._history_storage)

        add_header(self._layout, Settings._performance_preset)
        self._device_info = QLabel(self)
        self._device_info.setStyleSheet(f"font-style:italic")
        self._layout.addWidget(self._device_info)

        self._performance_preset = QComboBox(self)
        for preset in PerformancePreset:
            self._performance_preset.addItem(preset.value)
        self._performance_preset.currentIndexChanged.connect(self._change_performance_preset)
        self._layout.addWidget(self._performance_preset, alignment=Qt.AlignmentFlag.AlignLeft)

        self._advanced = QWidget(self)
        self._advanced.setEnabled(settings.performance_preset is PerformancePreset.custom)
        self._advanced.setContentsMargins(0, 0, 0, 0)
        self._layout.addWidget(self._advanced)
        advanced_layout = QVBoxLayout()
        self._advanced.setLayout(advanced_layout)

        self._batch_size = SliderSetting(Settings._batch_size, self._advanced, 1, 16)
        self._batch_size.value_changed.connect(self.write)
        advanced_layout.addWidget(self._batch_size)

        self._resolution_multiplier = SliderSetting(
            Settings._resolution_multiplier, self._advanced, 0.3, 1.5, "{:.1f}x"
        )
        self._resolution_multiplier.value_changed.connect(self.write)
        advanced_layout.addWidget(self._resolution_multiplier)

        self._max_pixel_count = SpinBoxSetting(
            Settings._max_pixel_count, self._advanced, 1, 99, 1, " MP"
        )
        self._max_pixel_count.value_changed.connect(self.write)
        advanced_layout.addWidget(self._max_pixel_count)

        self._layout.addStretch()

    def _change_performance_preset(self, index):
        self.write()
        is_custom = settings.performance_preset is PerformancePreset.custom
        self._advanced.setEnabled(is_custom)
        if (
            settings.performance_preset is PerformancePreset.auto
            and root.connection.state is ConnectionState.connected
        ):
            apply_performance_preset(settings, root.connection.client.device_info)
        if not is_custom:
            self.read()

    def update_device_info(self):
        if root.connection.state is ConnectionState.connected:
            client = root.connection.client
            self._device_info.setText(
                f"Device: [{client.device_info.type.upper()}] {client.device_info.name} ("
                f"{client.device_info.vram} GB)"
            )

    def _read(self):
        self._history_size.value = settings.history_size
        self._history_size.update_usage(root.active_model.jobs.memory_usage)
        self._history_storage.value = settings.history_storage
        self._history_storage.update_usage(root.get_active_model_used_storage() / (1024**2))
        self._batch_size.value = settings.batch_size
        self._performance_preset.setCurrentIndex(
            list(PerformancePreset).index(settings.performance_preset)
        )
        self._resolution_multiplier.value = settings.resolution_multiplier
        self._max_pixel_count.value = settings.max_pixel_count
        self.update_device_info()

    def _write(self):
        settings.history_size = self._history_size.value
        settings.history_storage = self._history_storage.value
        settings.batch_size = int(self._batch_size.value)
        settings.resolution_multiplier = self._resolution_multiplier.value
        settings.max_pixel_count = self._max_pixel_count.value
        settings.performance_preset = list(PerformancePreset)[
            self._performance_preset.currentIndex()
        ]


class SettingsDialog(QDialog):
    connection: ConnectionSettings
    styles: StylePresets
    performance: PerformanceSettings

    _instance = None

    @classmethod
    def instance(cls) -> "SettingsDialog":
        assert cls._instance is not None
        return cls._instance

    def __init__(self, server: Server):
        super().__init__()
        type(self)._instance = self

        self.setWindowTitle("Configure Image Diffusion")
        self.setMinimumSize(QSize(840, 480))
        if screen := QGuiApplication.screenAt(QCursor.pos()):
            size = screen.availableSize()
            self.resize(QSize(max(900, int(size.width() * 0.6)), int(size.height() * 0.8)))

        layout = QHBoxLayout()
        self.setLayout(layout)

        self.connection = ConnectionSettings(server)
        self.styles = StylePresets(server)
        self.diffusion = DiffusionSettings()
        self.interface = InterfaceSettings()
        self.performance = PerformanceSettings()

        self._stack = QStackedWidget(self)
        self._list = QListWidget(self)
        self._list.setFixedWidth(120)

        def create_list_item(text: str, widget: QWidget):
            item = QListWidgetItem(text, self._list)
            item.setSizeHint(QSize(112, 24))
            self._stack.addWidget(widget)

        create_list_item("Connection", self.connection)
        create_list_item("Styles", self.styles)
        create_list_item("Diffusion", self.diffusion)
        create_list_item("Interface", self.interface)
        create_list_item("Performance", self.performance)

        self._list.setCurrentRow(0)
        self._list.currentRowChanged.connect(self._change_page)
        layout.addWidget(self._list)

        inner = QVBoxLayout()
        layout.addLayout(inner)
        inner.addWidget(self._stack)
        inner.addSpacing(6)

        self._restore_button = QPushButton("Restore Defaults", self)
        self._restore_button.clicked.connect(self.restore_defaults)

        version_label = QLabel(f"Plugin version: {__version__}", self)
        version_label.setStyleSheet(f"font-style:italic; color: {grey};")

        self._open_folder_link = QLabel(
            f"<a href='file://{util.user_data_dir}'>Open Settings folder</a>", self
        )
        self._open_folder_link.linkActivated.connect(self._open_settings_folder)
        self._open_folder_link.setToolTip(str(util.user_data_dir))

        self._close_button = QPushButton("Ok", self)
        self._close_button.clicked.connect(self._close)

        button_layout = QHBoxLayout()
        button_layout.addWidget(self._restore_button)
        button_layout.addStretch()
        button_layout.addWidget(version_label)
        button_layout.addStretch()
        button_layout.addWidget(self._open_folder_link)
        button_layout.addSpacing(8)
        button_layout.addWidget(self._close_button)
        inner.addLayout(button_layout)

        root.connection.state_changed.connect(self._update_connection)
        root.connection.models_changed.connect(self.styles.update_model_lists)

    def read(self):
        self.connection.read()
        self.styles.read()
        self.diffusion.read()
        self.interface.read()
        self.performance.read()

    def restore_defaults(self):
        settings.restore()
        settings.save()
        self.read()

    def show(self, style: Optional[Style] = None):
        self.read()
        super().show()
        if style:
            self._list.setCurrentRow(1)
            self.styles.current_style = style
        self._close_button.setFocus()

    def _change_page(self, index):
        self._stack.setCurrentIndex(index)

    def _update_connection(self):
        self.connection.update_server_status()
        if root.connection.state == ConnectionState.connected:
            self.performance.update_device_info()

    def _open_settings_folder(self):
        QDesktopServices.openUrl(QUrl.fromLocalFile(str(util.user_data_dir)))

    def _close(self):
        _ = self.close()<|MERGE_RESOLUTION|>--- conflicted
+++ resolved
@@ -31,565 +31,10 @@
 from ..properties import Binding
 from .. import eventloop, util, __version__
 from .server import ServerWidget
-<<<<<<< HEAD
-from .switch import SwitchWidget
-from .theme import SignalBlocker, add_header, icon, sd_version_icon, red, yellow, green, grey
-
-
-def _add_title(layout: QVBoxLayout, title: str):
-    title_label = QLabel(title)
-    title_label.setStyleSheet("font-size: 12pt")
-    layout.addWidget(title_label)
-    layout.addSpacing(6)
-
-
-class ExpanderButton(QToolButton):
-    def __init__(self, text, parent=None):
-        super().__init__(parent)
-        self.setCheckable(True)
-        self.setIconSize(QSize(8, 8))
-        self.setStyleSheet("QToolButton { border: none; font-weight: bold }")
-        self.setToolButtonStyle(Qt.ToolButtonStyle.ToolButtonTextBesideIcon)
-        self.setText(" " + text)
-        self._toggle(False)
-        self.toggled.connect(self._toggle)
-
-    def _toggle(self, value: bool):
-        self.setArrowType(Qt.ArrowType.DownArrow if value else Qt.ArrowType.RightArrow)
-
-
-class SettingWidget(QWidget):
-    value_changed = pyqtSignal()
-
-    _checkbox: QCheckBox | None = None
-    _layout: QHBoxLayout
-    _widget: QWidget
-
-    def __init__(self, setting: Setting, parent=None):
-        super().__init__(parent)
-
-        self._key_label = QLabel(f"<b>{setting.name}</b><br>{setting.desc}")
-        self._key_label.setSizePolicy(QSizePolicy.Expanding, QSizePolicy.Preferred)
-
-        self._layout = QHBoxLayout()
-        self._layout.setContentsMargins(0, 2, 0, 2)
-        self._layout.addWidget(self._key_label)
-        self._layout.addStretch(1)
-        self.setLayout(self._layout)
-
-    def set_widget(self, widget: QWidget):
-        self._widget = widget
-        self._layout.addWidget(widget)
-
-    def add_button(self, icon: QIcon, tooltip: str, handler):
-        button = QToolButton(self)
-        button.setToolButtonStyle(Qt.ToolButtonStyle.ToolButtonIconOnly)
-        button.setIcon(icon)
-        button.setToolTip(tooltip)
-        button.clicked.connect(handler)
-        self._layout.addWidget(button)
-
-    def add_checkbox(self, text: str):
-        self._checkbox = QCheckBox(text, self)
-        self._checkbox.toggled.connect(lambda v: self._widget.setEnabled(v))
-        self._layout.removeWidget(self._widget)
-        self._layout.addWidget(self._checkbox)
-        self._layout.addWidget(self._widget)
-        return self._checkbox
-
-    @property
-    def visible(self):
-        return self.isVisible()
-
-    @visible.setter
-    def visible(self, v: bool):
-        self.setVisible(v)
-
-    @property
-    def enabled(self):
-        return self._widget.isEnabled()
-
-    @enabled.setter
-    def enabled(self, v: bool):
-        self._widget.setEnabled(v)
-        if self._checkbox is not None:
-            self._checkbox.setChecked(v)
-
-    @property
-    def indent(self):
-        return self._layout.contentsMargins().left() / 16
-
-    @indent.setter
-    def indent(self, v: int):
-        self._layout.setContentsMargins(v * 16, 2, 0, 2)
-
-    def _notify_value_changed(self):
-        self.value_changed.emit()
-
-
-class SpinBoxSetting(SettingWidget):
-    def __init__(self, setting: Setting, parent=None, minimum=0, maximum=100, step=1, suffix=""):
-        super().__init__(setting, parent)
-
-        self._spinbox = QSpinBox(self)
-        self._spinbox.setMinimumWidth(100)
-        self._spinbox.setMinimum(minimum)
-        self._spinbox.setMaximum(maximum)
-        self._spinbox.setSingleStep(step)
-        self._spinbox.setSuffix(suffix)
-        self._spinbox.valueChanged.connect(self._notify_value_changed)
-        self.set_widget(self._spinbox)
-
-    @property
-    def value(self):
-        return self._spinbox.value()
-
-    @value.setter
-    def value(self, v):
-        self._spinbox.setValue(v)
-
-    def add_checkbox(self, text: str):
-        self._spinbox.setSpecialValueText("Default")
-        return super().add_checkbox(text)
-
-
-class SliderSetting(SettingWidget):
-    _is_float = False
-
-    def __init__(
-        self,
-        setting: Setting,
-        parent=None,
-        minimum: int | float = 0,
-        maximum: int | float = 100,
-        format="{}",
-    ):
-        super().__init__(setting, parent)
-        self._format_string = format
-        self._is_float = isinstance(setting.default, float)
-
-        slider_widget = QWidget(self)
-        slider_layout = QHBoxLayout()
-        slider_widget.setLayout(slider_layout)
-        self._slider = QSlider(Qt.Orientation.Horizontal, self)
-        self._slider.setMinimumWidth(200)
-        self._slider.setMaximumWidth(300)
-        self._slider.setMinimum(round(minimum * self.multiplier))
-        self._slider.setMaximum(round(maximum * self.multiplier))
-        self._slider.setSingleStep(1)
-        self._slider.valueChanged.connect(self._change_value)
-        self._label = QLabel(str(self._slider.value()), self)
-        self._label.setMinimumWidth(16)
-        slider_layout.addWidget(self._slider)
-        slider_layout.addWidget(self._label)
-        self.set_widget(slider_widget)
-
-    def _change_value(self, value: int):
-        self._label.setText(self._format_string.format(self.value))
-        self.value_changed.emit()
-
-    @property
-    def multiplier(self):
-        return 1 if not self._is_float else 10
-
-    @property
-    def value(self):
-        x = self._slider.value()
-        return x if not self._is_float else x / self.multiplier
-
-    @value.setter
-    def value(self, v: int | float):
-        x = int(v) if not self._is_float else round(v * self.multiplier)
-        self._slider.setValue(x)
-
-
-class ComboBoxSetting(SettingWidget):
-    _suppress_change = False
-    _enum_type = None
-    _original_text = ""
-
-    def __init__(self, setting: Setting, parent=None):
-        super().__init__(setting, parent)
-        self._combo = QComboBox(self)
-        if isinstance(setting.default, Enum):
-            self._enum_type = type(setting.default)
-            self.set_items(self._enum_type)
-        elif setting.items:
-            self.set_items(setting.items)
-
-        self._combo.setMinimumWidth(230)
-        self._combo.currentIndexChanged.connect(self._change_value)
-        self.set_widget(self._combo)
-        self._original_text = self._key_label.text()
-
-    def set_items(self, items: list[str] | type[Enum] | list[tuple[str, Any, QIcon]]):
-        self._suppress_change = True
-        self._combo.clear()
-        if isinstance(items, type):
-            for e in items:
-                self._combo.addItem(e.value, e.name)
-        else:
-            for name in items:
-                if isinstance(name, str):
-                    self._combo.addItem(name, name)
-                elif len(name) == 2:
-                    self._combo.addItem(name[0], name[1])
-                elif len(name) == 3:
-                    self._combo.addItem(name[2], name[0], name[1])
-        self._suppress_change = False
-
-    def _change_value(self):
-        if not self._suppress_change:
-            self.value_changed.emit()
-
-    def set_text(self, text):
-        self._key_label.setText(self._original_text + text)
-
-    @property
-    def value(self):
-        if self._enum_type is not None:
-            return self._enum_type[self._combo.currentData()]
-        else:
-            return self._combo.currentData()
-
-    @value.setter
-    def value(self, v):
-        if self._enum_type is not None:
-            v = v.name
-        index = self._combo.findData(v, Qt.ItemDataRole.UserRole)
-        self._combo.setCurrentIndex(index)
-
-
-class TextSetting(SettingWidget):
-    def __init__(self, setting: Setting, parent=None):
-        super().__init__(setting, parent)
-        self._edit = QLineEdit(self)
-        self._edit.setMinimumWidth(230)
-        self._edit.setMaximumWidth(300)
-        self._edit.textChanged.connect(self._notify_value_changed)
-        self.set_widget(self._edit)
-
-    @property
-    def value(self):
-        return self._edit.text()
-
-    @value.setter
-    def value(self, v):
-        self._edit.setText(v)
-
-
-class LineEditSetting(QWidget):
-    value_changed = pyqtSignal()
-
-    def __init__(self, setting: Setting, parent=None):
-        super().__init__(parent)
-
-        layout = QVBoxLayout()
-        layout.setContentsMargins(0, 0, 0, 0)
-        self.setLayout(layout)
-        add_header(layout, setting)
-
-        self._edit = QLineEdit(self)
-        self._edit.textChanged.connect(self._change_value)
-        layout.addWidget(self._edit)
-
-    def _change_value(self):
-        self.value_changed.emit()
-
-    @property
-    def value(self):
-        return self._edit.text()
-
-    @value.setter
-    def value(self, v):
-        self._edit.setText(v)
-
-
-class SwitchSetting(SettingWidget):
-    _text: tuple[str, str]
-
-    def __init__(self, setting: Setting, text=("On", "Off"), parent=None):
-        super().__init__(setting, parent)
-        self._text = text
-
-        self._label = QLabel(text[0], self)
-        self._switch = SwitchWidget(self)
-        self._switch.toggled.connect(self._notify_value_changed)
-        self._layout.addWidget(self._label)
-        self.set_widget(self._switch)
-
-    def _update_text(self):
-        self._label.setText(self._text[0 if self._switch.is_checked else 1])
-
-    def _notify_value_changed(self):
-        self._update_text()
-        super()._notify_value_changed()
-
-    @property
-    def value(self):
-        return self._switch.is_checked
-
-    @value.setter
-    def value(self, v):
-        self._switch.is_checked = v
-        self._update_text()
-
-
-def _menu_width(menu: QMenu) -> int:
-    if not menu.isEmpty():
-        last_action = menu.actions()[-1]
-        action_rect = menu.actionGeometry(last_action)
-        return action_rect.right()
-    else:
-        return 0
-
-
-class LoraList(QWidget):
-    class Item(QWidget):
-        changed = pyqtSignal()
-        removed = pyqtSignal(QWidget)
-
-        def __init__(self, lora_names, parent=None):
-            super().__init__(parent)
-            self.setContentsMargins(0, 0, 0, 0)
-
-            layout = QHBoxLayout()
-            layout.setContentsMargins(0, 0, 0, 0)
-            self.setLayout(layout)
-
-            self._select_value = ""
-            self._select = QPushButton(self)
-            self._select.setStyleSheet("QPushButton {text-align: left; padding: 0.2em 0.4em;}")
-            self._select.setMenu(self._build_menu(util.get_path_dict(lora_names)))
-
-            self._strength = QSpinBox(self)
-            self._strength.setMinimum(-400)
-            self._strength.setMaximum(400)
-            self._strength.setSingleStep(5)
-            self._strength.setValue(100)
-            self._strength.setPrefix("Strength: ")
-            self._strength.setSuffix("%")
-            self._strength.valueChanged.connect(self._update)
-
-            self._remove = QToolButton(self)
-            self._remove.setIcon(icon("discard"))
-            self._remove.clicked.connect(self.remove)
-
-            layout.addWidget(self._select, 3)
-            layout.addWidget(self._strength, 1)
-            layout.addWidget(self._remove)
-
-        def _update(self):
-            self.changed.emit()
-
-        def remove(self):
-            self.removed.emit(self)
-
-        def _build_menu(self, values: dict, title="") -> QMenu:
-            menu = QMenu(title, self)
-            for k, v in values.items():
-                if isinstance(v, str):
-                    action = QAction(k, self)
-                    action.triggered.connect(functools.partial(self._select_update, v))
-                    menu.addAction(action)
-                else:
-                    menu.addMenu(self._build_menu(v, k))
-
-            if screen := QGuiApplication.screenAt(QCursor.pos()):
-                if _menu_width(menu) > screen.availableSize().width():
-                    menu.setStyleSheet("QMenu{menu-scrollable: 1;}")
-
-            return menu
-
-        def _select_update(self, text):
-            self._select_value = text
-            self._select.setText(text)
-            self._update()
-
-        @property
-        def value(self):
-            return dict(name=self._select_value, strength=self._strength.value() / 100)
-
-        @value.setter
-        def value(self, v):
-            self._select_value = v["name"]
-            self._select.setText(v["name"])
-            self._strength.setValue(int(v["strength"] * 100))
-
-    value_changed = pyqtSignal()
-
-    open_folder_button: Optional[QToolButton] = None
-
-    _loras: list[str]
-    _items: list[Item]
-
-    def __init__(self, setting: Setting, parent=None):
-        super().__init__(parent)
-        self._loras = []
-        self._items = []
-
-        self._layout = QVBoxLayout()
-        self._layout.setContentsMargins(0, 0, 0, 0)
-        self.setLayout(self._layout)
-
-        header_layout = QHBoxLayout()
-        header_layout.setContentsMargins(0, 0, 0, 0)
-        header_text_layout = QVBoxLayout()
-        add_header(header_text_layout, setting)
-        header_layout.addLayout(header_text_layout, 3)
-
-        self._add_button = QPushButton("Add", self)
-        self._add_button.setMinimumWidth(100)
-        self._add_button.clicked.connect(self._add_item)
-        align_right_center = Qt.AlignmentFlag(
-            Qt.AlignmentFlag.AlignRight | Qt.AlignmentFlag.AlignVCenter
-        )
-        header_layout.addWidget(self._add_button, 1, align_right_center)
-
-        self._refresh_button = QToolButton(self)
-        self._refresh_button.setToolButtonStyle(Qt.ToolButtonStyle.ToolButtonIconOnly)
-        self._refresh_button.setIcon(Krita.instance().icon("reload-preset"))
-        self._refresh_button.setToolTip("Look for new LoRA files")
-        self._refresh_button.clicked.connect(root.connection.refresh)
-        header_layout.addWidget(self._refresh_button, 0, align_right_center)
-
-        if settings.server_mode is ServerMode.managed:
-            self.open_folder_button = QToolButton(self)
-            self.open_folder_button.setToolButtonStyle(Qt.ToolButtonStyle.ToolButtonIconOnly)
-            self.open_folder_button.setIcon(Krita.instance().icon("document-open"))
-            self.open_folder_button.setToolTip("Open folder containing LoRA files")
-            header_layout.addWidget(self.open_folder_button, 0, align_right_center)
-
-        self._layout.addLayout(header_layout)
-
-        self._item_list = QVBoxLayout()
-        self._item_list.setContentsMargins(0, 0, 0, 0)
-        self._layout.addLayout(self._item_list)
-
-        self.setEnabled(settings.server_mode is not ServerMode.cloud)
-        settings.changed.connect(self._handle_settings_change)
-
-    def _add_item(self, lora=None):
-        assert self._item_list is not None
-        item = self.Item(self._loras, self)
-        if isinstance(lora, dict):
-            item.value = lora
-        item.changed.connect(self._update_item)
-        item.removed.connect(self._remove_item)
-        self._items.append(item)
-        self._item_list.addWidget(item)
-        self.value_changed.emit()
-
-    def _remove_item(self, item: QWidget):
-        self._items.remove(item)
-        self._item_list.removeWidget(item)
-        item.deleteLater()
-        self.value_changed.emit()
-
-    def _update_item(self):
-        self.value_changed.emit()
-
-    def _handle_settings_change(self, key: str, value):
-        if key == "server_mode":
-            self.setEnabled(value is not ServerMode.cloud)
-
-    @property
-    def names(self):
-        return self._loras
-
-    @names.setter
-    def names(self, v):
-        self._loras = v
-        for item in self._items:
-            item._select.setMenu(item._build_menu(util.get_path_dict(self._loras)))
-
-    @property
-    def value(self):
-        return [item.value for item in self._items]
-
-    @value.setter
-    def value(self, v):
-        while not len(self._items) == 0:
-            self._remove_item(self._items[-1])
-        for lora in v:
-            self._add_item(lora)
-
-
-class SettingsWriteGuard:
-    """Avoid feedback loop when reading settings and updating the UI."""
-
-    _locked = False
-
-    def __enter__(self):
-        self._locked = True
-
-    def __exit__(self, *ignored):
-        self._locked = False
-
-    def __bool__(self):
-        return self._locked
-
-
-class SettingsTab(QWidget):
-    _write_guard: SettingsWriteGuard
-    _widgets: dict
-    _layout: QVBoxLayout
-
-    def __init__(self, title: str):
-        super().__init__()
-        self._write_guard = SettingsWriteGuard()
-        self._widgets = {}
-
-        frame_layout = QVBoxLayout()
-        self.setLayout(frame_layout)
-        _add_title(frame_layout, title)
-
-        inner = QWidget(self)
-        self._layout = QVBoxLayout()
-        inner.setLayout(self._layout)
-
-        scroll = QScrollArea(self)
-        scroll.setWidget(inner)
-        scroll.setWidgetResizable(True)
-        scroll.setFrameStyle(QFrame.NoFrame)
-        scroll.setHorizontalScrollBarPolicy(Qt.ScrollBarPolicy.ScrollBarAlwaysOff)
-        frame_layout.addWidget(scroll)
-
-    def add(self, name: str, widget):
-        self._layout.addWidget(widget)
-        self._widgets[name] = widget
-        widget.value_changed.connect(self.write)
-
-    def add_separator(self, text: str = "", space: int = 6):
-        label = QLabel(text, self)
-        label.setStyleSheet("font-weight:bold")
-        self._layout.addSpacing(space)
-        self._layout.addWidget(label)
-
-    def _read(self):
-        pass
-
-    def read(self):
-        with self._write_guard:
-            for name, widget in self._widgets.items():
-                widget.value = getattr(settings, name)
-            self._read()
-
-    def _write(self):
-        pass
-
-    def write(self, *ignored):
-        if not self._write_guard:
-            for name, widget in self._widgets.items():
-                setattr(settings, name, widget.value)
-            self._write()
-            settings.save()
-=======
 from .settings_widgets import SpinBoxSetting, SliderSetting, SwitchSetting
 from .settings_widgets import SettingsTab
 from .style import StylePresets
 from .theme import add_header, red, yellow, green, grey
->>>>>>> d20fcc42
 
 
 class UserWidget(QFrame):
