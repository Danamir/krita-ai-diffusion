--- conflicted
+++ resolved
@@ -905,16 +905,11 @@
         self._fixed_seed_checkbox.stateChanged.connect(self.write)
         self._layout.addWidget(self._fixed_seed_checkbox)
 
-<<<<<<< HEAD
-        self.add("use_advanced_sampler", CheckBoxSetting(S._use_advanced_sampler, "Use", self))
-
         self.add_separator("Development settings", 36)
         self.add("use_refiner_pass", CheckBoxSetting(S._use_refiner_pass, "Use", self))
         self.add("first_pass_sampler", TextSetting(S._first_pass_sampler, self))
         self.add("override_upscaler", TextSetting(S._override_upscaler, self))
 
-=======
->>>>>>> 1efa583f
         self._layout.addStretch()
 
     def _read(self):
