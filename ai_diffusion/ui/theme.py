from __future__ import annotations
from PyQt5.QtCore import Qt, QObject, QSize
from PyQt5.QtGui import QGuiApplication, QPalette, QIcon, QPixmap, QFontMetrics
from PyQt5.QtWidgets import QVBoxLayout, QLabel, QWidget
from pathlib import Path

from ..files import FileFormat
from ..settings import Setting
from ..style import Arch
from ..client import Client
from ..platform_tools import is_windows
from ..util import client_logger as log

_palette = QGuiApplication.palette()
is_dark = _palette.color(QPalette.ColorRole.Window).lightness() < 128

base = _palette.color(QPalette.ColorRole.Base).name()
green = "#3b3" if is_dark else "#292"
yellow = "#cc3" if is_dark else "#762"
red = "#d54" if is_dark else "#c33"
grey = "#888" if is_dark else "#606060"
highlight = "#8df" if is_dark else "#357"
progress_alt = "#a16207" if is_dark else "#ca8a04"
active = _palette.color(QPalette.ColorRole.Highlight).name()
line = _palette.color(QPalette.ColorRole.Background).darker(120).name()
line_base = _palette.color(QPalette.ColorRole.Base).darker(120).name()

flat_combo_stylesheet = f"""
    QComboBox {{ border: none; background-color: transparent; padding: 1px 12px 1px 2px; }}
    QComboBox QAbstractItemView {{ selection-color: {highlight}; }}
"""

icon_path = Path(__file__).parent.parent / "icons"


def icon(name: str):
    theme = "dark" if is_dark else "light"
    path = icon_path / f"{name}-{theme}.svg"
    if not path.exists():
        path = path.with_suffix(".png")
    if not path.exists():
        log.error(f"Icon {name} not found for them {theme}")
        return QIcon()
    return QIcon(str(path))


def checkpoint_icon(arch: Arch, format: FileFormat | None = None, client: Client | None = None):
    if client:
        if not client.supports_arch(arch):
            return icon("warning")
        if format is FileFormat.diffusion and not client.models.for_arch(arch).has_te_vae:
            return icon("warning")
    if arch is Arch.sd15:
        return icon("sd-version-15")
    elif arch is Arch.sdxl:
        return icon("sd-version-xl")
    elif arch is Arch.sd3:
        return icon("sd-version-3")
    elif arch is Arch.flux:
        return icon("sd-version-flux")
    elif arch is Arch.flux_k:
        return icon("sd-version-flux-k")
    elif arch is Arch.illu:
        return icon("sd-version-illu")
    elif arch is Arch.illu_v:
        return icon("sd-version-illu-v")
    elif arch is Arch.chroma:
        return icon("sd-version-chroma")
<<<<<<< HEAD
    elif arch is Arch.qwen:
        return icon("sd-version-qwen")
    elif arch in (Arch.qwen_e, Arch.qwen_e_p):
        return icon("sd-version-qwen-e")
=======
    elif arch.is_qwen_like:
        return icon("sd-version-qwen")
>>>>>>> a130c4cc
    else:
        log.warning(f"Unresolved SD version {arch}, cannot fetch icon")
        return icon("warning")


def logo():
    return QPixmap(str(icon_path / "logo-128.png"))


def add_header(layout: QVBoxLayout, setting: Setting):
    title_label = QLabel(setting.name)
    title_label.setStyleSheet("font-weight:bold")
    desc_label = QLabel(setting.desc)
    desc_label.setWordWrap(True)
    layout.addSpacing(6)
    layout.addWidget(title_label)
    layout.addWidget(desc_label)


def set_text_clipped(label: QLabel, text: str, padding=2):
    metrics = QFontMetrics(label.font())
    elided = metrics.elidedText(text, Qt.TextElideMode.ElideRight, label.width() - padding)
    label.setText(elided)


def screen_scale(widget: QWidget, size: QSize):
    if is_windows:  # Not sure about other OS
        scale = widget.logicalDpiX() / 96.0
        return QSize(int(size.width() * scale), int(size.height() * scale))
    return size


class SignalBlocker:
    def __init__(self, obj: QObject):
        self._obj = obj

    def __enter__(self):
        self._obj.blockSignals(True)

    def __exit__(self, exc_type, exc_val, exc_tb):
        self._obj.blockSignals(False)<|MERGE_RESOLUTION|>--- conflicted
+++ resolved
@@ -66,15 +66,8 @@
         return icon("sd-version-illu-v")
     elif arch is Arch.chroma:
         return icon("sd-version-chroma")
-<<<<<<< HEAD
-    elif arch is Arch.qwen:
-        return icon("sd-version-qwen")
-    elif arch in (Arch.qwen_e, Arch.qwen_e_p):
-        return icon("sd-version-qwen-e")
-=======
     elif arch.is_qwen_like:
         return icon("sd-version-qwen")
->>>>>>> a130c4cc
     else:
         log.warning(f"Unresolved SD version {arch}, cannot fetch icon")
         return icon("warning")
