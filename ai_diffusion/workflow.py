from __future__ import annotations

from copy import copy
from dataclasses import dataclass, field
from typing import Any, NamedTuple
import math
import random

from . import resolution, resources
from .api import ControlInput, ImageInput, CheckpointInput, SamplingInput, WorkflowInput, LoraInput
from .api import ExtentInput, InpaintMode, InpaintParams, FillMode, ConditioningInput, WorkflowKind
from .api import RegionInput, CustomWorkflowInput, UpscaleInput
from .image import Bounds, Extent, Image, ImageCollection, Mask, multiple_of
from .client import ClientModels, ModelDict, resolve_arch
from .files import FileLibrary, FileFormat
from .style import Style, StyleSettings, SamplerPresets
from .resolution import ScaledExtent, ScaleMode, TileLayout, get_inpaint_reference
from .resources import ControlMode, Arch, UpscalerName, ResourceKind, ResourceId
from .settings import PerformanceSettings, ServerBackend
from .text import merge_prompt, extract_loras
from .comfy_workflow import ComfyWorkflow, ComfyRunMode, Input, Output, ComfyNode
from .localization import translate as _
from .settings import settings
from .util import ensure, median_or_zero, unique


def detect_inpaint_mode(extent: Extent, area: Bounds):
    if area.width >= extent.width or area.height >= extent.height:
        return InpaintMode.expand
    return InpaintMode.fill


def generate_seed():
    # Currently only using 32 bit because Qt widgets don't support int64
    return random.randint(0, 2**31 - 1)


def _sampling_from_style(style: Style, strength: float, is_live: bool):
    sampler_name = style.live_sampler if is_live else style.sampler
    cfg = style.live_cfg_scale if is_live else style.cfg_scale
    min_steps, max_steps = style.get_steps(is_live=is_live)
    preset = SamplerPresets.instance()[sampler_name]
    result = SamplingInput(
        sampler=preset.sampler,
        scheduler=preset.scheduler,
        cfg_scale=cfg or preset.cfg,
        total_steps=max_steps,
    )
    if strength < 1.0:
        result.total_steps, result.start_step = apply_strength(strength, max_steps, min_steps)
    return result


def apply_strength(strength: float, steps: int, min_steps: int = 0) -> tuple[int, int]:
    start_at_step = round(steps * (1 - strength))

    if min_steps and steps - start_at_step < min_steps:
        steps = math.floor(min_steps / strength)
        start_at_step = steps - min_steps

    return steps, start_at_step


# Given the pair we got from `apply_strength`, reconstruct a weight (in percent).
# representing a natural midpoint of the range.
# For example, if the pair is 4/8, return 50.
# This is used for snapping the strength widget.
# If the resulting step-count is adjusted upward as per above, no such
# midpoint can be reliably determined. In that case, we return None.
def snap_to_percent(steps: int, start_at_step: int, max_steps: int) -> int | None:
    if steps != max_steps:
        return None
    return round((steps - start_at_step) * 100 / steps)


def _sampler_params(sampling: SamplingInput, strength: float | None = None):
    params: dict[str, Any] = dict(
        sampler=sampling.sampler,
        scheduler=sampling.scheduler,
        steps=sampling.total_steps,
        start_at_step=sampling.start_step,
        cfg=sampling.cfg_scale,
        seed=sampling.seed,
    )
    if strength is not None:
        params["steps"], params["start_at_step"] = apply_strength(strength, sampling.total_steps)
    return params


def load_checkpoint_with_lora(w: ComfyWorkflow, checkpoint: CheckpointInput, models: ClientModels):
    arch = checkpoint.version
    model_info = models.checkpoints.get(checkpoint.checkpoint)
    if model_info is None:
        raise RuntimeError(f"Style checkpoint {checkpoint.checkpoint} not found")

    clip, vae = None, None
    match model_info.format:
        case FileFormat.checkpoint:
            model, clip, vae = w.load_checkpoint(model_info.filename)
        case FileFormat.diffusion:
            model = w.load_diffusion_model(model_info.filename)
        case _:
            raise RuntimeError(
                f"Style checkpoint {checkpoint.checkpoint} has an unsupported format {model_info.format.name}"
            )

    if clip is None or arch is Arch.sd3:
        te = models.for_arch(arch).text_encoder
        match arch:
            case Arch.sd15:
                clip = w.load_clip(te["clip_l"], "stable_diffusion")
            case Arch.sdxl | Arch.illu | Arch.illu_v:
                clip = w.load_dual_clip(te["clip_g"], te["clip_l"], type="sdxl")
            case Arch.sd3:
                if te.find("t5"):
                    clip = w.load_triple_clip(te["clip_l"], te["clip_g"], te["t5"])
                else:
                    clip = w.load_dual_clip(te["clip_g"], te["clip_l"], type="sd3")
            case Arch.flux | Arch.flux_k:
                clip = w.load_dual_clip(te["clip_l"], te["t5"], type="flux")
            case _:
                raise RuntimeError(f"No text encoder for model architecture {arch.name}")

    if arch.supports_clip_skip and checkpoint.clip_skip != StyleSettings.clip_skip.default:
        clip = w.clip_set_last_layer(clip, (checkpoint.clip_skip * -1))

    if checkpoint.vae and checkpoint.vae != StyleSettings.vae.default:
        vae = w.load_vae(checkpoint.vae)
    if vae is None:
        vae = w.load_vae(models.for_arch(arch).vae)

    if checkpoint.dynamic_caching and (arch in [Arch.flux, Arch.sd3] or arch.is_sdxl_like):
        model = w.apply_first_block_cache(model, arch)

    for lora in checkpoint.loras:
        model, clip = w.load_lora(model, clip, lora.name, lora.strength, lora.strength)

    if arch is Arch.sd3:
        model = w.skip_layer_guidance_sd3(model)
        model = w.model_sampling_sd3(model)

    if checkpoint.v_prediction_zsnr:
        model = w.model_sampling_discrete(model, "v_prediction", zsnr=True)

    is_zsnr = checkpoint.v_prediction_zsnr or arch is Arch.illu_v
    if is_zsnr and checkpoint.rescale_cfg > 0:
        model = w.rescale_cfg(model, checkpoint.rescale_cfg)

    if arch.supports_lcm:
        lcm_lora = models.for_arch(arch).lora.find("lcm")
        if lcm_lora and any(l.name == lcm_lora for l in checkpoint.loras):
            model = w.model_sampling_discrete(model, "lcm")

    if arch.supports_attention_guidance and checkpoint.self_attention_guidance:
        model = w.apply_self_attention_guidance(model)

    return model, Clip(clip, arch), vae


def vae_encode(w: ComfyWorkflow, vae: Output, image: Output, tiled: bool):
    if tiled:
        return w.vae_encode_tiled(vae, image)
    return w.vae_encode(vae, image)


def vae_decode(w: ComfyWorkflow, vae: Output, latent: Output, tiled: bool):
    if tiled:
        return w.vae_decode_tiled(vae, latent)
    return w.vae_decode(vae, latent)


class ImageReshape(NamedTuple):
    """Instructions to optionally crop and/or resize an image.
    The crop is done first. A crop is only performed if the image matches the trigger extent."""

    target_extent: Extent | None
    crop: tuple[Extent, Bounds] | None = None


no_reshape = ImageReshape(None, None)


class ImageOutput:
    """Wraps an image/mask or the output of a loaded image/mask.
    Allows to consume the image with optional resizing and cropping.
    Resize and crop operations are cached to avoid duplicating nodes in the workflow."""

    def __init__(self, image: Image | Output | None, is_mask: bool = False):
        if isinstance(image, Output):
            self.image = None
            self._output = image
        else:
            self.image = image
            self._output = None
        self.is_mask = is_mask
        self._scaled: Output | None = None
        self._cropped: Output | None = None
        self._scale: Extent | None = None
        self._bounds: Bounds | None = None

    def load(
        self,
        w: ComfyWorkflow,
        reshape: Extent | ImageReshape = no_reshape,
        default_image: Output | None = None,
    ):
        if isinstance(reshape, Extent):
            reshape = ImageReshape(reshape)

        if self._output is None:
            if self.image is None:
                self._output = ensure(default_image)
                if reshape.target_extent is not None:
                    self._output = w.scale_image(self._output, reshape.target_extent)
            elif self.is_mask:
                self._output = w.load_mask(self.image)
            else:
                self._output = w.load_image(self.image)

        result = self._output
        if self.image is None:
            return result  # default image
        extent = self.image.extent

        if reshape.crop is not None:
            trigger_extent, crop_bounds = reshape.crop
            if extent == trigger_extent:
                if self._cropped is None or self._bounds != crop_bounds:
                    if self.is_mask:
                        self._cropped = w.crop_mask(result, crop_bounds)
                    else:
                        self._cropped = w.crop_image(result, crop_bounds)
                    self._bounds = crop_bounds
                result = self._cropped
                extent = crop_bounds.extent

        if reshape.target_extent is not None and extent != reshape.target_extent:
            if self._scaled is None or self._scale != reshape.target_extent:
                if self.is_mask:
                    self._scaled = w.scale_mask(result, reshape.target_extent)
                else:
                    self._scaled = w.scale_control_image(result, reshape.target_extent)
                self._scale = reshape.target_extent
            result = self._scaled

        return result

    def __bool__(self):
        return self.image is not None


@dataclass
class Control:
    mode: ControlMode
    image: ImageOutput
    mask: ImageOutput | None = None
    strength: float = 1.0
    range: tuple[float, float] = (0.0, 1.0)

    @staticmethod
    def from_input(i: ControlInput):
        return Control(i.mode, ImageOutput(i.image), None, i.strength, i.range)


class Clip(NamedTuple):
    model: Output
    arch: Arch


class TextPrompt:
    text: str
    language: str
    # Cached values to avoid re-encoding the same text for multiple regions and passes
    _output: Output | None = None
    _clip: Clip | None = None  # can be different due to Lora hooks

    def __init__(self, text: str, language: str):
        self.text = text
        self.language = language

    def encode(self, w: ComfyWorkflow, clip: Clip, style_prompt: str | None = None):
        text = self.text
        if text != "" and style_prompt:
            text = merge_prompt(text, style_prompt, self.language)
        if self._output is None or self._clip != clip:
            if text and self.language:
                text = w.translate(text)
            self._output = w.clip_text_encode(clip.model, text, clip.arch, settings.split_conditioning_sdxl)
            if text == "" and clip.arch is not Arch.sd15:
                self._output = w.conditioning_zero_out(self._output)
            self._clip = clip
        return self._output


@dataclass
class Region:
    mask: ImageOutput
    bounds: Bounds
    positive: TextPrompt
    control: list[Control] = field(default_factory=list)
    loras: list[LoraInput] = field(default_factory=list)
    is_background: bool = False
    clip: Clip | None = None

    @staticmethod
    def from_input(i: RegionInput, index: int, language: str):
        control = [Control.from_input(c) for c in i.control]
        mask = ImageOutput(i.mask, is_mask=True)
        return Region(
            mask,
            i.bounds,
            TextPrompt(i.positive, language),
            control,
            i.loras,
            is_background=index == 0,
        )

    def patch_clip(self, w: ComfyWorkflow, clip: Clip):
        if self.clip is None:
            self.clip = clip
            if len(self.loras) > 0:
                hooks = w.create_hook_lora([(lora.name, lora.strength) for lora in self.loras])
                self.clip = Clip(w.set_clip_hooks(clip.model, hooks), clip.arch)
        return self.clip

    def encode_prompt(self, w: ComfyWorkflow, clip: Clip, style_prompt: str | None = None):
        return self.positive.encode(w, self.patch_clip(w, clip), style_prompt)

    def copy(self):
        control = [copy(c) for c in self.control]
        loras = copy(self.loras)
        return Region(
            self.mask, self.bounds, self.positive, control, loras, self.is_background, self.clip
        )


@dataclass
class Conditioning:
    positive: TextPrompt
    negative: TextPrompt
    control: list[Control] = field(default_factory=list)
    regions: list[Region] = field(default_factory=list)
    style_prompt: str = ""

    @staticmethod
    def from_input(i: ConditioningInput):
        return Conditioning(
            TextPrompt(i.positive, i.language),
            TextPrompt(i.negative, i.language),
            [Control.from_input(c) for c in i.control],
            [Region.from_input(r, idx, i.language) for idx, r in enumerate(i.regions)],
            i.style,
        )

    def copy(self):
        return Conditioning(
            self.positive,
            self.negative,
            [copy(c) for c in self.control],
            [r.copy() for r in self.regions],
            self.style_prompt,
        )

    def downscale(self, original: Extent, target: Extent):
        downscale_control_images(self.all_control, original, target)

    @property
    def all_control(self):
        return self.control + [c for r in self.regions for c in r.control]

    @property
    def language(self):
        return self.positive.language


def downscale_control_images(
    control_layers: list[Control] | list[ControlInput], original: Extent, target: Extent
):
    # Meant to be called during preperation, when desired generation resolution is lower than canvas size:
    # no need to encode and send the full resolution images to the server.
    if original.width > target.width and original.height > target.height:
        for control in control_layers:
            assert isinstance(control.image, Image)
            # Only scale if control image resolution matches canvas resolution
            if control.image.extent == original and control.mode is not ControlMode.canny_edge:
                if isinstance(control, ControlInput):
                    control.image = Image.scale(control.image, target)
                elif control.image.image:
                    control.image.image = Image.scale(control.image.image, target)


def downscale_all_control_images(cond: ConditioningInput, original: Extent, target: Extent):
    downscale_control_images(cond.control, original, target)
    for region in cond.regions:
        downscale_control_images(region.control, original, target)


def encode_text_prompt(
    w: ComfyWorkflow,
    cond: Conditioning,
    clip: Clip,
    regions: Output | None,
):
    if len(cond.regions) <= 1 or all(len(r.loras) == 0 for r in cond.regions):
        positive = cond.positive.encode(w, clip, cond.style_prompt)
        negative = cond.negative.encode(w, clip)
        return positive, negative

    assert regions is not None
    positive = None
    negative = None
    region_masks = w.list_region_masks(regions)

    for i, region in enumerate(cond.regions):
        region_positive = region.encode_prompt(w, clip, cond.style_prompt)
        region_negative = cond.negative.encode(w, region.patch_clip(w, clip))
        mask = w.mask_batch_element(region_masks, i)
        positive, negative = w.combine_masked_conditioning(
            region_positive, region_negative, positive, negative, mask
        )

    assert positive is not None and negative is not None
    return positive, negative


def apply_attention_mask(
    w: ComfyWorkflow,
    model: Output,
    cond: Conditioning,
    clip: Clip,
    shape: Extent | ImageReshape = no_reshape,
):
    if len(cond.regions) == 0:
        return model, None

    if len(cond.regions) == 1:
        region = cond.regions[0]
        cond.positive = region.positive
        cond.control += region.control
        return model, None

    bottom_region = cond.regions[0]
    if bottom_region.is_background:
        regions = w.background_region(bottom_region.encode_prompt(w, clip, cond.style_prompt))
        remaining = cond.regions[1:]
    else:
        regions = w.background_region(cond.positive.encode(w, clip, cond.style_prompt))
        remaining = cond.regions

    for region in remaining:
        mask = region.mask.load(w, shape)
        prompt = region.encode_prompt(w, clip, cond.style_prompt)
        regions = w.define_region(regions, mask, prompt)

    model = w.attention_mask(model, regions)
    return model, regions


def apply_control(
    w: ComfyWorkflow,
    model: Output,
    positive: Output,
    negative: Output,
    control_layers: list[Control],
    shape: Extent | ImageReshape,
    vae: Output,
    models: ModelDict,
):
    models = models.control
    control_lora: ControlMode | None = None
    is_illu = models.arch in [Arch.illu, Arch.illu_v]

    for control in (c for c in control_layers if c.mode.is_control_net):
        image = control.image.load(w, shape)
        if control.mode is ControlMode.inpaint and (models.arch is Arch.sd15 or is_illu):
            assert control.mask is not None, "Inpaint control requires a mask"
            image = w.inpaint_preprocessor(image, control.mask.load(w), fill_black=is_illu)
        if control.mode.is_lines:  # ControlNet expects white lines on black background
            image = w.invert_image(image)

        if lora := models.lora.find(control.mode):
            if control_lora is not None:
                raise Exception(
                    _("The following control layers cannot be used together:")
                    + f" {control_lora.text}, {control.mode.text}"
                )
            control_lora = control.mode
            model = w.load_lora_model(model, lora, control.strength)
            positive, negative, __ = w.instruct_pix_to_pix_conditioning(
                positive, negative, vae, image
            )
            continue

        if cn_model := models.find(control.mode):
            controlnet = w.load_controlnet(cn_model)
        elif cn_model := models.find(ControlMode.universal):
            controlnet = w.load_controlnet(cn_model)
            controlnet = w.set_controlnet_type(controlnet, control.mode)
        else:
            raise Exception(f"ControlNet model not found for mode {control.mode}")

        if control.mode is ControlMode.inpaint and models.arch is Arch.flux:
            assert control.mask is not None, "Inpaint control requires a mask"
            mask = control.mask.load(w)
            positive, negative = w.apply_controlnet_inpainting(
                positive, negative, controlnet, vae, image, mask, control.strength, control.range
            )
        else:
            positive, negative = w.apply_controlnet(
                positive, negative, controlnet, image, vae, control.strength, control.range
            )

    positive = apply_style_models(w, positive, control_layers, models)

    return model, positive, negative


def apply_style_models(
    w: ComfyWorkflow, cond: Output, control_layers: list[Control], models: ModelDict
):
    if models.arch is Arch.flux:
        references: Output | None = None

        for control in (c for c in control_layers if c.mode is ControlMode.reference):
            image = control.image.load(w)
            references = w.define_reference_image(
                references, image, control.strength, control.range
            )
        if references is not None:
            clip_vision_model = models.all.resource(ResourceKind.clip_vision, "redux", Arch.flux)
            clip_vision = w.load_clip_vision(clip_vision_model)
            redux = w.load_style_model(models.ip_adapter[ControlMode.reference])
            cond = w.apply_reference_images(cond, clip_vision, redux, references)

    return cond


def apply_ip_adapter(
    w: ComfyWorkflow,
    model: Output,
    control_layers: list[Control],
    models: ModelDict,
    mask: Output | None = None,
):
    if models.arch.is_flux_like:
        return model  # No IP-adapter for Flux, using Style model instead

    models = models.ip_adapter

    # Create a separate embedding for each face ID (though more than 1 is questionable)
    face_layers = [c for c in control_layers if c.mode is ControlMode.face]
    if len(face_layers) > 0:
        clip_vision = w.load_clip_vision(models.clip_vision)
        ip_adapter = w.load_ip_adapter(models[ControlMode.face])
        insight_face = w.load_insight_face()
        for control in face_layers:
            model = w.apply_ip_adapter_face(
                model,
                ip_adapter,
                clip_vision,
                insight_face,
                control.image.load(w),
                control.strength,
                range=control.range,
                mask=mask,
            )

    # Encode images with their weights into a batch and apply IP-adapter to the model once
    def encode_and_apply_ip_adapter(model: Output, control_layers: list[Control], weight_type: str):
        clip_vision = w.load_clip_vision(models.clip_vision)
        ip_adapter = w.load_ip_adapter(models[ControlMode.reference])
        embeds: list[Output] = []
        range = (0.99, 0.01)

        for control in control_layers:
            if len(embeds) >= 5:
                raise Exception(_("Too many control layers of type") + f" '{mode.text}' (max 5)")
            img = control.image.load(w)
            embeds.append(w.encode_ip_adapter(img, control.strength, ip_adapter, clip_vision)[0])
            range = (min(range[0], control.range[0]), max(range[1], control.range[1]))

        combined = w.combine_ip_adapter_embeds(embeds) if len(embeds) > 1 else embeds[0]
        return w.apply_ip_adapter(
            model, ip_adapter, clip_vision, combined, 1.0, weight_type, range, mask
        )

    modes = [
        (ControlMode.reference, "linear"),
        (ControlMode.style, "style transfer"),
        (ControlMode.composition, "composition"),
    ]
    # Chain together different IP-adapter weight types.
    for mode, weight_type in modes:
        ref_layers = [c for c in control_layers if c.mode is mode]
        if len(ref_layers) > 0:
            model = encode_and_apply_ip_adapter(model, ref_layers, weight_type)

    return model


def apply_regional_ip_adapter(
    w: ComfyWorkflow,
    model: Output,
    regions: list[Region],
    shape: Extent | ImageReshape,
    models: ModelDict,
):
    for region in (r for r in regions if r.mask):
        model = apply_ip_adapter(w, model, region.control, models, region.mask.load(w, shape))
    return model


def apply_edit_conditioning(
    w: ComfyWorkflow,
    cond: Output,
    input_image: Output,
    input_latent: Output,
    control_layers: list[Control],
    vae: Output,
    arch: Arch,
    tiled_vae: bool,
):
    if not arch.is_edit:
        return cond

    extra_input = [c.image for c in control_layers if c.mode.is_ip_adapter]
    if len(extra_input) == 0:
        return w.reference_latent(cond, input_latent)

    input = w.image_stitch([input_image] + [i.load(w) for i in extra_input])
    latent = vae_encode(w, vae, input, tiled_vae)
    cond = w.reference_latent(cond, latent)
    return cond


def scale(
    extent: Extent,
    target: Extent,
    mode: ScaleMode,
    w: ComfyWorkflow,
    image: Output,
    models: ModelDict,
):
    """Handles scaling images from `extent` to `target` resolution.
    Uses either lanczos or a fast upscaling model."""

    if mode is ScaleMode.none:
        return image
    elif mode is ScaleMode.resize:
        return w.scale_image(image, target)
    else:
        assert mode is ScaleMode.upscale_fast
        ratio = target.pixel_count / extent.pixel_count
        factor = max(2, min(4, math.ceil(math.sqrt(ratio))))
        upscale_model = w.load_upscale_model(models.upscale[UpscalerName.fast_x(factor)])
        image = w.upscale_image(upscale_model, image)
        image = w.scale_image(image, target)
        return image


def scale_to_initial(
    extent: ScaledExtent, w: ComfyWorkflow, image: Output, models: ModelDict, is_mask=False
):
    if is_mask and extent.target != extent.initial:
        return w.scale_mask(image, extent.initial)
    elif not is_mask:
        return scale(extent.input, extent.initial, extent.initial_scaling, w, image, models)
    else:
        assert is_mask and extent.initial_scaling is ScaleMode.none
        return image


def scale_to_target(extent: ScaledExtent, w: ComfyWorkflow, image: Output, models: ModelDict):
    return scale(extent.desired, extent.target, extent.target_scaling, w, image, models)


def scale_refine_and_decode(
    extent: ScaledExtent,
    w: ComfyWorkflow,
    cond: Conditioning,
    sampling: SamplingInput,
    latent: Output,
    model: Output,
    clip: Clip,
    vae: Output,
    models: ModelDict,
    tiled_vae: bool,
):
    """Handles scaling images from `initial` to `desired` resolution.
    If it is a substantial upscale, runs a high-res SD refinement pass.
    Takes latent as input and returns a decoded image."""

<<<<<<< HEAD
    tiled_vae = tiled_vae or extent.desired.width * extent.desired.height > 3e6

=======
    arch = models.arch
>>>>>>> 59af1ca9
    mode = extent.refinement_scaling
    if mode in [ScaleMode.none, ScaleMode.resize, ScaleMode.upscale_fast]:
        decoded = vae_decode(w, vae, latent, tiled_vae)
        return scale(extent.initial, extent.desired, mode, w, decoded, models)

    model, regions = apply_attention_mask(w, model, cond, clip, extent.desired)
    model = apply_regional_ip_adapter(w, model, cond.regions, extent.desired, models)

    if mode is ScaleMode.upscale_small:
        upscaler = models.upscale[UpscalerName.fast_2x]
    else:
        assert mode is ScaleMode.upscale_quality
        upscaler = models.upscale[UpscalerName.default]

    # if an canvas deviates both sizes from 1024 huge performance penalty tiled vae decreases it this is intel only
    if (
        extent.desired.width > 1536
        or extent.desired.height > 1536
        and settings.server_backend is ServerBackend.xpu
    ):
        tiled_vae = True

    upscale_model = w.load_upscale_model(upscaler)
    decoded = vae_decode(w, vae, latent, tiled_vae)
    upscale = w.upscale_image(upscale_model, decoded)
    upscale = w.scale_image(upscale, extent.desired)
    latent = vae_encode(w, vae, upscale, tiled_vae)
    params = _sampler_params(sampling, strength=0.4)

    positive, negative = encode_text_prompt(w, cond, clip, regions)
    model, positive, negative = apply_control(
        w, model, positive, negative, cond.all_control, extent.desired, vae, models
    )
<<<<<<< HEAD
    result = w.sampler_custom_advanced(model, positive, negative, latent, models.arch, **params, two_pass=False)
=======
    positive = apply_edit_conditioning(w, positive, upscale, latent, [], vae, arch, tiled_vae)
    result = w.sampler_custom_advanced(model, positive, negative, latent, arch, **params)
>>>>>>> 59af1ca9
    image = vae_decode(w, vae, result, tiled_vae)
    return image


def ensure_minimum_extent(w: ComfyWorkflow, image: Output, extent: Extent, min_extent: int):
    # For example, upscale with model requires minimum size of 32x32
    if extent.shortest_side < min_extent:
        image = w.scale_image(image, extent * (min_extent / extent.shortest_side))
    return image


class MiscParams(NamedTuple):
    batch_count: int
    nsfw_filter: float


def generate(
    w: ComfyWorkflow,
    checkpoint: CheckpointInput,
    extent: ScaledExtent,
    cond: Conditioning,
    sampling: SamplingInput,
    misc: MiscParams,
    models: ModelDict,
):
    model, clip, vae = load_checkpoint_with_lora(w, checkpoint, models.all)
    model = apply_ip_adapter(w, model, cond.control, models)
    model_orig = copy(model)
    if models.arch is Arch.flux:
        clip = Clip(w.override_clip_device(clip.model, "cpu"), clip.arch)
    model, regions = apply_attention_mask(w, model, cond, clip, extent.initial)
    model = apply_regional_ip_adapter(w, model, cond.regions, extent.initial, models)
    latent = w.empty_latent_image(extent.initial, models.arch, misc.batch_count)
    positive, negative = encode_text_prompt(w, cond, clip, regions)
    model, positive, negative = apply_control(
        w, model, positive, negative, cond.all_control, extent.initial, vae, models
    )
    out_latent = w.sampler_custom_advanced(
        model,
        positive,
        negative,
        latent,
        models.arch,
        two_pass=settings.use_refiner_pass,
        first_pass_sampler=settings.first_pass_sampler,
        **_sampler_params(sampling)
    )
    out_image = scale_refine_and_decode(
        extent, w, cond, sampling, out_latent, model_orig, clip, vae, models, checkpoint.tiled_vae
    )
    out_image = w.nsfw_filter(out_image, sensitivity=misc.nsfw_filter)
    out_image = scale_to_target(extent, w, out_image, models)
    w.send_image(out_image)
    return w


def fill_masked(w: ComfyWorkflow, image: Output, mask: Output, fill: FillMode, models: ModelDict):
    if fill is FillMode.blur:
        return w.blur_masked(image, mask, 65, falloff=9)
    elif fill is FillMode.border:
        image = w.fill_masked(image, mask, "navier-stokes")
        return w.blur_masked(image, mask, 65)
    elif fill is FillMode.neutral:
        return w.fill_masked(image, mask, "neutral", falloff=9)
    elif fill is FillMode.inpaint:
        model = w.load_inpaint_model(models.inpaint["default"])
        return w.inpaint_image(model, image, mask)
    elif fill is FillMode.replace:
        return w.fill_masked(image, mask, "neutral")
    return image


def apply_grow_feather(w: ComfyWorkflow, mask: Output, inpaint: InpaintParams):
    if inpaint.grow or inpaint.feather:
        mask = w.expand_mask(mask, inpaint.grow, inpaint.feather)
    return mask


def detect_inpaint(
    mode: InpaintMode,
    bounds: Bounds,
    sd_ver: Arch,
    prompt: str,
    control: list[ControlInput],
    strength: float,
):
    assert mode is not InpaintMode.automatic
    result = InpaintParams(mode, bounds)
    result.fill = {
        InpaintMode.fill: FillMode.blur,
        InpaintMode.expand: FillMode.border,
        InpaintMode.add_object: FillMode.neutral,
        InpaintMode.remove_object: FillMode.inpaint,
        InpaintMode.replace_background: FillMode.replace,
    }[mode]

    is_ref_mode = mode in [InpaintMode.fill, InpaintMode.expand]
    result.use_reference = is_ref_mode and prompt == ""

    if sd_ver is Arch.sd15:
        result.use_inpaint_model = strength > 0.5
        result.use_condition_mask = (
            mode is InpaintMode.add_object
            and prompt != ""
            and not any(c.mode.is_structural for c in control)
        )
    elif sd_ver.is_sdxl_like:
        result.use_inpaint_model = strength > 0.8
    elif sd_ver is Arch.flux:
        result.use_inpaint_model = strength == 1.0
    elif sd_ver is Arch.flux_k:
        result.mode = InpaintMode.custom
        result.fill = FillMode.none
    return result


def inpaint_control(image: Output | ImageOutput, mask: Output | ImageOutput, arch: Arch):
    strength, range = 1.0, (0.0, 1.0)
    if arch is Arch.flux:
        strength, range = 0.9, (0.0, 0.5)
    if isinstance(image, Output):
        image = ImageOutput(image)
    if isinstance(mask, Output):
        mask = ImageOutput(mask, is_mask=True)
    return Control(ControlMode.inpaint, image, mask, strength, range)


def inpaint(
    w: ComfyWorkflow,
    images: ImageInput,
    checkpoint: CheckpointInput,
    cond: Conditioning,
    sampling: SamplingInput,
    params: InpaintParams,
    crop_upscale_extent: Extent,
    misc: MiscParams,
    models: ModelDict,
):
    target_bounds = params.target_bounds
    extent = ScaledExtent.from_input(images.extent)  # for initial generation with large context

    is_inpaint_model = params.use_inpaint_model and models.control.find(ControlMode.inpaint) is None
    if is_inpaint_model and models.arch is Arch.flux:
        checkpoint.dynamic_caching = False  # doesn't seem to work with Flux fill model
        sampling.cfg_scale = 30  # set Flux guidance to 30 (typical values don't work well)

    model, clip, vae = load_checkpoint_with_lora(w, checkpoint, models.all)
    model = w.differential_diffusion(model)
    model_orig = copy(model)

    upscale_extent = ScaledExtent(  # after crop to the masked region
        Extent(0, 0), Extent(0, 0), crop_upscale_extent, target_bounds.extent
    )
    initial_bounds = extent.convert(target_bounds, "target", "initial")

    if models.arch is Arch.flux:
        clip = Clip(w.override_clip_device(clip.model, "cpu"), clip.arch)

    in_image = w.load_image(ensure(images.initial_image))
    in_image = scale_to_initial(extent, w, in_image, models)
    in_mask = w.load_mask(ensure(images.hires_mask))
    in_mask = apply_grow_feather(w, in_mask, params)
    initial_mask = scale_to_initial(extent, w, in_mask, models, is_mask=True)
    cropped_mask = w.crop_mask(in_mask, target_bounds)

    cond_base = cond.copy()
    model, regions = apply_attention_mask(w, model, cond_base, clip, extent.initial)

    if params.use_reference:
        reference = get_inpaint_reference(ensure(images.initial_image), initial_bounds) or in_image
        cond_base.control.append(
            Control(ControlMode.reference, ImageOutput(reference), None, 0.5, (0.2, 0.8))
        )
    inpaint_mask = ImageOutput(initial_mask, is_mask=True)
    if params.use_inpaint_model and models.control.find(ControlMode.inpaint) is not None:
        cond_base.control.append(inpaint_control(in_image, inpaint_mask, models.arch))
    if params.use_condition_mask and len(cond_base.regions) == 0:
        base_prompt = TextPrompt(merge_prompt("", cond_base.style_prompt), cond.language)
        cond_base.regions = [
            Region(ImageOutput(None), Bounds(0, 0, *extent.initial), base_prompt, []),
            Region(inpaint_mask, initial_bounds, cond_base.positive, []),
        ]
    in_image = fill_masked(w, in_image, initial_mask, params.fill, models)

    model = apply_ip_adapter(w, model, cond_base.control, models)
    model = apply_regional_ip_adapter(w, model, cond_base.regions, extent.initial, models)
    positive, negative = encode_text_prompt(w, cond_base, clip, regions)
    model, positive, negative = apply_control(
        w, model, positive, negative, cond_base.all_control, extent.initial, vae, models
    )
    if params.use_inpaint_model and models.arch is Arch.sdxl:
        positive, negative, latent_inpaint, latent = w.vae_encode_inpaint_conditioning(
            vae, in_image, initial_mask, positive, negative
        )
        inpaint_patch = w.load_fooocus_inpaint(**models.fooocus_inpaint)
        inpaint_model = w.apply_fooocus_inpaint(model, inpaint_patch, latent_inpaint)
    elif is_inpaint_model:
        positive, negative, latent_inpaint, latent = w.vae_encode_inpaint_conditioning(
            vae, in_image, initial_mask, positive, negative
        )
        inpaint_model = model
    else:
        latent = vae_encode(w, vae, in_image, checkpoint.tiled_vae)
        latent = w.set_latent_noise_mask(latent, initial_mask)
        inpaint_model = model

    latent = w.batch_latent(latent, misc.batch_count)
    out_latent = w.sampler_custom_advanced(
        inpaint_model, positive, negative, latent, models.arch, **_sampler_params(sampling), two_pass=False
    )

    if extent.refinement_scaling in [ScaleMode.upscale_small, ScaleMode.upscale_quality]:
        model = model_orig
        if extent.refinement_scaling is ScaleMode.upscale_small:
            upscaler = models.upscale[UpscalerName.fast_2x]
        else:
            upscaler = models.upscale[UpscalerName.default]
        upscale_mask = cropped_mask
        if crop_upscale_extent != target_bounds.extent:
            upscale_mask = w.scale_mask(cropped_mask, crop_upscale_extent)
        sampler_params = _sampler_params(sampling, strength=0.4)
        upscale_model = w.load_upscale_model(upscaler)
        upscale = vae_decode(w, vae, out_latent, checkpoint.tiled_vae)
        upscale = w.crop_image(upscale, initial_bounds)
        upscale = ensure_minimum_extent(w, upscale, initial_bounds.extent, 32)
        upscale = w.upscale_image(upscale_model, upscale)
        upscale = w.scale_image(upscale, upscale_extent.desired)
        latent = vae_encode(w, vae, upscale, checkpoint.tiled_vae)
        latent = w.set_latent_noise_mask(latent, upscale_mask)

        cond_upscale = cond.copy()
        shape = ImageReshape(upscale_extent.desired, crop=(extent.target, target_bounds))

        model, regions = apply_attention_mask(w, model, cond_upscale, clip, shape)
        model = apply_regional_ip_adapter(w, model, cond_upscale.regions, shape, models)
        positive_up, negative_up = encode_text_prompt(w, cond_upscale, clip, regions)

        if params.use_inpaint_model and models.control.find(ControlMode.inpaint) is not None:
            hires_image = ImageOutput(images.hires_image)
            cond_upscale.control.append(inpaint_control(hires_image, upscale_mask, models.arch))
        model, positive_up, negative_up = apply_control(
            w, model, positive_up, negative_up, cond_upscale.all_control, shape, vae, models
        )
        out_latent = w.sampler_custom_advanced(
            model, positive_up, negative_up, latent, models.arch, **sampler_params, two_pass=False
        )
        out_image = vae_decode(w, vae, out_latent, checkpoint.tiled_vae)
        out_image = scale_to_target(upscale_extent, w, out_image, models)
    else:
        desired_bounds = extent.convert(target_bounds, "target", "desired")
        desired_extent = desired_bounds.extent
        cropped_extent = ScaledExtent(
            desired_extent, desired_extent, desired_extent, target_bounds.extent
        )
        out_image = vae_decode(w, vae, out_latent, checkpoint.tiled_vae or desired_extent.width * desired_extent.height > 3e6)
        out_image = scale(
            extent.initial, extent.desired, extent.refinement_scaling, w, out_image, models
        )
        out_image = w.crop_image(out_image, desired_bounds)
        out_image = scale_to_target(cropped_extent, w, out_image, models)

    out_image = w.nsfw_filter(out_image, sensitivity=misc.nsfw_filter)
    compositing_mask = w.denoise_to_compositing_mask(cropped_mask)
    out_masked = w.apply_mask(out_image, compositing_mask)
    w.send_image(out_masked)
    return w


def refine(
    w: ComfyWorkflow,
    image: Image,
    extent: ScaledExtent,
    checkpoint: CheckpointInput,
    cond: Conditioning,
    sampling: SamplingInput,
    misc: MiscParams,
    models: ModelDict,
):
    model, clip, vae = load_checkpoint_with_lora(w, checkpoint, models.all)
    model = apply_ip_adapter(w, model, cond.control, models)
    model, regions = apply_attention_mask(w, model, cond, clip, extent.initial)
    model = apply_regional_ip_adapter(w, model, cond.regions, extent.initial, models)
    if models.arch is Arch.flux:
        clip = Clip(w.override_clip_device(clip.model, "cpu"), clip.arch)
    in_image = w.load_image(image)
    in_image = scale_to_initial(extent, w, in_image, models)
    latent = vae_encode(w, vae, in_image, checkpoint.tiled_vae)
    latent_batch = w.batch_latent(latent, misc.batch_count)
    positive, negative = encode_text_prompt(w, cond, clip, regions)
    model, positive, negative = apply_control(
        w, model, positive, negative, cond.all_control, extent.desired, vae, models
    )
    positive = apply_edit_conditioning(
        w, positive, in_image, latent, cond.all_control, vae, models.arch, checkpoint.tiled_vae
    )
    sampler = w.sampler_custom_advanced(
<<<<<<< HEAD
        model,
        positive,
        negative,
        latent,
        models.arch,
        two_pass=settings.use_refiner_pass,
        first_pass_sampler=settings.first_pass_sampler,
        **_sampler_params(sampling)
=======
        model, positive, negative, latent_batch, models.arch, **_sampler_params(sampling)
>>>>>>> 59af1ca9
    )
    out_image = vae_decode(w, vae, sampler, checkpoint.tiled_vae or extent.desired.width * extent.desired.height > 3e6)
    out_image = w.nsfw_filter(out_image, sensitivity=misc.nsfw_filter)
    out_image = scale_to_target(extent, w, out_image, models)
    w.send_image(out_image)
    return w


def refine_region(
    w: ComfyWorkflow,
    images: ImageInput,
    checkpoint: CheckpointInput,
    cond: Conditioning,
    sampling: SamplingInput,
    inpaint: InpaintParams,
    misc: MiscParams,
    models: ModelDict,
):
    extent = ScaledExtent.from_input(images.extent)

    model, clip, vae = load_checkpoint_with_lora(w, checkpoint, models.all)
    model = w.differential_diffusion(model)
    model = apply_ip_adapter(w, model, cond.control, models)
    model_orig = copy(model)
    if models.arch is Arch.flux:
        clip = Clip(w.override_clip_device(clip.model, "cpu"), clip.arch)
    model, regions = apply_attention_mask(w, model, cond, clip, extent.initial)
    model = apply_regional_ip_adapter(w, model, cond.regions, extent.initial, models)
    positive, negative = encode_text_prompt(w, cond, clip, regions)

    in_image = w.load_image(ensure(images.initial_image))
    in_image = scale_to_initial(extent, w, in_image, models)
    in_mask = w.load_mask(ensure(images.hires_mask))
    in_mask = apply_grow_feather(w, in_mask, inpaint)
    initial_mask = scale_to_initial(extent, w, in_mask, models, is_mask=True)

    if inpaint.use_inpaint_model and models.control.find(ControlMode.inpaint) is not None:
        cond.control.append(inpaint_control(in_image, initial_mask, models.arch))
    model, positive, negative = apply_control(
        w, model, positive, negative, cond.all_control, extent.initial, vae, models
    )
    if inpaint.use_inpaint_model and models.arch is Arch.sdxl:
        positive, negative, latent_inpaint, latent = w.vae_encode_inpaint_conditioning(
            vae, in_image, initial_mask, positive, negative
        )
        inpaint_patch = w.load_fooocus_inpaint(**models.fooocus_inpaint)
        inpaint_model = w.apply_fooocus_inpaint(model, inpaint_patch, latent_inpaint)
    elif inpaint.use_inpaint_model and models.control.find(ControlMode.inpaint) is None:
        positive, negative, latent_inpaint, latent = w.vae_encode_inpaint_conditioning(
            vae, in_image, initial_mask, positive, negative
        )
        inpaint_model = model
    else:
        latent = vae_encode(w, vae, in_image, checkpoint.tiled_vae)
        positive = apply_edit_conditioning(
            w, positive, in_image, latent, cond.all_control, vae, models.arch, checkpoint.tiled_vae
        )
        latent = w.set_latent_noise_mask(latent, initial_mask)
        inpaint_model = model

    latent = w.batch_latent(latent, misc.batch_count)
    out_latent = w.sampler_custom_advanced(
        inpaint_model, positive, negative, latent, models.arch, **_sampler_params(sampling), two_pass=False
    )
    out_image = scale_refine_and_decode(
        extent, w, cond, sampling, out_latent, model_orig, clip, vae, models, checkpoint.tiled_vae
    )
    out_image = w.nsfw_filter(out_image, sensitivity=misc.nsfw_filter)
    out_image = scale_to_target(extent, w, out_image, models)
    if extent.target != inpaint.target_bounds.extent:
        out_image = w.crop_image(out_image, inpaint.target_bounds)
        in_mask = w.crop_mask(in_mask, inpaint.target_bounds)
    compositing_mask = w.denoise_to_compositing_mask(in_mask)
    out_masked = w.apply_mask(out_image, compositing_mask)
    w.send_image(out_masked)
    return w


def create_control_image(
    w: ComfyWorkflow,
    image: Image,
    mode: ControlMode,
    extent: ScaledExtent,
    bounds: Bounds | None = None,
    seed: int = -1,
):
    assert mode not in [ControlMode.reference, ControlMode.face, ControlMode.inpaint]

    current_extent = extent.input
    input = w.load_image(image)
    result = None

    if mode is ControlMode.hands:
        if bounds is None:
            current_extent = current_extent.multiple_of(64)
            resolution = current_extent.shortest_side
        else:
            input = w.crop_image(input, bounds)
            resolution = bounds.extent.multiple_of(64).shortest_side
        result, _ = w.add(
            "MeshGraphormer-DepthMapPreprocessor",
            2,
            image=input,
            resolution=resolution,
            mask_type="based_on_depth",
            rand_seed=seed if seed != -1 else generate_seed(),
        )
        if bounds is not None:
            result = w.scale_image(result, bounds.extent)
            empty = w.empty_image(current_extent)
            result = w.composite_image_masked(result, empty, None, bounds.x, bounds.y)
    else:
        current_extent = current_extent.multiple_of(64).at_least(512)
        args = {"image": input, "resolution": current_extent.shortest_side}
        if mode is ControlMode.scribble:
            result = w.add("PiDiNetPreprocessor", 1, **args, safe="enable")
            result = w.add("ScribblePreprocessor", 1, image=result, resolution=args["resolution"])
        elif mode is ControlMode.line_art:
            result = w.add("LineArtPreprocessor", 1, **args, coarse="disable")
        elif mode is ControlMode.soft_edge:
            args["merge_with_lineart"] = "lineart_standard"
            args["lineart_lower_bound"] = 0.0
            args["lineart_upper_bound"] = 1.0
            args["object_min_size"] = 36
            args["object_connectivity"] = 1
            result = w.add("AnyLineArtPreprocessor_aux", 1, **args)
        elif mode is ControlMode.canny_edge:
            result = w.add("CannyEdgePreprocessor", 1, **args, low_threshold=80, high_threshold=200)
        elif mode is ControlMode.depth:
            model = "depth_anything_v2_vitb.pth"
            result = w.add("DepthAnythingV2Preprocessor", 1, **args, ckpt_name=model)
        elif mode is ControlMode.normal:
            result = w.add("BAE-NormalMapPreprocessor", 1, **args)
        elif mode is ControlMode.pose:
            result = w.estimate_pose(**args)
        elif mode is ControlMode.segmentation:
            result = w.add("OneFormer-COCO-SemSegPreprocessor", 1, **args)

        assert result is not None

    if mode.is_lines:
        result = w.invert_image(result)
    if current_extent != extent.target:
        result = w.scale_image(result, extent.target)

    w.send_image(result)
    return w


def upscale_simple(w: ComfyWorkflow, image: Image, model: str, factor: float):
    upscale_model = w.load_upscale_model(model)
    img = w.load_image(image)
    img = w.upscale_image(upscale_model, img)
    if factor != 4.0:
        img = w.scale_image(img, image.extent * factor)
    w.send_image(img)
    return w


def upscale_tiled(
    w: ComfyWorkflow,
    image: Image,
    extent: ExtentInput,
    checkpoint: CheckpointInput,
    cond: Conditioning,
    sampling: SamplingInput,
    upscale: UpscaleInput,
    misc: MiscParams,
    models: ModelDict,
):
    upscale_factor = extent.initial.width / extent.input.width
    if upscale.tile_overlap >= 0:
        layout = TileLayout(extent.initial, extent.desired.width, upscale.tile_overlap)
    else:
        layout = TileLayout.from_denoise_strength(
            extent.initial, extent.desired.width, sampling.denoise_strength
        )

    model, clip, vae = load_checkpoint_with_lora(w, checkpoint, models.all)
    model = apply_ip_adapter(w, model, cond.control, models)

    in_image = w.load_image(image)
    if upscale.model:
        upscale_model = w.load_upscale_model(upscale.model)
        upscaled = w.upscale_image(upscale_model, in_image)
    else:
        upscaled = in_image
    if extent.input != extent.initial:
        upscaled = w.scale_image(upscaled, extent.initial)
    tile_layout = w.create_tile_layout(upscaled, layout.min_size, layout.padding, layout.blending)

    def tiled_control(control: Control, index: int):
        img = control.image.load(w, extent.initial, default_image=in_image)
        img = w.extract_image_tile(img, tile_layout, index)
        return Control(control.mode, ImageOutput(img), None, control.strength, control.range)

    def tiled_region(region: Region, index: int, tile_bounds: Bounds):
        region_bounds = Bounds.scale(region.bounds, upscale_factor)
        coverage = Bounds.intersection(tile_bounds, region_bounds).area / tile_bounds.area
        if coverage > 0.1:
            if region.mask:
                mask = region.mask.load(w, extent.initial)
                mask = w.extract_mask_tile(mask, tile_layout, index)
                region.mask = ImageOutput(mask, is_mask=True)
            return region
        return None

    out_image = upscaled
    for i in range(layout.total_tiles):
        bounds = layout.bounds(i)
        tile_image = w.extract_image_tile(upscaled, tile_layout, i)
        tile_mask = w.generate_tile_mask(tile_layout, i)

        tile_cond = cond.copy()
        regions = [tiled_region(r, i, bounds) for r in tile_cond.regions]
        tile_cond.regions = [r for r in regions if r is not None]
        tile_model, regions = apply_attention_mask(w, model, tile_cond, clip, no_reshape)
        tile_model = apply_regional_ip_adapter(w, tile_model, tile_cond.regions, no_reshape, models)
        positive, negative = encode_text_prompt(w, tile_cond, clip, regions)

        control = [tiled_control(c, i) for c in tile_cond.all_control]
        tile_model, positive, negative = apply_control(
            w, tile_model, positive, negative, control, no_reshape, vae, models
        )

        latent = vae_encode(w, vae, tile_image, checkpoint.tiled_vae)
        latent = w.set_latent_noise_mask(latent, tile_mask)
        sampler = w.sampler_custom_advanced(
            tile_model, positive, negative, latent, models.arch, **_sampler_params(sampling)
        )
        tile_result = vae_decode(w, vae, sampler, checkpoint.tiled_vae)
        out_image = w.merge_image_tile(out_image, tile_layout, i, tile_result)

    out_image = w.nsfw_filter(out_image, sensitivity=misc.nsfw_filter)
    if extent.initial != extent.target:
        out_image = scale(extent.initial, extent.target, ScaleMode.resize, w, out_image, models)
    w.send_image(out_image)
    return w


def expand_custom(
    w: ComfyWorkflow,
    input: CustomWorkflowInput,
    images: ImageInput,
    seed: int,
    models: ClientModels,
):
    custom = ComfyWorkflow.from_dict(input.workflow)
    nodes: dict[int, int] = {}  # map old node IDs to new node IDs
    outputs: dict[Output, Input] = {}

    def map_input(input: Input):
        if isinstance(input, Output):
            mapped = outputs.get(input)
            if mapped is not None:
                return mapped
            elif input.node in nodes:
                return Output(nodes[input.node], input.output)
            else:
                raise Exception(
                    f"Cannot map input {input.output} for node {input.node}."
                    + " Make sure the ComfyUI graph does not contain a loop!"
                )
        return input

    def get_param(node: ComfyNode, expected_type: type | tuple[type, type] | None = None):
        name = node.input("name", "")
        value = input.params.get(name)
        if value is None:
            raise Exception(f"Missing required parameter '{name}' for custom workflow")
        if expected_type and not isinstance(value, expected_type):
            raise Exception(f"Parameter '{name}' must be of type {expected_type}")
        return value

    for node in custom:
        match node.type:
            case "ETN_KritaCanvas":
                image = ensure(images.initial_image)
                outputs[node.output(0)] = w.load_image(image)
                outputs[node.output(1)] = image.width
                outputs[node.output(2)] = image.height
                outputs[node.output(3)] = seed
            case "ETN_KritaSelection":
                outputs[node.output(0)] = w.load_mask(ensure(images.hires_mask))
            case "ETN_Parameter":
                outputs[node.output(0)] = get_param(node)
            case "ETN_KritaImageLayer":
                img, mask = w.load_image_and_mask(get_param(node, (Image, ImageCollection)))
                outputs[node.output(0)] = img
                outputs[node.output(1)] = mask
            case "ETN_KritaMaskLayer":
                outputs[node.output(0)] = w.load_mask(get_param(node, (Image, ImageCollection)))
            case "ETN_KritaStyle":
                style: Style = get_param(node, Style)
                is_live = node.input("sampler_preset", "auto") == "live"
                checkpoint_input = style.get_models(models.checkpoints.keys())
                sampling = _sampling_from_style(style, 1.0, is_live)
                model, clip, vae = load_checkpoint_with_lora(w, checkpoint_input, models)
                outputs[node.output(0)] = model
                outputs[node.output(1)] = clip.model
                outputs[node.output(2)] = vae
                outputs[node.output(3)] = style.style_prompt
                outputs[node.output(4)] = style.negative_prompt
                outputs[node.output(5)] = sampling.sampler
                outputs[node.output(6)] = sampling.scheduler
                outputs[node.output(7)] = sampling.total_steps
                outputs[node.output(8)] = sampling.cfg_scale
            case _:
                mapped_inputs = {k: map_input(v) for k, v in node.inputs.items()}
                mapped = ComfyNode(node.id, node.type, mapped_inputs)
                nodes[node.id] = w.copy(mapped).node

    w.guess_sample_count()
    return w


###################################################################################################


def prepare(
    kind: WorkflowKind,
    canvas: Image | Extent,
    cond: ConditioningInput,
    style: Style,
    seed: int,
    models: ClientModels,
    files: FileLibrary,
    perf: PerformanceSettings,
    mask: Mask | None = None,
    strength: float = 1.0,
    inpaint: InpaintParams | None = None,
    upscale_factor: float = 1.0,
    upscale: UpscaleInput | None = None,
    is_live: bool = False,
) -> WorkflowInput:
    """
    Takes UI model state, prepares images, normalizes inputs, and returns a WorkflowInput object
    which can be compared and serialized.
    """
    i = WorkflowInput(kind)
    i.conditioning = cond
    i.conditioning.positive, extra_loras = extract_loras(i.conditioning.positive, files.loras)
    i.conditioning.negative = merge_prompt(cond.negative, style.negative_prompt, cond.language)
    i.conditioning.style = style.style_prompt
    for idx, region in enumerate(i.conditioning.regions):
        assert region.mask or idx == 0, "Only the first/bottom region can be without a mask"
        region.positive, region.loras = extract_loras(region.positive, files.loras)
        region.loras = [l for l in region.loras if l not in extra_loras]
    i.sampling = _sampling_from_style(style, strength, is_live)
    i.sampling.seed = seed
    i.models = style.get_models(models.checkpoints.keys())
    i.conditioning.positive += _collect_lora_triggers(i.models.loras, files)
    i.models.loras = unique(i.models.loras + extra_loras, key=lambda l: l.name)
    i.models.dynamic_caching = perf.dynamic_caching
    i.models.tiled_vae = perf.tiled_vae
    arch = i.models.version = resolve_arch(style, models)

    _check_server_has_models(i.models, i.conditioning.regions, models, files, style.name)
    _check_inpaint_model(inpaint, arch, models)

    model_set = models.for_arch(arch)
    has_ip_adapter = model_set.ip_adapter.find(ControlMode.reference) is not None
    i.models.loras += _get_sampling_lora(style, is_live, model_set, models)
    all_control = cond.control + [c for r in cond.regions for c in r.control]
    face_weight = median_or_zero(c.strength for c in all_control if c.mode is ControlMode.face)
    if face_weight > 0:
        i.models.loras.append(LoraInput(model_set.lora["face"], 0.65 * face_weight))

    if kind is WorkflowKind.generate:
        assert isinstance(canvas, Extent)
        i.images, i.batch_count = resolution.prepare_extent(
            canvas, arch, ensure(style), perf, downscale=not is_live
        )
        downscale_all_control_images(i.conditioning, canvas, i.images.extent.desired)

    elif kind is WorkflowKind.inpaint:
        assert isinstance(canvas, Image) and mask and inpaint and style
        i.images, _ = resolution.prepare_image(canvas, arch, style, perf)
        i.images.hires_mask = mask.to_image(canvas.extent)
        upscale_extent, _ = resolution.prepare_extent(
            mask.bounds.extent, arch, style, perf, downscale=False
        )
        i.inpaint = InpaintParams.clamped(inpaint)
        i.inpaint.use_reference = inpaint.use_reference and has_ip_adapter
        i.crop_upscale_extent = upscale_extent.extent.desired
        largest_extent = Extent.largest(i.images.extent.initial, upscale_extent.extent.desired)
        i.batch_count = resolution.compute_batch_size(largest_extent, 512, perf.batch_size)
        scaling = ScaledExtent.from_input(i.images.extent).refinement_scaling
        if scaling in [ScaleMode.upscale_small, ScaleMode.upscale_quality]:
            i.images.hires_image = Image.crop(canvas, i.inpaint.target_bounds)
        if inpaint.mode is InpaintMode.remove_object and i.conditioning.positive == "":
            i.conditioning.positive = "background scenery"

    elif kind is WorkflowKind.refine:
        assert isinstance(canvas, Image) and style
        i.images, i.batch_count = resolution.prepare_image(
            canvas, arch, style, perf, downscale=False
        )
        downscale_all_control_images(i.conditioning, canvas.extent, i.images.extent.desired)

    elif kind is WorkflowKind.refine_region:
        assert isinstance(canvas, Image) and mask and inpaint and style
        allow_2pass = strength >= 0.7
        i.images, i.batch_count = resolution.prepare_image(
            canvas, arch, style, perf, downscale=allow_2pass
        )
        i.images.hires_mask = mask.to_image(canvas.extent)
        i.inpaint = InpaintParams.clamped(inpaint)
        downscale_all_control_images(i.conditioning, canvas.extent, i.images.extent.desired)

    elif kind is WorkflowKind.upscale_tiled:
        assert isinstance(canvas, Image) and style
        target_extent = canvas.extent * upscale_factor
        if style.preferred_resolution > 0:
            tile_size = style.preferred_resolution
        else:
            tile_size = 1024 if arch.is_sdxl_like else 800
        tile_size = max(tile_size, target_extent.longest_side // 12)  # max 12x12 tiles total
        tile_size = multiple_of(tile_size - 128, 8)
        tile_size = Extent(tile_size, tile_size)
        extent = ExtentInput(canvas.extent, target_extent.multiple_of(8), tile_size, target_extent)
        i.images = ImageInput(extent, canvas)
        assert upscale is not None
        i.upscale = upscale
        i.upscale.model = i.upscale.model if upscale_factor > 1 else ""
        i.batch_count = 1

    else:
        raise Exception(f"Workflow {kind.name} not supported by this constructor")

    i.batch_count = 1 if is_live else i.batch_count
    i.nsfw_filter = settings.nsfw_filter
    return i


def prepare_upscale_simple(image: Image, model: str, factor: float):
    target_extent = image.extent * factor
    extent = ExtentInput(image.extent, image.extent, target_extent, target_extent)
    i = WorkflowInput(WorkflowKind.upscale_simple, ImageInput(extent, image))
    i.upscale = UpscaleInput(model)
    return i


def prepare_create_control_image(
    image: Image,
    mode: ControlMode,
    performance_settings: PerformanceSettings,
    bounds: Bounds | None = None,
    seed: int = -1,
) -> WorkflowInput:
    i = WorkflowInput(WorkflowKind.control_image)
    i.control_mode = mode
    i.images = resolution.prepare_control(image, performance_settings)
    if bounds:
        seed = generate_seed() if seed == -1 else seed
        i.inpaint = InpaintParams(InpaintMode.fill, bounds)
        i.sampling = SamplingInput("", "", 1, 1, seed=seed)  # ignored apart from seed
    return i


def create(i: WorkflowInput, models: ClientModels, comfy_mode=ComfyRunMode.server) -> ComfyWorkflow:
    """
    Takes a WorkflowInput object and creates the corresponding ComfyUI workflow prompt.
    This should be a pure function, the workflow is entirely defined by the input.
    """
    workflow = ComfyWorkflow(models.node_inputs, comfy_mode)
    misc = MiscParams(i.batch_count, i.nsfw_filter)

    if i.kind is WorkflowKind.generate:
        return generate(
            workflow,
            ensure(i.models),
            ScaledExtent.from_input(i.extent),
            Conditioning.from_input(ensure(i.conditioning)),
            ensure(i.sampling),
            misc,
            models.for_arch(ensure(i.models).version),
        )
    elif i.kind is WorkflowKind.inpaint:
        return inpaint(
            workflow,
            ensure(i.images),
            ensure(i.models),
            Conditioning.from_input(ensure(i.conditioning)),
            ensure(i.sampling),
            ensure(i.inpaint),
            ensure(i.crop_upscale_extent),
            misc,
            models.for_arch(ensure(i.models).version),
        )
    elif i.kind is WorkflowKind.refine:
        return refine(
            workflow,
            i.image,
            ScaledExtent.from_input(i.extent),
            ensure(i.models),
            Conditioning.from_input(ensure(i.conditioning)),
            ensure(i.sampling),
            misc,
            models.for_arch(ensure(i.models).version),
        )
    elif i.kind is WorkflowKind.refine_region:
        return refine_region(
            workflow,
            ensure(i.images),
            ensure(i.models),
            Conditioning.from_input(ensure(i.conditioning)),
            ensure(i.sampling),
            ensure(i.inpaint),
            misc,
            models.for_arch(ensure(i.models).version),
        )
    elif i.kind is WorkflowKind.upscale_simple:
        return upscale_simple(workflow, i.image, ensure(i.upscale).model, i.upscale_factor)
    elif i.kind is WorkflowKind.upscale_tiled:
        return upscale_tiled(
            workflow,
            i.image,
            i.extent,
            ensure(i.models),
            Conditioning.from_input(ensure(i.conditioning)),
            ensure(i.sampling),
            ensure(i.upscale),
            misc,
            models.for_arch(ensure(i.models).version),
        )
    elif i.kind is WorkflowKind.control_image:
        return create_control_image(
            workflow,
            image=i.image,
            mode=i.control_mode,
            extent=ScaledExtent.from_input(i.extent),
            bounds=i.inpaint.target_bounds if i.inpaint else None,
            seed=i.sampling.seed if i.sampling else -1,
        )
    elif i.kind is WorkflowKind.custom:
        seed = ensure(i.sampling).seed
        return expand_custom(workflow, ensure(i.custom_workflow), ensure(i.images), seed, models)
    else:
        raise ValueError(f"Unsupported workflow kind: {i.kind}")


def _get_sampling_lora(style: Style, is_live: bool, model_set: ModelDict, models: ClientModels):
    sampler_name = style.live_sampler if is_live else style.sampler
    preset = SamplerPresets.instance()[sampler_name]
    if preset.lora:
        file = model_set.lora.find(preset.lora)
        if file is None and preset.lora not in models.loras:
            res = resources.search_path(ResourceKind.lora, model_set.arch, preset.lora)
            if res is None and preset.lora == "lightning":
                raise ValueError(
                    f"The chosen sampler preset '{sampler_name}' requires LoRA "
                    f"'{preset.lora}', which is not supported by {model_set.arch.value}."
                    " Please choose a different sampler."
                )
            elif res is None:
                raise ValueError(
                    _(
                        "Could not find LoRA '{lora}' used by sampler preset '{name}'",
                        lora=preset.lora,
                        name=sampler_name,
                    )
                )
            else:
                raise ValueError(
                    _(
                        "Could not find LoRA '{lora}' ({models}) used by sampler preset '{name}'",
                        lora=preset.lora,
                        name=sampler_name,
                        models=", ".join(res),
                    )
                )
        return [LoraInput(file or preset.lora, 1.0)]
    return []


def _collect_lora_triggers(loras: list[LoraInput], files: FileLibrary):
    def trigger_words(lora: LoraInput) -> str:
        if file := files.loras.find(lora.name):
            return file.meta("lora_triggers", "")
        return ""

    result = " ".join(trigger_words(lora) for lora in loras)
    return " " + result if result else ""


def _check_server_has_loras(
    loras: list[LoraInput], models: ClientModels, files: FileLibrary, style_name: str, arch: Arch
):
    for lora in loras:
        if lora.name not in models.loras:
            if lora_info := files.loras.find_local(lora.name):
                lora.storage_id = lora_info.compute_hash()
                continue  # local file available, can be uploaded to server
            raise ValueError(
                _(
                    "The LoRA '{lora}' used by style '{style}' is not available on the server",
                    lora=lora.name,
                    style=style_name,
                )
            )
        for id, res in models.resources.items():
            lora_arch = ResourceId.parse(id).arch
            if lora.name == res and arch is not lora_arch:
                raise ValueError(
                    _(
                        "Model architecture mismatch for LoRA '{lora}': Cannot use {lora_arch} LoRA with a {checkpoint_arch} checkpoint.",
                        lora=lora.name,
                        lora_arch=lora_arch.value,
                        checkpoint_arch=arch.value,
                    )
                )


def _check_server_has_models(
    input: CheckpointInput,
    regions: list[RegionInput],
    models: ClientModels,
    files: FileLibrary,
    style_name: str,
):
    if input.checkpoint not in models.checkpoints:
        raise ValueError(
            _(
                "The checkpoint '{checkpoint}' used by style '{style}' is not available on the server",
                checkpoint=input.checkpoint,
                style=style_name,
            )
        )

    _check_server_has_loras(input.loras, models, files, style_name, input.version)
    for region in regions:
        _check_server_has_loras(region.loras, models, files, style_name, input.version)

    if input.vae != StyleSettings.vae.default and input.vae not in models.vae:
        raise ValueError(
            _(
                "The VAE '{vae}' used by style '{style}' is not available on the server",
                vae=input.vae,
                style=style_name,
            )
        )


def _check_inpaint_model(inpaint: InpaintParams | None, arch: Arch, models: ClientModels):
    if inpaint and inpaint.use_inpaint_model and arch.has_controlnet_inpaint:
        if models.for_arch(arch).control.find(ControlMode.inpaint) is None:
            if arch is Arch.flux:
                return  # Optional for now, to allow using flux1-fill model instead of inpaint CN
            msg = f"No inpaint model found for {arch.value}."
            res_id = ResourceId(ResourceKind.controlnet, arch, ControlMode.inpaint)
            if res := resources.find_resource(res_id):
                msg += f" Missing '{res.filename}' in folder '{res.folder}'."
            raise ValueError(msg)<|MERGE_RESOLUTION|>--- conflicted
+++ resolved
@@ -690,12 +690,7 @@
     If it is a substantial upscale, runs a high-res SD refinement pass.
     Takes latent as input and returns a decoded image."""
 
-<<<<<<< HEAD
-    tiled_vae = tiled_vae or extent.desired.width * extent.desired.height > 3e6
-
-=======
     arch = models.arch
->>>>>>> 59af1ca9
     mode = extent.refinement_scaling
     if mode in [ScaleMode.none, ScaleMode.resize, ScaleMode.upscale_fast]:
         decoded = vae_decode(w, vae, latent, tiled_vae)
@@ -729,12 +724,8 @@
     model, positive, negative = apply_control(
         w, model, positive, negative, cond.all_control, extent.desired, vae, models
     )
-<<<<<<< HEAD
-    result = w.sampler_custom_advanced(model, positive, negative, latent, models.arch, **params, two_pass=False)
-=======
     positive = apply_edit_conditioning(w, positive, upscale, latent, [], vae, arch, tiled_vae)
-    result = w.sampler_custom_advanced(model, positive, negative, latent, arch, **params)
->>>>>>> 59af1ca9
+    result = w.sampler_custom_advanced(model, positive, negative, latent, arch, **params, two_pass=False)
     image = vae_decode(w, vae, result, tiled_vae)
     return image
 
@@ -1031,18 +1022,14 @@
         w, positive, in_image, latent, cond.all_control, vae, models.arch, checkpoint.tiled_vae
     )
     sampler = w.sampler_custom_advanced(
-<<<<<<< HEAD
         model,
         positive,
         negative,
-        latent,
+        latent_batch,
         models.arch,
         two_pass=settings.use_refiner_pass,
         first_pass_sampler=settings.first_pass_sampler,
         **_sampler_params(sampling)
-=======
-        model, positive, negative, latent_batch, models.arch, **_sampler_params(sampling)
->>>>>>> 59af1ca9
     )
     out_image = vae_decode(w, vae, sampler, checkpoint.tiled_vae or extent.desired.width * extent.desired.height > 3e6)
     out_image = w.nsfw_filter(out_image, sensitivity=misc.nsfw_filter)
