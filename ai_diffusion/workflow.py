--- conflicted
+++ resolved
@@ -623,15 +623,9 @@
     model = apply_attention_mask(w, model, cond, clip, extent.initial, models)
     model = apply_regional_ip_adapter(w, model, cond.regions, extent.initial, models)
     latent = w.empty_latent_image(extent.initial, models.arch, misc.batch_count)
-<<<<<<< HEAD
     prompt_pos, prompt_neg = encode_text_prompt(w, cond, clip, models)
-    positive, negative = apply_control(
-        w, prompt_pos, prompt_neg, cond.all_control, extent.initial, vae, models
-=======
-    prompt_pos, prompt_neg = encode_text_prompt(w, cond, clip)
     model, positive, negative = apply_control(
         w, model, prompt_pos, prompt_neg, cond.all_control, extent.initial, vae, models
->>>>>>> 8d707dcf
     )
     out_latent = w.sampler_custom_advanced(
         model,
@@ -770,11 +764,7 @@
             Control(ControlMode.reference, ImageOutput(reference), None, 0.5, (0.2, 0.8))
         )
     inpaint_mask = ImageOutput(initial_mask, is_mask=True)
-<<<<<<< HEAD
-    if params.use_inpaint_model and models.arch.has_controlnet_inpaint and not (models.arch is Arch.flux and "fill" in checkpoint.checkpoint):
-=======
     if params.use_inpaint_model and models.control.find(ControlMode.inpaint) is not None:
->>>>>>> 8d707dcf
         cond_base.control.append(inpaint_control(in_image, inpaint_mask, models.arch))
     if params.use_condition_mask and len(cond_base.regions) == 0:
         base_prompt = TextPrompt(merge_prompt("", cond_base.style_prompt), cond.language)
@@ -786,15 +776,9 @@
 
     model = apply_ip_adapter(w, model, cond_base.control, models)
     model = apply_regional_ip_adapter(w, model, cond_base.regions, extent.initial, models)
-<<<<<<< HEAD
     positive, negative = encode_text_prompt(w, cond, clip, models)
-    positive, negative = apply_control(
-        w, positive, negative, cond_base.all_control, extent.initial, vae, models
-=======
-    positive, negative = encode_text_prompt(w, cond, clip)
     model, positive, negative = apply_control(
         w, model, positive, negative, cond_base.all_control, extent.initial, vae, models
->>>>>>> 8d707dcf
     )
     if params.use_inpaint_model and models.arch is Arch.sdxl:
         positive, negative, latent_inpaint, latent = w.vae_encode_inpaint_conditioning(
@@ -802,17 +786,12 @@
         )
         inpaint_patch = w.load_fooocus_inpaint(**models.fooocus_inpaint)
         inpaint_model = w.apply_fooocus_inpaint(model, inpaint_patch, latent_inpaint)
-<<<<<<< HEAD
-    elif params.use_inpaint_model and models.arch is Arch.flux and "fill" in checkpoint.checkpoint:
-        positive, negative, latent = w.inpaint_model_conditioning(positive, negative, vae, in_image, initial_mask)
-=======
     elif params.use_inpaint_model and models.control.find(ControlMode.inpaint) is None:
         positive, negative, latent_inpaint, latent = w.vae_encode_inpaint_conditioning(
             vae, in_image, initial_mask, positive, negative
         )
         if models.arch is Arch.flux:  # flux1-fill based model
             sampling.cfg_scale = 30
->>>>>>> 8d707dcf
         inpaint_model = model
     else:
         latent = w.vae_encode(vae, in_image)
@@ -899,15 +878,9 @@
     in_image = scale_to_initial(extent, w, in_image, models)
     latent = w.vae_encode(vae, in_image)
     latent = w.batch_latent(latent, misc.batch_count)
-<<<<<<< HEAD
     positive, negative = encode_text_prompt(w, cond, clip, models)
-    positive, negative = apply_control(
-        w, positive, negative, cond.all_control, extent.desired, vae, models
-=======
-    positive, negative = encode_text_prompt(w, cond, clip)
     model, positive, negative = apply_control(
         w, model, positive, negative, cond.all_control, extent.desired, vae, models
->>>>>>> 8d707dcf
     )
     sampler = w.sampler_custom_advanced(
         model,
@@ -954,11 +927,7 @@
     in_mask = apply_grow_feather(w, in_mask, inpaint)
     initial_mask = scale_to_initial(extent, w, in_mask, models, is_mask=True)
 
-<<<<<<< HEAD
-    if inpaint.use_inpaint_model and models.arch.has_controlnet_inpaint and not (models.arch is Arch.flux and "fill" in checkpoint.checkpoint):
-=======
     if inpaint.use_inpaint_model and models.control.find(ControlMode.inpaint) is not None:
->>>>>>> 8d707dcf
         cond.control.append(inpaint_control(in_image, initial_mask, models.arch))
     model, positive, negative = apply_control(
         w, model, prompt_pos, prompt_neg, cond.all_control, extent.initial, vae, models
@@ -969,7 +938,7 @@
         )
         inpaint_patch = w.load_fooocus_inpaint(**models.fooocus_inpaint)
         inpaint_model = w.apply_fooocus_inpaint(model, inpaint_patch, latent_inpaint)
-    elif inpaint.use_inpaint_model and models.arch is Arch.flux and "fill" in checkpoint.checkpoint:
+    elif inpaint.use_inpaint_model and models.control.find(ControlMode.inpaint) is None:
         positive, negative, latent = w.inpaint_model_conditioning(positive, negative, vae, in_image, initial_mask)
         inpaint_model = model
     else:
