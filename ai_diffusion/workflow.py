from __future__ import annotations

import re
from copy import copy
from dataclasses import dataclass, field
from itertools import chain
from typing import Any
import math
import random
import re

from . import resolution, resources
from .api import ControlInput, ImageInput, CheckpointInput, SamplingInput, WorkflowInput, LoraInput
from .api import ExtentInput, InpaintMode, InpaintParams, FillMode, ConditioningInput, WorkflowKind
from .api import RegionInput
from .image import Bounds, Extent, Image, Mask
from .client import Client, ClientModels, ModelDict
from .style import Style, StyleSettings, SamplerPresets
from .resolution import ScaledExtent, ScaleMode, get_inpaint_reference
from .resources import ControlMode, SDVersion, UpscalerName, ResourceKind
from .settings import PerformanceSettings, settings
from .text import merge_prompt, extract_loras
from .comfy_workflow import ComfyWorkflow, ComfyRunMode, Output, OutputNull
from .util import ensure, median_or_zero, client_logger as log


_pattern_lora = re.compile(r"\s*<lora:([^:<>]+)(?::(-?[^:<>]*))?>\s*", re.IGNORECASE)


def detect_inpaint_mode(extent: Extent, area: Bounds):
    if area.width >= extent.width or area.height >= extent.height:
        return InpaintMode.expand
    return InpaintMode.fill


def generate_seed():
    # Currently only using 32 bit because Qt widgets don't support int64
    return random.randint(0, 2**31 - 1)


def _sampling_from_style(style: Style, strength: float, is_live: bool):
    sampler_name = style.live_sampler if is_live else style.sampler
    cfg = style.live_cfg_scale if is_live else style.cfg_scale
    total_steps = style.live_sampler_steps if is_live else style.sampler_steps
    preset = SamplerPresets.instance()[sampler_name]
    result = SamplingInput(
        sampler=preset.sampler,
        scheduler=preset.scheduler,
        cfg_scale=cfg or preset.cfg,
        total_steps=total_steps or preset.steps,
    )
    if strength < 1.0:
        # Unless we have something like a 1-step turbo model, ensure there are at least 4 steps
        # even at very low strength with low total steps of 4-8 (like Lightning/LCM).
        min_steps = min(4, total_steps)
        result.total_steps, result.start_step = _apply_strength(strength, total_steps, min_steps)
    return result


def _apply_strength(strength: float, steps: int, min_steps: int = 0) -> tuple[int, int]:
    start_at_step = round(steps * (1 - strength))

    if min_steps and steps - start_at_step < min_steps:
        steps = math.floor(min_steps * 1 / strength)
        start_at_step = steps - min_steps

    return steps, start_at_step


def _sampler_params(sampling: SamplingInput, strength: float | None = None, advanced=True):
    """Assemble the parameters which are passed to ComfyUI's KSampler/KSamplerAdvanced node.
    Optionally adjust the number of steps based on the strength parameter (for hires pass).
    """
    params: dict[str, Any] = dict(
        sampler=sampling.sampler,
        scheduler=sampling.scheduler,
        steps=sampling.actual_steps,
        cfg=sampling.cfg_scale,
        seed=sampling.seed,
    )
    assert strength is None or advanced
    if advanced:
        params["steps"] = sampling.total_steps
        params["start_at_step"] = sampling.start_step
        if strength is not None:
            params["steps"], params["start_at_step"] = _apply_strength(
                strength, sampling.total_steps
            )
    return params


def load_checkpoint_with_lora(w: ComfyWorkflow, checkpoint: CheckpointInput, models: ClientModels):
    checkpoint_model = checkpoint.checkpoint
    if checkpoint_model not in models.checkpoints:
        checkpoint_model = next(iter(models.checkpoints.keys()))
        log.warning(
            f"Style checkpoint {checkpoint.checkpoint} not found, using default {checkpoint_model}"
        )
    model, clip, vae = w.load_checkpoint(checkpoint_model)

    if checkpoint.clip_skip != StyleSettings.clip_skip.default:
        clip = w.clip_set_last_layer(clip, (checkpoint.clip_skip * -1))

    if checkpoint.vae != StyleSettings.vae.default:
        if checkpoint.vae in models.vae:
            vae = w.load_vae(checkpoint.vae)
        else:
            log.warning(f"Style VAE {checkpoint.vae} not found, using default VAE from checkpoint")

    for lora in checkpoint.loras:
        model, clip = w.load_lora(model, clip, lora.name, lora.strength, lora.strength)

    lcm_lora = models.for_checkpoint(checkpoint_model).lora["lcm"]
    is_lcm = any(l.name == lcm_lora for l in checkpoint.loras)

    if checkpoint.v_prediction_zsnr:
        model = w.model_sampling_discrete(model, "v_prediction", zsnr=True)
        model = w.rescale_cfg(model, 0.7)
    elif is_lcm:
        model = w.model_sampling_discrete(model, "lcm")

    if checkpoint.self_attention_guidance:
        model = w.apply_self_attention_guidance(model)

    return model, clip, vae


class Control:
    mode: ControlMode
    image: Image | Output
    mask: None | Mask | Output = None
    strength: float = 1.0
    range = (0.0, 1.0)

    _original_extent: Extent | None = None

    def __init__(
        self,
        mode: ControlMode,
        image: Image | Output,
        strength=1.0,
        range: tuple[float, float] = (0.0, 1.0),
        mask: None | Mask | Output = None,
    ):
        self.mode = mode
        self.image = image
        self.strength = strength
        self.mask = mask
        self.range = range

    @staticmethod
    def from_input(i: ControlInput):
        return Control(i.mode, i.image, i.strength, i.range)

    def load_image(self, w: ComfyWorkflow, target_extent: Extent | None = None):
        if isinstance(self.image, Image):
            self._original_extent = self.image.extent
            self.image = w.load_image(self.image)
        if target_extent and self._original_extent != target_extent:
            return w.scale_control_image(self.image, target_extent)
        return self.image

    def load_mask(self, w: ComfyWorkflow):
        assert self.mask is not None
        if isinstance(self.mask, Mask):
            self.mask = w.load_mask(self.mask.to_image())
        return self.mask

    def __eq__(self, other):
        if isinstance(other, Control):
            return self.__dict__ == other.__dict__
        return False


@dataclass
class Region:
    mask: Image | Output
    positive: str
    negative: str = ""
    control: list[Control] = field(default_factory=list)

    @staticmethod
    def from_input(i: RegionInput):
        return Region(i.mask, i.positive, i.negative, [Control.from_input(c) for c in i.control])

    def copy(self):
        return Region(self.mask, self.positive, self.negative, [copy(c) for c in self.control])

    def load_mask(self, w: ComfyWorkflow):
        if isinstance(self.mask, Image):
            self.mask = w.load_mask(self.mask)
        return self.mask


@dataclass
class Conditioning:
    positive: str
    negative: str = ""
    control: list[Control] = field(default_factory=list)
    regions: list[Region] = field(default_factory=list)
    style_prompt: str = ""

    @staticmethod
    def from_input(i: ConditioningInput):
        return Conditioning(
            i.positive,
            i.negative,
            [Control.from_input(c) for c in i.control],
            [Region.from_input(r) for r in i.regions],
            i.style,
        )

    def copy(self):
        return Conditioning(
            self.positive,
            self.negative,
            [copy(c) for c in self.control],
            [r.copy() for r in self.regions],
            self.style_prompt,
        )

    def downscale(self, original: Extent, target: Extent):
        downscale_control_images(self._all_control_layers, original, target)

    def crop(self, bounds: Bounds):
        # Meant to be called during preperation, before adding inpaint layer.
        for control in self._all_control_layers:
            assert isinstance(control.image, Image) and control.mask is None
            control.image = Image.crop(control.image, bounds)

    @property
    def positive_merged(self):
        return "\n".join(chain((r.positive for r in self.regions), [self.positive]))

    @property
    def _all_control_layers(self):
        return self.control + [c for r in self.regions for c in r.control]


def downscale_control_images(
    control_layers: list[Control] | list[ControlInput], original: Extent, target: Extent
):
    # Meant to be called during preperation, when desired generation resolution is lower than canvas size:
    # no need to encode and send the full resolution images to the server.
    if original.width > target.width and original.height > target.height:
        for control in control_layers:
            assert isinstance(control.image, Image)
            # Only scale if control image resolution matches canvas resolution
            if control.image.extent == original and control.mode is not ControlMode.canny_edge:
                control.image = Image.scale(control.image, target)


def downscale_all_control_images(cond: ConditioningInput, original: Extent, target: Extent):
    downscale_control_images(cond.control, original, target)
    for region in cond.regions:
        downscale_control_images(region.control, original, target)


def encode_text_prompt(w: ComfyWorkflow, cond: Conditioning, clip: Output, models: ModelDict):
    prompt = cond.positive_merged
    if prompt != "":
        prompt = merge_prompt(prompt, cond.style_prompt)
    positive = w.clip_text_encode(clip, prompt, models, split_conditioning=settings.split_conditioning_sdxl)
    negative = w.clip_text_encode(clip, cond.negative, models, split_conditioning=settings.split_conditioning_sdxl)
    return positive, negative


def encode_attention_text_prompt(w: ComfyWorkflow, cond: Conditioning, positive: str, negative: str, clip: Output, models: ModelDict):
    if positive != "":
        positive = merge_prompt(positive, cond.style_prompt)
    positive = w.clip_text_encode(clip, positive, models, split_conditioning=settings.split_conditioning_sdxl)
    negative = w.clip_text_encode(clip, negative, models, split_conditioning=settings.split_conditioning_sdxl)
    return positive, negative


def apply_attention(
    w: ComfyWorkflow,
    model: Output,
    cond: Conditioning,
    clip: Output,
    extent: ScaledExtent,
    models: ModelDict,
    extent_name: str = "initial",
):
    if not cond.regions:
        return model, cond, extent, False

    extent = attention_extent(extent)
    base_mask = w.solid_mask(getattr(extent, extent_name), 0.0)
    conds: list[Output] = []
    masks: list[Output] = []

    for region in reversed(cond.regions):
        mask = w.scale_mask(region.load_mask(w), getattr(extent, extent_name))
        masks.append(mask)
        if region.positive == cond.positive:
            positive = region.positive.replace("{prompt}", "")
        else:
            positive = merge_prompt(region.positive, cond.positive)

        region.positive = ""  # remove the region prompt from the combined prompt

        negative = merge_prompt(region.negative, cond.negative)
        region.negative = ""

        conds.append(encode_attention_text_prompt(w, cond, positive, negative, clip, models)[0])

    model = w.apply_attention_couple(model, base_mask, conds, masks)
    cond.positive = cond.positive.replace("{prompt}", "")
    return model, cond, extent, True


def apply_control(
    w: ComfyWorkflow,
    positive: Output,
    negative: Output,
    control_layers: list[Control],
    extent: Extent,
    models: ModelDict,
):
    models = models.control
    for control in (c for c in control_layers if c.mode.is_control_net):
        image = control.load_image(w, extent)
        if control.mode is ControlMode.inpaint:
            image = w.inpaint_preprocessor(image, control.load_mask(w))
        if control.mode.is_lines:  # ControlNet expects white lines on black background
            image = w.invert_image(image)
        controlnet = w.load_controlnet(models[control.mode])
        positive, negative = w.apply_controlnet(
            positive,
            negative,
            controlnet,
            image,
            strength=control.strength,
            range=control.range,
        )

    return positive, negative


def apply_ip_adapter(
    w: ComfyWorkflow, model: Output, control_layers: list[Control], models: ModelDict
):
    models = models.ip_adapter

    # Create a separate embedding for each face ID (though more than 1 is questionable)
    face_layers = [c for c in control_layers if c.mode is ControlMode.face]
    if len(face_layers) > 0:
        clip_vision = w.load_clip_vision(models.clip_vision)
        ip_adapter = w.load_ip_adapter(models[ControlMode.face])
        insight_face = w.load_insight_face()
        for control in face_layers:
            model = w.apply_ip_adapter_face(
                model,
                ip_adapter,
                clip_vision,
                insight_face,
                control.load_image(w),
                control.strength,
                range=control.range,
            )

    # Encode images with their weights into a batch and apply IP-adapter to the model once
    def encode_and_apply_ip_adapter(model: Output, control_layers: list[Control], weight_type: str):
        clip_vision = w.load_clip_vision(models.clip_vision)
        ip_adapter = w.load_ip_adapter(models[ControlMode.reference])
        embeds: list[Output] = []
        range = (0.99, 0.01)

        for control in control_layers:
            if len(embeds) >= 5:
                raise Exception(f"Too many control layers of type '{mode.text}' (maximum is 5)")
            img = control.load_image(w)
            embeds.append(w.encode_ip_adapter(img, control.strength, ip_adapter, clip_vision)[0])
            range = (min(range[0], control.range[0]), max(range[1], control.range[1]))

        combined = w.combine_ip_adapter_embeds(embeds) if len(embeds) > 1 else embeds[0]
        return w.apply_ip_adapter(model, ip_adapter, clip_vision, combined, 1.0, weight_type, range)

    modes = [
        (ControlMode.reference, "linear"),
        (ControlMode.style, "style transfer"),
        (ControlMode.composition, "composition"),
    ]
    # Chain together different IP-adapter weight types.
    for mode, weight_type in modes:
        ref_layers = [c for c in control_layers if c.mode is mode]
        if len(ref_layers) > 0:
            model = encode_and_apply_ip_adapter(model, ref_layers, weight_type)

    return model


def scale(
    extent: Extent,
    target: Extent,
    mode: ScaleMode,
    w: ComfyWorkflow,
    image: Output,
    models: ModelDict,
):
    """Handles scaling images from `extent` to `target` resolution.
    Uses either simple bilinear scaling or a fast upscaling model."""

    if mode is ScaleMode.none:
        return image
    elif mode is ScaleMode.resize:
        return w.scale_image(image, target)
    else:
        assert mode is ScaleMode.upscale_fast
        ratio = target.pixel_count / extent.pixel_count
        factor = max(2, min(4, math.ceil(math.sqrt(ratio))))
        upscale_model = w.load_upscale_model(models.upscale[UpscalerName.fast_x(factor)])
        image = w.upscale_image(upscale_model, image)
        image = w.scale_image(image, target)
        return image


def scale_to_initial(
    extent: ScaledExtent, w: ComfyWorkflow, image: Output, models: ModelDict, is_mask=False
):
    if is_mask and extent.initial_scaling in (ScaleMode.resize, ScaleMode.upscale_fast):
        return w.scale_mask(image, extent.initial)
    elif not is_mask:
        return scale(extent.input, extent.initial, extent.initial_scaling, w, image, models)
    else:
        assert is_mask and extent.initial_scaling is ScaleMode.none
        return image


def scale_to_target(extent: ScaledExtent, w: ComfyWorkflow, image: Output, models: ModelDict):
    return scale(extent.desired, extent.target, extent.target_scaling, w, image, models)


def scale_refine_and_decode(
    extent: ScaledExtent,
    w: ComfyWorkflow,
    cond: Conditioning,
    sampling: SamplingInput,
    latent: Output,
    prompt_pos: Output,
    prompt_neg: Output,
    model: Output,
    clip: Output,
    vae: Output,
    models: ModelDict,
    use_attention: bool = False,
):
    """Handles scaling images from `initial` to `desired` resolution.
    If it is a substantial upscale, runs a high-res SD refinement pass.
    Takes latent as input and returns a decoded image."""

    mode = extent.refinement_scaling
    if mode in [ScaleMode.none, ScaleMode.resize, ScaleMode.upscale_fast]:
        decoded = w.vae_decode(vae, latent)
        return scale(extent.initial, extent.desired, mode, w, decoded, models)

    if use_attention:
        model, cond, extent, applied_attention = apply_attention(w, model, cond, clip, extent, models, "desired")

    if mode is ScaleMode.upscale_small:
        upscaler = models.upscale[UpscalerName.fast_2x]
    else:
        assert mode is ScaleMode.upscale_quality
        upscaler = models.upscale[UpscalerName.default]

    upscale_model = w.load_upscale_model(upscaler)
    decoded = w.vae_decode(vae, latent)
    upscale = w.upscale_image(upscale_model, decoded)
    upscale = w.scale_image(upscale, extent.desired)
    upscale = w.vae_encode(vae, upscale)
    params = _sampler_params(sampling, strength=0.4)

    positive, negative = apply_control(
        w, prompt_pos, prompt_neg, cond.control, extent.desired, models
    )
    result = w.ksampler_advanced(model, positive, negative, upscale, **params, two_pass=False)
    image = w.vae_decode(vae, result)
    return image


def attention_extent(extent: ScaledExtent):
    extent = ScaledExtent(
        extent.input,
        extent.initial.closest_multiple_of(64),
        extent.desired.closest_multiple_of(64),
        extent.target
    )
    return extent


def generate(
    w: ComfyWorkflow,
    checkpoint: CheckpointInput,
    extent: ScaledExtent,
    cond: Conditioning,
    sampling: SamplingInput,
    batch_count: int,
    models: ModelDict,
):
    model, clip, vae = load_checkpoint_with_lora(w, checkpoint, models.all)
    model = apply_ip_adapter(w, model, cond.control, models)
    model_orig = copy(model)
<<<<<<< HEAD
    model, cond, extent, applied_attention = apply_attention(w, model, cond, clip, extent, models)
=======
    cond_orig = cond.copy()
    model, cond, extent, applied_attention = apply_attention(w, model, cond, clip, extent)
>>>>>>> f5f4bc6a
    latent = w.empty_latent_image(extent.initial, batch_count)
    prompt_pos, prompt_neg = encode_text_prompt(w, cond, clip, models)
    positive, negative = apply_control(
        w, prompt_pos, prompt_neg, cond.control, extent.initial, models
    )
    out_latent = w.ksampler_advanced(
        model,
        positive,
        negative,
        latent,
        two_pass=settings.use_refiner_pass,
        first_pass_sampler=settings.first_pass_sampler,
        **_sampler_params(sampling)
    )
    out_image = scale_refine_and_decode(
        extent, w, cond_orig, sampling, out_latent, prompt_pos, prompt_neg, model_orig, clip, vae, models, True
    )
    out_image = scale_to_target(extent, w, out_image, models)
    w.send_image(out_image)
    return w


def fill_masked(w: ComfyWorkflow, image: Output, mask: Output, fill: FillMode, models: ModelDict):
    if fill is FillMode.blur:
        return w.blur_masked(image, mask, 65, falloff=9)
    elif fill is FillMode.border:
        image = w.fill_masked(image, mask, "navier-stokes")
        return w.blur_masked(image, mask, 65)
    elif fill is FillMode.neutral:
        return w.fill_masked(image, mask, "neutral", falloff=9)
    elif fill is FillMode.inpaint:
        model = w.load_inpaint_model(models.inpaint["default"])
        return w.inpaint_image(model, image, mask)
    elif fill is FillMode.replace:
        return w.fill_masked(image, mask, "neutral")
    return image


def detect_inpaint(
    mode: InpaintMode,
    bounds: Bounds,
    sd_ver: SDVersion,
    prompt: str,
    control: list[ControlInput],
    strength: float,
):
    assert mode is not InpaintMode.automatic
    result = InpaintParams(mode, bounds)

    result.use_inpaint_model = strength > 0.5
    if sd_ver is SDVersion.sd15:
        result.use_condition_mask = (
            mode is InpaintMode.add_object
            and prompt != ""
            and not any(c.mode.is_structural for c in control)
        )

    is_ref_mode = mode in [InpaintMode.fill, InpaintMode.expand]
    result.use_reference = is_ref_mode and prompt == ""

    result.fill = {
        InpaintMode.fill: FillMode.blur,
        InpaintMode.expand: FillMode.border,
        InpaintMode.add_object: FillMode.neutral,
        InpaintMode.remove_object: FillMode.inpaint,
        InpaintMode.replace_background: FillMode.replace,
    }[mode]
    return result


def inpaint(
    w: ComfyWorkflow,
    images: ImageInput,
    checkpoint: CheckpointInput,
    cond: Conditioning,
    sampling: SamplingInput,
    params: InpaintParams,
    crop_upscale_extent: Extent,
    batch_count: int,
    models: ModelDict,
):
    target_bounds = params.target_bounds
    extent = ScaledExtent.from_input(images.extent)  # for initial generation with large context

    model, clip, vae = load_checkpoint_with_lora(w, checkpoint, models.all)
    model = w.differential_diffusion(model)
    model_orig = copy(model)
    cond_orig = cond.copy()

    if not params.use_single_region:
        model, cond, extent, applied_attention = apply_attention(w, model, cond, clip, extent, models)

    upscale_extent = ScaledExtent(  # after crop to the masked region
        Extent(0, 0), Extent(0, 0), crop_upscale_extent, target_bounds.extent
    )
    initial_bounds = extent.convert(target_bounds, "target", "initial")

    in_image = w.load_image(ensure(images.initial_image))
    in_image = scale_to_initial(extent, w, in_image, models)
    in_mask = w.load_mask(ensure(images.initial_mask))
    in_mask = scale_to_initial(extent, w, in_mask, models, is_mask=True)
    cropped_mask = w.load_mask(ensure(images.hires_mask))

    cond_base = cond.copy()
    cond_base.downscale(extent.input, extent.initial)
    if params.use_reference:
        reference = get_inpaint_reference(ensure(images.initial_image), initial_bounds) or in_image
        cond_base.control.append(Control(ControlMode.reference, reference, 0.5, (0.2, 0.8)))
    if params.use_inpaint_model and models.version is SDVersion.sd15:
        cond_base.control.append(Control(ControlMode.inpaint, in_image, mask=in_mask))
    if params.use_condition_mask and len(cond_base.regions) == 0:
        cond_base.regions.append(Region(in_mask, cond_base.positive, "", cond_base.control))
        cond_base.positive = "."  # + style prompt
        cond_base.control = []
    in_image = fill_masked(w, in_image, in_mask, params.fill, models)

    model = apply_ip_adapter(w, model, cond_base.control, models)
    if params.use_single_region:
        region_pos, region_neg = find_region_prompts(cond, images.initial_mask)
        positive, negative = encode_attention_text_prompt(w, cond_base, region_pos, region_neg, clip, models)
    else:
        positive, negative = encode_text_prompt(w, cond, clip, models)

    positive, negative = apply_control(
        w, positive, negative, cond_base.control, extent.initial, models
    )
    if params.use_inpaint_model and models.version is SDVersion.sdxl:
        positive, negative, latent_inpaint, latent = w.vae_encode_inpaint_conditioning(
            vae, in_image, in_mask, positive, negative
        )
        inpaint_patch = w.load_fooocus_inpaint(**models.fooocus_inpaint)
        inpaint_model = w.apply_fooocus_inpaint(model, inpaint_patch, latent_inpaint)
    else:
        latent = w.vae_encode(vae, in_image)
        latent = w.set_latent_noise_mask(latent, in_mask)
        inpaint_model = model

    latent = w.batch_latent(latent, batch_count)
    out_latent = w.ksampler_advanced(
        inpaint_model, positive, negative, latent, **_sampler_params(sampling), two_pass=False
    )

    if extent.refinement_scaling in [ScaleMode.upscale_small, ScaleMode.upscale_quality]:
        if params.use_single_region:
            region_pos, region_neg = find_region_prompts(cond_orig, images.initial_mask)
            positive_up, negative_up = encode_attention_text_prompt(w, cond_orig, region_pos, region_neg, clip)
        else:
            model_orig, cond_orig, upscale_extent, applied_attention = apply_attention(w, model_orig, cond_orig, clip, upscale_extent, "desired")
            positive_up, negative_up = encode_text_prompt(w, cond_orig, clip)

        if extent.refinement_scaling is ScaleMode.upscale_small:
            upscaler = models.upscale[UpscalerName.fast_2x]
        else:
            upscaler = models.upscale[UpscalerName.default]
        sampler_params = _sampler_params(sampling, strength=0.4)
        upscale_model = w.load_upscale_model(upscaler)
        upscale = w.vae_decode(vae, out_latent)
        upscale = w.crop_image(upscale, initial_bounds)
        upscale = w.upscale_image(upscale_model, upscale)
        upscale = w.scale_image(upscale, upscale_extent.desired)
        latent = w.vae_encode(vae, upscale)
        latent = w.set_latent_noise_mask(latent, cropped_mask)

        cond_upscale = cond_orig.copy()
        cond_upscale.crop(target_bounds)
        if params.use_inpaint_model and models.version is SDVersion.sd15:
            cond_upscale.control.append(
                Control(ControlMode.inpaint, ensure(images.hires_image), mask=cropped_mask)
            )

        res = upscale_extent.desired
<<<<<<< HEAD
        positive_up, negative_up = encode_text_prompt(w, cond_upscale, clip, models)
=======
>>>>>>> f5f4bc6a
        positive_up, negative_up = apply_control(
            w, positive_up, negative_up, cond_upscale.control, res, models
        )
        out_latent = w.ksampler_advanced(model_orig, positive_up, negative_up, latent, **sampler_params, two_pass=False)
        out_image = w.vae_decode(vae, out_latent)
        out_image = scale_to_target(upscale_extent, w, out_image, models)
    else:
        desired_bounds = extent.convert(target_bounds, "target", "desired")
        desired_extent = desired_bounds.extent
        cropped_extent = ScaledExtent(
            desired_extent, desired_extent, desired_extent, target_bounds.extent
        )
        out_image = w.vae_decode(vae, out_latent)
        out_image = scale(
            extent.initial, extent.desired, extent.refinement_scaling, w, out_image, models
        )
        out_image = w.crop_image(out_image, desired_bounds)
        out_image = scale_to_target(cropped_extent, w, out_image, models)

    compositing_mask = w.denoise_to_compositing_mask(cropped_mask)
    out_masked = w.apply_mask(out_image, compositing_mask)
    w.send_image(out_masked)
    return w


def refine(
    w: ComfyWorkflow,
    image: Image,
    extent: ScaledExtent,
    checkpoint: CheckpointInput,
    cond: Conditioning,
    sampling: SamplingInput,
    batch_count: int,
    models: ModelDict,
):
    model, clip, vae = load_checkpoint_with_lora(w, checkpoint, models.all)
    model = apply_ip_adapter(w, model, cond.control, models)
    model, cond, extent, applied_attention = apply_attention(w, model, cond, clip, extent, models)
    in_image = w.load_image(image)
    in_image = scale_to_initial(extent, w, in_image, models)
    latent = w.vae_encode(vae, in_image)
    if batch_count > 1:
        latent = w.batch_latent(latent, batch_count)
    positive, negative = encode_text_prompt(w, cond, clip, models)
    positive, negative = apply_control(w, positive, negative, cond.control, extent.desired, models)
    sampler = w.ksampler_advanced(
        model,
        positive,
        negative,
        latent,
        two_pass=settings.use_refiner_pass,
        first_pass_sampler=settings.first_pass_sampler,
        **_sampler_params(sampling)
    )
    out_image = w.vae_decode(vae, sampler)
    out_image = scale_to_target(extent, w, out_image, models)
    w.send_image(out_image)
    return w


def find_region_prompts(
    cond: Conditioning,
    mask: Image,
):
    prompts = []

    for region in reversed(cond.regions):
        if region.positive == cond.positive:
            region.positive = ""  # skip prompt already covered in global prompt
            continue

        average = Image.scale(region.mask, Extent(1, 1)).pixel(0, 0)
        covering = isinstance(average, tuple) and average[0] >= 10
        if not covering:
            region.positive = ""
            region.negative = ""
        else:
            prompts.append({
                "positive": region.positive,
                "negative": region.negative,
                "score": average[0],
            })

    if not prompts:
        return cond.positive_merged, cond.negative

    prompts.sort(key=lambda x: x.get("score"), reverse=True)

    # positive = "\n".join(map(lambda x: x.get("positive"), prompts))
    # negative = "\n".join(map(lambda x: x.get("negative"), prompts))
    positive = prompts[0].get("positive")
    negative = prompts[0].get("negative")

    return merge_prompt(positive, cond.positive), f"{negative}\n{cond.negative}"


def refine_region(
    w: ComfyWorkflow,
    images: ImageInput,
    checkpoint: CheckpointInput,
    cond: Conditioning,
    sampling: SamplingInput,
    inpaint: InpaintParams,
    batch_count: int,
    models: ModelDict,
):
    extent = ScaledExtent.from_input(images.extent)

    model, clip, vae = load_checkpoint_with_lora(w, checkpoint, models.all)
    model = w.differential_diffusion(model)
    model = apply_ip_adapter(w, model, cond.control, models)

    model_orig = copy(model)
    cond_orig = cond.copy()

    if inpaint.use_single_region:
        region_pos, region_neg = find_region_prompts(cond, images.initial_mask)
<<<<<<< HEAD
        prompt_pos, prompt_neg = encode_attention_text_prompt(w, cond, region_pos, region_neg, clip, models)
=======
        prompt_pos, prompt_neg = encode_attention_text_prompt(w, cond, region_pos, region_neg, clip)
        applied_attention = False
>>>>>>> f5f4bc6a
    else:
        model, cond, extent, applied_attention = apply_attention(w, model, cond, clip, extent, models)
        prompt_pos, prompt_neg = encode_text_prompt(w, cond, clip, models)

    in_image = w.load_image(ensure(images.initial_image))
    in_image = scale_to_initial(extent, w, in_image, models)
    in_mask = w.load_mask(ensure(images.initial_mask))
    in_mask = scale_to_initial(extent, w, in_mask, models, is_mask=True)

    if inpaint.use_inpaint_model and models.version is SDVersion.sd15:
        cond.control.append(Control(ControlMode.inpaint, in_image, mask=in_mask))
    positive, negative = apply_control(
        w, prompt_pos, prompt_neg, cond.control, extent.initial, models
    )
    if models.version is SDVersion.sd15 or not inpaint.use_inpaint_model:
        latent = w.vae_encode(vae, in_image)
        latent = w.set_latent_noise_mask(latent, in_mask)
        inpaint_model = model
    else:  # SDXL inpaint model
        positive, negative, latent_inpaint, latent = w.vae_encode_inpaint_conditioning(
            vae, in_image, in_mask, positive, negative
        )
        inpaint_patch = w.load_fooocus_inpaint(**models.fooocus_inpaint)
        inpaint_model = w.apply_fooocus_inpaint(model, inpaint_patch, latent_inpaint)

    if batch_count > 1:
        latent = w.batch_latent(latent, batch_count)

    out_latent = w.ksampler_advanced(
        inpaint_model, positive, negative, latent, **_sampler_params(sampling), two_pass=False
    )
    out_image = scale_refine_and_decode(
        extent, w, cond_orig, sampling, out_latent, prompt_pos, prompt_neg, model_orig, clip, vae, models, applied_attention
    )
    out_image = scale_to_target(extent, w, out_image, models)
    if extent.target != inpaint.target_bounds.extent:
        out_image = w.crop_image(out_image, inpaint.target_bounds)
    original_mask = w.load_mask(ensure(images.hires_mask))
    compositing_mask = w.denoise_to_compositing_mask(original_mask)
    out_masked = w.apply_mask(out_image, compositing_mask)
    w.send_image(out_masked)
    return w


def create_control_image(
    w: ComfyWorkflow,
    image: Image,
    mode: ControlMode,
    extent: ScaledExtent,
    bounds: Bounds | None = None,
    seed: int = -1,
):
    assert mode not in [ControlMode.reference, ControlMode.face, ControlMode.inpaint]

    current_extent = extent.input
    input = w.load_image(image)
    result = None

    if mode is ControlMode.canny_edge:
        result = w.add("Canny", 1, image=input, low_threshold=0.4, high_threshold=0.8)

    elif mode is ControlMode.hands:
        if bounds is None:
            current_extent = current_extent.multiple_of(64)
            resolution = current_extent.shortest_side
        else:
            input = w.crop_image(input, bounds)
            resolution = bounds.extent.multiple_of(64).shortest_side
        result, _ = w.add(
            "MeshGraphormer-DepthMapPreprocessor",
            2,
            image=input,
            resolution=resolution,
            mask_type="based_on_depth",
            rand_seed=seed if seed != -1 else generate_seed(),
        )
        if bounds is not None:
            result = w.scale_image(result, bounds.extent)
            empty = w.empty_image(current_extent)
            result = w.composite_image_masked(result, empty, None, bounds.x, bounds.y)
    else:
        current_extent = current_extent.multiple_of(64)
        args = {"image": input, "resolution": current_extent.shortest_side}
        if mode is ControlMode.scribble:
            result = w.add("PiDiNetPreprocessor", 1, **args, safe="enable")
            result = w.add("ScribblePreprocessor", 1, image=result, resolution=args["resolution"])
        elif mode is ControlMode.line_art:
            result = w.add("LineArtPreprocessor", 1, **args, coarse="disable")
        elif mode is ControlMode.soft_edge:
            result = w.add("HEDPreprocessor", 1, **args, safe="disable")
        elif mode is ControlMode.depth:
            model = "depth_anything_vitb14.pth"
            result = w.add("DepthAnythingPreprocessor", 1, **args, ckpt_name=model)
        elif mode is ControlMode.normal:
            result = w.add("BAE-NormalMapPreprocessor", 1, **args)
        elif mode is ControlMode.pose:
            result = w.estimate_pose(**args)
        elif mode is ControlMode.segmentation:
            result = w.add("OneFormer-COCO-SemSegPreprocessor", 1, **args)

        assert result is not None

    if mode.is_lines:
        result = w.invert_image(result)
    if current_extent != extent.target:
        result = w.scale_image(result, extent.target)

    w.send_image(result)
    return w


def upscale_simple(w: ComfyWorkflow, image: Image, model: str, factor: float):
    upscale_model = w.load_upscale_model(model)
    img = w.load_image(image)
    img = w.upscale_image(upscale_model, img)
    if factor != 4.0:
        img = w.scale_image(img, image.extent * factor)
    w.send_image(img)
    return w


def upscale_tiled(
    w: ComfyWorkflow,
    image: Image,
    extent: ExtentInput,
    upscale_model_name: str,
    checkpoint: CheckpointInput,
    cond: Conditioning,
    sampling: SamplingInput,
    models: ModelDict,
):
    model, clip, vae = load_checkpoint_with_lora(w, checkpoint, models.all)
    model = apply_ip_adapter(w, model, cond.control, models)
    img = w.load_image(image)
    upscale_model = w.load_upscale_model(upscale_model_name)
    positive, negative = encode_text_prompt(w, cond, clip, models)
    if models.control.find(ControlMode.blur) is not None:
        blur = [Control(ControlMode.blur, img)]
        positive, negative = apply_control(w, positive, negative, blur, extent.input, models)

    img = w.upscale_tiled(
        image=img,
        model=model,
        positive=positive,
        negative=negative,
        vae=vae,
        upscale_model=upscale_model,
        factor=extent.target.width / extent.input.width,
        denoise=sampling.actual_steps / sampling.total_steps,
        original_extent=extent.input,
        tile_extent=extent.initial,
        **_sampler_params(sampling, advanced=False),
    )
    if not extent.target.is_multiple_of(8):
        img = w.scale_image(img, extent.target)
    w.send_image(img)
    return w


###################################################################################################


def prepare(
    kind: WorkflowKind,
    canvas: Image | Extent,
    cond: ConditioningInput,
    style: Style,
    seed: int,
    models: ClientModels,
    perf: PerformanceSettings,
    mask: Mask | None = None,
    strength: float = 1.0,
    inpaint: InpaintParams | None = None,
    upscale_factor: float = 1.0,
    upscale_model: str = "",
    is_live: bool = False,
) -> WorkflowInput:
    """
    Takes UI model state, prepares images, normalizes inputs, and returns a WorkflowInput object
    which can be compared and serialized.
    """
    i = WorkflowInput(kind)
    i.conditioning = cond
    i.conditioning.positive, extra_loras = extract_loras(i.conditioning.positive, models.loras)
    i.conditioning.negative = merge_prompt(cond.negative, style.negative_prompt)
    i.conditioning.style = style.style_prompt
    for region in i.conditioning.regions:
        region.positive, region_loras = extract_loras(region.positive, models.loras)
        extra_loras += [
            region_lora for region_lora in region_loras if region_lora.name not in map(lambda x: x.name, extra_loras)
        ]
    i.sampling = _sampling_from_style(style, strength, is_live)
    i.sampling.seed = seed
    i.models = style.get_models()
    i.models.loras += [
        extra_lora for extra_lora in extra_loras if extra_lora.name not in map(lambda x: x.name, i.models.loras)
    ]
    _check_server_has_models(i.models, models, style.name)

    sd_version = i.models.version = models.version_of(style.sd_checkpoint)
    model_set = models.for_version(sd_version)
    has_ip_adapter = model_set.ip_adapter.find(ControlMode.reference) is not None
    i.models.loras += _get_sampling_lora(style, is_live, model_set, models)
    all_control = cond.control + [c for r in cond.regions for c in r.control]
    face_weight = median_or_zero(c.strength for c in all_control if c.mode is ControlMode.face)
    if face_weight > 0:
        i.models.loras.append(LoraInput(model_set.lora["face"], 0.65 * face_weight))

    if kind is WorkflowKind.generate:
        assert isinstance(canvas, Extent)
        i.images, i.batch_count = resolution.prepare_extent(
            canvas, sd_version, ensure(style), perf, downscale=not is_live
        )
        downscale_all_control_images(i.conditioning, canvas, i.images.extent.desired)

    elif kind is WorkflowKind.inpaint:
        assert isinstance(canvas, Image) and mask and inpaint and style
        i.images, _ = resolution.prepare_masked(canvas, mask, sd_version, style, perf)
        upscale_extent, _ = resolution.prepare_extent(
            mask.bounds.extent, sd_version, style, perf, downscale=False
        )
        i.inpaint = inpaint
        i.inpaint.use_reference = inpaint.use_reference and has_ip_adapter
        i.crop_upscale_extent = upscale_extent.extent.desired
        largest_extent = Extent.largest(i.images.extent.initial, upscale_extent.extent.desired)
        i.batch_count = resolution.compute_batch_size(largest_extent, 512, perf.batch_size)
        i.images.hires_mask = mask.to_image()
        scaling = ScaledExtent.from_input(i.images.extent).refinement_scaling
        if scaling in [ScaleMode.upscale_small, ScaleMode.upscale_quality]:
            i.images.hires_image = Image.crop(canvas, i.inpaint.target_bounds)
        if inpaint.mode is InpaintMode.remove_object and i.conditioning.positive == "":
            i.conditioning.positive = "background scenery"

    elif kind is WorkflowKind.refine:
        assert isinstance(canvas, Image) and style
        i.images, i.batch_count = resolution.prepare_image(
            canvas, sd_version, style, perf, downscale=False
        )
        downscale_all_control_images(i.conditioning, canvas.extent, i.images.extent.desired)

    elif kind is WorkflowKind.refine_region:
        assert isinstance(canvas, Image) and mask and inpaint and style
        allow_2pass = strength >= 0.7
        i.images, i.batch_count = resolution.prepare_masked(
            canvas, mask, sd_version, style, perf, downscale=allow_2pass
        )
        i.images.hires_mask = mask.to_image()
        i.inpaint = inpaint
        downscale_all_control_images(i.conditioning, canvas.extent, i.images.extent.desired)

    elif kind is WorkflowKind.upscale_tiled:
        assert isinstance(canvas, Image) and style and upscale_model
        i.upscale_model = upscale_model
        target_extent = canvas.extent * upscale_factor
        if style.preferred_resolution > 0:
            tile_extent = Extent(style.preferred_resolution, style.preferred_resolution)
        elif sd_version is SDVersion.sd15:
            tile_count = target_extent.longest_side / 768
            tile_extent = (target_extent * (1 / tile_count)).multiple_of(8)
        else:  # SDXL
            tile_extent = Extent(1024, 1024)
        extent = ExtentInput(
            canvas.extent, tile_extent, target_extent.multiple_of(8), target_extent
        )
        i.images = ImageInput(extent, canvas)

    else:
        raise Exception(f"Workflow {kind.name} not supported by this constructor")

    i.batch_count = 1 if is_live else i.batch_count
    return i


def prepare_upscale_simple(image: Image, model: str, factor: float):
    target_extent = image.extent * factor
    extent = ExtentInput(image.extent, image.extent, target_extent, target_extent)
    i = WorkflowInput(WorkflowKind.upscale_simple, ImageInput(extent, image))
    i.upscale_model = model
    return i


def prepare_create_control_image(
    image: Image,
    mode: ControlMode,
    performance_settings: PerformanceSettings,
    bounds: Bounds | None = None,
    seed: int = -1,
) -> WorkflowInput:
    i = WorkflowInput(WorkflowKind.control_image)
    i.control_mode = mode
    i.images = resolution.prepare_control(image, performance_settings)
    if bounds:
        seed = generate_seed() if seed == -1 else seed
        i.inpaint = InpaintParams(InpaintMode.fill, bounds)
        i.sampling = SamplingInput("", "", 1, 1, seed=seed)  # ignored apart from seed
    return i


def create(i: WorkflowInput, models: ClientModels, comfy_mode=ComfyRunMode.server) -> ComfyWorkflow:
    """
    Takes a WorkflowInput object and creates the corresponding ComfyUI workflow prompt.
    This should be a pure function, the workflow is entirely defined by the input.
    """
    workflow = ComfyWorkflow(models.node_inputs, comfy_mode)

    if i.kind is WorkflowKind.generate:
        return generate(
            workflow,
            ensure(i.models),
            ScaledExtent.from_input(i.extent),
            Conditioning.from_input(ensure(i.conditioning)),
            ensure(i.sampling),
            i.batch_count,
            models.for_checkpoint(ensure(i.models).checkpoint),
        )
    elif i.kind is WorkflowKind.inpaint:
        return inpaint(
            workflow,
            ensure(i.images),
            ensure(i.models),
            Conditioning.from_input(ensure(i.conditioning)),
            ensure(i.sampling),
            ensure(i.inpaint),
            ensure(i.crop_upscale_extent),
            i.batch_count,
            models.for_checkpoint(ensure(i.models).checkpoint),
        )
    elif i.kind is WorkflowKind.refine:
        return refine(
            workflow,
            i.image,
            ScaledExtent.from_input(i.extent),
            ensure(i.models),
            Conditioning.from_input(ensure(i.conditioning)),
            ensure(i.sampling),
            i.batch_count,
            models.for_checkpoint(ensure(i.models).checkpoint),
        )
    elif i.kind is WorkflowKind.refine_region:
        return refine_region(
            workflow,
            ensure(i.images),
            ensure(i.models),
            Conditioning.from_input(ensure(i.conditioning)),
            ensure(i.sampling),
            ensure(i.inpaint),
            i.batch_count,
            models.for_checkpoint(ensure(i.models).checkpoint),
        )
    elif i.kind is WorkflowKind.upscale_simple:
        return upscale_simple(workflow, i.image, i.upscale_model, i.upscale_factor)
    elif i.kind is WorkflowKind.upscale_tiled:
        return upscale_tiled(
            workflow,
            i.image,
            i.extent,
            i.upscale_model,
            ensure(i.models),
            Conditioning.from_input(ensure(i.conditioning)),
            ensure(i.sampling),
            models.for_checkpoint(ensure(i.models).checkpoint),
        )
    elif i.kind is WorkflowKind.control_image:
        return create_control_image(
            workflow,
            image=i.image,
            mode=i.control_mode,
            extent=ScaledExtent.from_input(i.extent),
            bounds=i.inpaint.target_bounds if i.inpaint else None,
            seed=i.sampling.seed if i.sampling else -1,
        )
    else:
        raise ValueError(f"Unsupported workflow kind: {i.kind}")


def _get_sampling_lora(style: Style, is_live: bool, model_set: ModelDict, models: ClientModels):
    sampler_name = style.live_sampler if is_live else style.sampler
    preset = SamplerPresets.instance()[sampler_name]
    if preset.lora:
        file = model_set.lora.find(preset.lora)
        if file is None and not preset.lora in models.loras:
            res = resources.search_path(ResourceKind.lora, model_set.version, preset.lora)
            if res is None and preset.lora == "lightning":
                raise ValueError(
                    f"The chosen sampler preset '{sampler_name}' requires LoRA "
                    f"'{preset.lora}', which is not supported by {model_set.version.value}."
                    " Please choose a different sampler."
                )
            elif res is None:
                raise ValueError(
                    f"Could not find LoRA '{preset.lora}' used by sampler preset '{sampler_name}'"
                )
            else:
                raise ValueError(
                    f"Could not find LoRA '{preset.lora}' ({', '.join(res)}) used by sampler preset '{sampler_name}'"
                )
        return [LoraInput(file or preset.lora, 1.0)]
    return []


def _check_server_has_models(input: CheckpointInput, models: ClientModels, style_name: str):
    if input.checkpoint not in models.checkpoints:
        raise ValueError(
            f"The checkpoint '{input.checkpoint}' used by style '{style_name}' is not available on the server"
        )
    for lora in input.loras:
        if lora.name not in models.loras:
            raise ValueError(
                f"The LoRA '{lora.name}' used by style '{style_name}' is not available on the server"
            )
    if input.vae != StyleSettings.vae.default and input.vae not in models.vae:
        raise ValueError(
            f"The VAE '{input.vae}' used by style '{style_name}' is not available on the server"
        )<|MERGE_RESOLUTION|>--- conflicted
+++ resolved
@@ -501,12 +501,8 @@
     model, clip, vae = load_checkpoint_with_lora(w, checkpoint, models.all)
     model = apply_ip_adapter(w, model, cond.control, models)
     model_orig = copy(model)
-<<<<<<< HEAD
+    cond_orig = cond.copy()
     model, cond, extent, applied_attention = apply_attention(w, model, cond, clip, extent, models)
-=======
-    cond_orig = cond.copy()
-    model, cond, extent, applied_attention = apply_attention(w, model, cond, clip, extent)
->>>>>>> f5f4bc6a
     latent = w.empty_latent_image(extent.initial, batch_count)
     prompt_pos, prompt_neg = encode_text_prompt(w, cond, clip, models)
     positive, negative = apply_control(
@@ -678,10 +674,6 @@
             )
 
         res = upscale_extent.desired
-<<<<<<< HEAD
-        positive_up, negative_up = encode_text_prompt(w, cond_upscale, clip, models)
-=======
->>>>>>> f5f4bc6a
         positive_up, negative_up = apply_control(
             w, positive_up, negative_up, cond_upscale.control, res, models
         )
@@ -799,12 +791,8 @@
 
     if inpaint.use_single_region:
         region_pos, region_neg = find_region_prompts(cond, images.initial_mask)
-<<<<<<< HEAD
         prompt_pos, prompt_neg = encode_attention_text_prompt(w, cond, region_pos, region_neg, clip, models)
-=======
-        prompt_pos, prompt_neg = encode_attention_text_prompt(w, cond, region_pos, region_neg, clip)
         applied_attention = False
->>>>>>> f5f4bc6a
     else:
         model, cond, extent, applied_attention = apply_attention(w, model, cond, clip, extent, models)
         prompt_pos, prompt_neg = encode_text_prompt(w, cond, clip, models)
