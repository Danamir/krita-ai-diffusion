--- conflicted
+++ resolved
@@ -204,13 +204,9 @@
         if text != "" and style_prompt:
             text = merge_prompt(text, style_prompt, self.language)
         if self._output is None:
-<<<<<<< HEAD
-            self._output = w.clip_text_encode(clip, text, models, split_conditioning)
-=======
             if text and self.language:
                 text = w.translate(text)
-            self._output = w.clip_text_encode(clip, text)
->>>>>>> b2285496
+            self._output = w.clip_text_encode(clip, text, models, split_conditioning)
         return self._output
 
 
@@ -547,13 +543,8 @@
     model_orig = copy(model)
     model = apply_attention_mask(w, model, cond, clip, extent.initial, models)
     model = apply_regional_ip_adapter(w, model, cond.regions, extent.initial, models)
-<<<<<<< HEAD
-    latent = w.empty_latent_image(extent.initial, models.version, batch_count)
+    latent = w.empty_latent_image(extent.initial, models.version, misc.batch_count)
     prompt_pos, prompt_neg = encode_text_prompt(w, cond, clip, models)
-=======
-    latent = w.empty_latent_image(extent.initial, models.version, misc.batch_count)
-    prompt_pos, prompt_neg = encode_text_prompt(w, cond, clip)
->>>>>>> b2285496
     positive, negative = apply_control(
         w, prompt_pos, prompt_neg, cond.all_control, extent.initial, models
     )
@@ -782,14 +773,8 @@
     in_image = w.load_image(image)
     in_image = scale_to_initial(extent, w, in_image, models)
     latent = w.vae_encode(vae, in_image)
-<<<<<<< HEAD
-    if batch_count > 1:
-        latent = w.batch_latent(latent, batch_count)
+    latent = w.batch_latent(latent, misc.batch_count)
     positive, negative = encode_text_prompt(w, cond, clip, models)
-=======
-    latent = w.batch_latent(latent, misc.batch_count)
-    positive, negative = encode_text_prompt(w, cond, clip)
->>>>>>> b2285496
     positive, negative = apply_control(
         w, positive, negative, cond.all_control, extent.desired, models
     )
