from __future__ import annotations

<<<<<<< HEAD
import re
=======
>>>>>>> ac12a717
from copy import copy
from dataclasses import dataclass, field
from itertools import chain
from typing import Any
import math
import random
import re

from . import resolution, resources
from .api import ControlInput, ImageInput, CheckpointInput, SamplingInput, WorkflowInput, LoraInput
from .api import ExtentInput, InpaintMode, InpaintParams, FillMode, ConditioningInput, WorkflowKind
from .api import RegionInput
<<<<<<< HEAD
from .image import Bounds, Extent, Image, Mask, multiple_of
from .client import Client, ClientModels, ModelDict
=======
from .image import Bounds, Extent, Image, Mask, Point, multiple_of
from .client import ClientModels, ModelDict
>>>>>>> ac12a717
from .style import Style, StyleSettings, SamplerPresets
from .resolution import ScaledExtent, ScaleMode, get_inpaint_reference
from .resources import ControlMode, SDVersion, UpscalerName, ResourceKind
from .settings import PerformanceSettings, settings
from .text import merge_prompt, extract_loras
<<<<<<< HEAD
from .comfy_workflow import ComfyWorkflow, ComfyRunMode, Output, OutputNull
from .util import ensure, median_or_zero, client_logger as log
=======
from .comfy_workflow import ComfyWorkflow, ComfyRunMode, Output
from .util import ensure, median_or_zero, unique, client_logger as log
>>>>>>> ac12a717


_pattern_lora = re.compile(r"\s*<lora:([^:<>]+)(?::(-?[^:<>]*))?>\s*", re.IGNORECASE)


def detect_inpaint_mode(extent: Extent, area: Bounds):
    if area.width >= extent.width or area.height >= extent.height:
        return InpaintMode.expand
    return InpaintMode.fill


def generate_seed():
    # Currently only using 32 bit because Qt widgets don't support int64
    return random.randint(0, 2**31 - 1)


def _sampling_from_style(style: Style, strength: float, is_live: bool):
    sampler_name = style.live_sampler if is_live else style.sampler
    cfg = style.live_cfg_scale if is_live else style.cfg_scale
    total_steps = style.live_sampler_steps if is_live else style.sampler_steps
    preset = SamplerPresets.instance()[sampler_name]
    result = SamplingInput(
        sampler=preset.sampler,
        scheduler=preset.scheduler,
        cfg_scale=cfg or preset.cfg,
        total_steps=total_steps or preset.steps,
    )
    if strength < 1.0:
        min_steps = min(preset.minimum_steps, total_steps)
        result.total_steps, result.start_step = _apply_strength(strength, total_steps, min_steps)
    return result


def _apply_strength(strength: float, steps: int, min_steps: int = 0) -> tuple[int, int]:
    start_at_step = round(steps * (1 - strength))

    if min_steps and steps - start_at_step < min_steps:
        steps = math.floor(min_steps / strength)
        start_at_step = steps - min_steps

    return steps, start_at_step


def _sampler_params(sampling: SamplingInput, strength: float | None = None, advanced=True):
    """Assemble the parameters which are passed to ComfyUI's KSampler/KSamplerAdvanced node.
    Optionally adjust the number of steps based on the strength parameter (for hires pass).
    """
    params: dict[str, Any] = dict(
        sampler=sampling.sampler,
        scheduler=sampling.scheduler,
        steps=sampling.actual_steps,
        cfg=sampling.cfg_scale,
        seed=sampling.seed,
    )
    assert strength is None or advanced
    if advanced:
        params["steps"] = sampling.total_steps
        params["start_at_step"] = sampling.start_step
        if strength is not None:
            params["steps"], params["start_at_step"] = _apply_strength(
                strength, sampling.total_steps
            )
    return params


def load_checkpoint_with_lora(w: ComfyWorkflow, checkpoint: CheckpointInput, models: ClientModels):
    checkpoint_model = checkpoint.checkpoint
    if checkpoint_model not in models.checkpoints:
        checkpoint_model = next(iter(models.checkpoints.keys()))
        log.warning(
            f"Style checkpoint {checkpoint.checkpoint} not found, using default {checkpoint_model}"
        )
    model, clip, vae = w.load_checkpoint(checkpoint_model)

    if checkpoint.clip_skip != StyleSettings.clip_skip.default:
        clip = w.clip_set_last_layer(clip, (checkpoint.clip_skip * -1))

    if checkpoint.vae != StyleSettings.vae.default:
        if checkpoint.vae in models.vae:
            vae = w.load_vae(checkpoint.vae)
        else:
            log.warning(f"Style VAE {checkpoint.vae} not found, using default VAE from checkpoint")

    for lora in checkpoint.loras:
        model, clip = w.load_lora(model, clip, lora.name, lora.strength, lora.strength)

    lcm_lora = models.for_checkpoint(checkpoint_model).lora["lcm"]
    is_lcm = any(l.name == lcm_lora for l in checkpoint.loras)

    if checkpoint.v_prediction_zsnr:
        model = w.model_sampling_discrete(model, "v_prediction", zsnr=True)
        model = w.rescale_cfg(model, 0.7)
    elif is_lcm:
        model = w.model_sampling_discrete(model, "lcm")

    if checkpoint.self_attention_guidance:
        model = w.apply_self_attention_guidance(model)

    return model, clip, vae


<<<<<<< HEAD
class Control:
    mode: ControlMode
    image: Image | Output | None
    mask: Mask | Output | None = None
    strength: float = 1.0
    range = (0.0, 1.0)

    _original_extent: Extent | None = None
    _scaled_extent: Extent | None = None
    _scaled: Output | None = None
=======
class ImageOutput:
    image: Image | None = None
    is_mask: bool = False
    _output: Output | None = None
    _scaled: Output | None = None
    _scale: Extent | None = None

    def __init__(self, image: Image | Output | None, is_mask: bool = False):
        if isinstance(image, Output):
            self._output = image
        else:
            self.image = image
        self.is_mask = is_mask
>>>>>>> ac12a717

    def load(
        self,
<<<<<<< HEAD
        mode: ControlMode,
        image: Image | Output | None,
        strength=1.0,
        range: tuple[float, float] = (0.0, 1.0),
        mask: None | Mask | Output = None,
=======
        w: ComfyWorkflow,
        target_extent: Extent | None = None,
        default_image: Output | None = None,
>>>>>>> ac12a717
    ):
        if self._output is None:
            if self.image is None:
                self._output = ensure(default_image)
                if target_extent is not None:
                    self._output = w.scale_image(self._output, target_extent)
            elif self.is_mask:
                self._output = w.load_mask(self.image)
            else:
                self._output = w.load_image(self.image)
        if target_extent is None or self.image is None or self.image.extent == target_extent:
            return self._output

        if self._scaled is None or self._scale != target_extent:
            if self.is_mask:
                self._scaled = w.scale_mask(self._output, target_extent)
            else:
                self._scaled = w.scale_control_image(self._output, target_extent)
            self._scale = target_extent
        return self._scaled

    def crop(self, bounds: Bounds):
        if self.image is not None:
            self.image = Image.crop(self.image, bounds)
            self._output = None
            self._scale = None

    def __bool__(self):
        return self.image is not None


@dataclass
class Control:
    mode: ControlMode
    image: ImageOutput
    mask: ImageOutput | None = None
    strength: float = 1.0
    range: tuple[float, float] = (0.0, 1.0)

    @staticmethod
    def from_input(i: ControlInput):
        return Control(i.mode, ImageOutput(i.image), None, i.strength, i.range)

<<<<<<< HEAD
    def load_image(
        self,
        w: ComfyWorkflow,
        target_extent: Extent | None = None,
        default_image: Output | None = None,
    ):
        self.image = self.image or default_image
        assert self.image is not None
        if isinstance(self.image, Image):
            self._original_extent = self.image.extent
            self.image = w.load_image(self.image)
        if target_extent and self._original_extent != target_extent:
            if not self._scaled or self._scaled_extent != target_extent:
                self._scaled = w.scale_control_image(self.image, target_extent)
                self._scaled_extent = target_extent
            return self._scaled
        return self.image
=======
>>>>>>> ac12a717

class TextPrompt:
    text: str
    _output: Output | None = None

    def __init__(self, text: str):
        self.text = text

    def encode(self, w: ComfyWorkflow, clip: Output, style_prompt: str | None = None):
        text = self.text
        if text != "" and style_prompt:
            text = merge_prompt(text, style_prompt)
        if self._output is None:
            self._output = w.clip_text_encode(clip, text)
        return self._output


@dataclass
class Region:
    mask: ImageOutput
    bounds: Bounds
    positive: TextPrompt
    control: list[Control] = field(default_factory=list)

    @staticmethod
    def from_input(i: RegionInput):
        control = [Control.from_input(c) for c in i.control]
        mask = ImageOutput(i.mask, is_mask=True)
        return Region(mask, i.bounds, TextPrompt(i.positive), control)

    @property
    def is_background(self):
        return self.mask.image is None

    def copy(self):
        control = [copy(c) for c in self.control]
        return Region(self.mask, self.bounds, self.positive, control)


@dataclass
class Region:
    mask: Image | Output
    positive: str
    negative: str = ""
    control: list[Control] = field(default_factory=list)

    @staticmethod
    def from_input(i: RegionInput):
        return Region(i.mask, i.positive, i.negative, [Control.from_input(c) for c in i.control])

    def copy(self):
        return Region(self.mask, self.positive, self.negative, [copy(c) for c in self.control])

    def load_mask(self, w: ComfyWorkflow):
        if isinstance(self.mask, Image):
            self.mask = w.load_mask(self.mask)
        return self.mask


@dataclass
class Conditioning:
<<<<<<< HEAD
    positive: str
    negative: str = ""
=======
    positive: TextPrompt
    negative: TextPrompt
>>>>>>> ac12a717
    control: list[Control] = field(default_factory=list)
    regions: list[Region] = field(default_factory=list)
    style_prompt: str = ""

    @staticmethod
    def from_input(i: ConditioningInput):
        return Conditioning(
<<<<<<< HEAD
            i.positive,
            i.negative,
=======
            TextPrompt(i.positive),
            TextPrompt(i.negative),
>>>>>>> ac12a717
            [Control.from_input(c) for c in i.control],
            [Region.from_input(r) for r in i.regions],
            i.style,
        )

    def copy(self):
        return Conditioning(
            self.positive,
            self.negative,
            [copy(c) for c in self.control],
            [r.copy() for r in self.regions],
            self.style_prompt,
        )

    def downscale(self, original: Extent, target: Extent):
        downscale_control_images(self._all_control_layers, original, target)

    def crop(self, bounds: Bounds):
        # Meant to be called during preperation, before adding inpaint layer.
        for control in self._all_control_layers:
<<<<<<< HEAD
            assert isinstance(control.image, Image) and control.mask is None
            control.image = Image.crop(control.image, bounds)
=======
            assert isinstance(control.image, Image) and not control.mask
            control.image.crop(bounds)
        for region in self.regions:
            assert isinstance(region.mask, Image)
            region.mask.crop(bounds)

    @property
    def _all_control_layers(self):
        return self.control + [c for r in self.regions for c in r.control]
>>>>>>> ac12a717

    @property
    def positive_merged(self):
        return "\n".join(chain((r.positive for r in self.regions), [self.positive]))

    @property
    def _all_control_layers(self):
        return self.control + [c for r in self.regions for c in r.control]


def downscale_control_images(
    control_layers: list[Control] | list[ControlInput], original: Extent, target: Extent
):
    # Meant to be called during preperation, when desired generation resolution is lower than canvas size:
    # no need to encode and send the full resolution images to the server.
    if original.width > target.width and original.height > target.height:
        for control in control_layers:
            assert isinstance(control.image, Image)
            # Only scale if control image resolution matches canvas resolution
            if control.image.extent == original and control.mode is not ControlMode.canny_edge:
                if isinstance(control, ControlInput):
                    control.image = Image.scale(control.image, target)
                elif control.image.image:
                    control.image.image = Image.scale(control.image.image, target)


def downscale_all_control_images(cond: ConditioningInput, original: Extent, target: Extent):
    downscale_control_images(cond.control, original, target)
    for region in cond.regions:
        downscale_control_images(region.control, original, target)


<<<<<<< HEAD
def downscale_all_control_images(cond: ConditioningInput, original: Extent, target: Extent):
    downscale_control_images(cond.control, original, target)
    for region in cond.regions:
        downscale_control_images(region.control, original, target)


def encode_text_prompt(w: ComfyWorkflow, cond: Conditioning, clip: Output, models: ModelDict):
    prompt = cond.positive_merged
    if prompt != "":
        prompt = merge_prompt(prompt, cond.style_prompt)
    positive = w.clip_text_encode(clip, prompt, models, split_conditioning=settings.split_conditioning_sdxl)
    negative = w.clip_text_encode(clip, cond.negative, models, split_conditioning=settings.split_conditioning_sdxl)
    return positive, negative


def encode_attention_text_prompt(
    w: ComfyWorkflow, cond: Conditioning, positive: str, negative: str | None, clip: Output, models: ModelDict
):
    if positive != "":
        positive = merge_prompt(positive, cond.style_prompt)
    positive_cond = w.clip_text_encode(clip, positive, models, split_conditioning=settings.split_conditioning_sdxl)
    negative_cond = OutputNull
    if negative is not None:
        negative_cond = w.clip_text_encode(clip, negative, models, split_conditioning=settings.split_conditioning_sdxl)
    return positive_cond, negative_cond


def apply_attention(
    w: ComfyWorkflow,
    model: Output,
    cond: Conditioning,
    clip: Output,
    extent: ScaledExtent,
    models: ModelDict,
    extent_name: str = "initial",
):
    if not cond.regions:
        return model, False

    conds: list[Output] = []
    masks: list[Output] = []

    for region in reversed(cond.regions):
        mask = w.scale_mask(region.load_mask(w), getattr(extent, extent_name))
        masks.append(mask)

        conds.append(encode_attention_text_prompt(w, cond, region.positive, None, clip, models)[0])

    model = w.apply_attention_couple(model, conds, masks)
    return model, True
=======
def encode_text_prompt(w: ComfyWorkflow, cond: Conditioning, clip: Output):
    positive = cond.positive.encode(w, clip, cond.style_prompt)
    negative = cond.negative.encode(w, clip)
    return positive, negative


def apply_attention_mask(
    w: ComfyWorkflow, model: Output, cond: Conditioning, clip: Output, target_extent: Extent | None
):
    if len(cond.regions) == 0:
        return model

    if len(cond.regions) == 1:
        region = cond.regions[0]
        cond.positive = region.positive
        cond.control += region.control
        return model

    bottom_region = cond.regions[0]
    if bottom_region.is_background:
        regions = w.background_region(bottom_region.positive.encode(w, clip, cond.style_prompt))
        remaining = cond.regions[1:]
    else:
        regions = w.background_region(cond.positive.encode(w, clip, cond.style_prompt))
        remaining = cond.regions

    for region in remaining:
        mask = region.mask.load(w, target_extent)
        prompt = region.positive.encode(w, clip, cond.style_prompt)
        regions = w.define_region(regions, mask, prompt)

    return w.attention_mask(model, regions)
>>>>>>> ac12a717


def apply_control(
    w: ComfyWorkflow,
    positive: Output,
    negative: Output,
    control_layers: list[Control],
    extent: Extent | None,
    models: ModelDict,
):
    models = models.control
    for control in (c for c in control_layers if c.mode.is_control_net):
        image = control.image.load(w, extent)
        if control.mode is ControlMode.inpaint:
            assert control.mask is not None, "Inpaint control requires a mask"
            image = w.inpaint_preprocessor(image, control.mask.load(w))
        if control.mode.is_lines:  # ControlNet expects white lines on black background
            image = w.invert_image(image)
        controlnet = w.load_controlnet(models[control.mode])
        positive, negative = w.apply_controlnet(
            positive,
            negative,
            controlnet,
            image,
            strength=control.strength,
            range=control.range,
        )

    return positive, negative


def apply_ip_adapter(
    w: ComfyWorkflow, model: Output, control_layers: list[Control], models: ModelDict
):
    models = models.ip_adapter

    # Create a separate embedding for each face ID (though more than 1 is questionable)
    face_layers = [c for c in control_layers if c.mode is ControlMode.face]
    if len(face_layers) > 0:
        clip_vision = w.load_clip_vision(models.clip_vision)
        ip_adapter = w.load_ip_adapter(models[ControlMode.face])
        insight_face = w.load_insight_face()
        for control in face_layers:
            model = w.apply_ip_adapter_face(
                model,
                ip_adapter,
                clip_vision,
                insight_face,
                control.image.load(w),
                control.strength,
                range=control.range,
            )

    # Encode images with their weights into a batch and apply IP-adapter to the model once
    def encode_and_apply_ip_adapter(model: Output, control_layers: list[Control], weight_type: str):
        clip_vision = w.load_clip_vision(models.clip_vision)
        ip_adapter = w.load_ip_adapter(models[ControlMode.reference])
        embeds: list[Output] = []
        range = (0.99, 0.01)

        for control in control_layers:
            if len(embeds) >= 5:
                raise Exception(f"Too many control layers of type '{mode.text}' (maximum is 5)")
            img = control.image.load(w)
            embeds.append(w.encode_ip_adapter(img, control.strength, ip_adapter, clip_vision)[0])
            range = (min(range[0], control.range[0]), max(range[1], control.range[1]))

        combined = w.combine_ip_adapter_embeds(embeds) if len(embeds) > 1 else embeds[0]
        return w.apply_ip_adapter(model, ip_adapter, clip_vision, combined, 1.0, weight_type, range)

    modes = [
        (ControlMode.reference, "linear"),
        (ControlMode.style, "style transfer"),
        (ControlMode.composition, "composition"),
    ]
    # Chain together different IP-adapter weight types.
    for mode, weight_type in modes:
        ref_layers = [c for c in control_layers if c.mode is mode]
        if len(ref_layers) > 0:
            model = encode_and_apply_ip_adapter(model, ref_layers, weight_type)

    return model


def scale(
    extent: Extent,
    target: Extent,
    mode: ScaleMode,
    w: ComfyWorkflow,
    image: Output,
    models: ModelDict,
):
    """Handles scaling images from `extent` to `target` resolution.
    Uses either lanczos or a fast upscaling model."""

    if mode is ScaleMode.none:
        return image
    elif mode is ScaleMode.resize:
        return w.scale_image(image, target)
    else:
        assert mode is ScaleMode.upscale_fast
        ratio = target.pixel_count / extent.pixel_count
        factor = max(2, min(4, math.ceil(math.sqrt(ratio))))
        upscale_model = w.load_upscale_model(models.upscale[UpscalerName.fast_x(factor)])
        image = w.upscale_image(upscale_model, image)
        image = w.scale_image(image, target)
        return image


def scale_to_initial(
    extent: ScaledExtent, w: ComfyWorkflow, image: Output, models: ModelDict, is_mask=False
):
    if is_mask and extent.initial_scaling in (ScaleMode.resize, ScaleMode.upscale_fast):
        return w.scale_mask(image, extent.initial)
    elif not is_mask:
        return scale(extent.input, extent.initial, extent.initial_scaling, w, image, models)
    else:
        assert is_mask and extent.initial_scaling is ScaleMode.none
        return image


def scale_to_target(extent: ScaledExtent, w: ComfyWorkflow, image: Output, models: ModelDict):
    return scale(extent.desired, extent.target, extent.target_scaling, w, image, models)


def scale_refine_and_decode(
    extent: ScaledExtent,
    w: ComfyWorkflow,
    cond: Conditioning,
    sampling: SamplingInput,
    latent: Output,
    prompt_pos: Output,
    prompt_neg: Output,
    model: Output,
    clip: Output,
    vae: Output,
    models: ModelDict,
    use_attention: bool = False,
):
    """Handles scaling images from `initial` to `desired` resolution.
    If it is a substantial upscale, runs a high-res SD refinement pass.
    Takes latent as input and returns a decoded image."""

    mode = extent.refinement_scaling
    if mode in [ScaleMode.none, ScaleMode.resize, ScaleMode.upscale_fast]:
        decoded = w.vae_decode(vae, latent)
        return scale(extent.initial, extent.desired, mode, w, decoded, models)

<<<<<<< HEAD
    if use_attention:
        model, applied_attention = apply_attention(w, model, cond, clip, extent, models, "desired")
=======
    model = apply_attention_mask(w, model, cond, clip, extent.desired)
>>>>>>> ac12a717

    if mode is ScaleMode.upscale_small:
        upscaler = models.upscale[UpscalerName.fast_2x]
    else:
        assert mode is ScaleMode.upscale_quality
        upscaler = models.upscale[UpscalerName.default]

    upscale_model = w.load_upscale_model(upscaler)
    decoded = w.vae_decode(vae, latent)
    upscale = w.upscale_image(upscale_model, decoded)
    upscale = w.scale_image(upscale, extent.desired)
    latent = w.vae_encode(vae, upscale)
    params = _sampler_params(sampling, strength=0.4)

    positive, negative = apply_control(
        w, prompt_pos, prompt_neg, cond.control, extent.desired, models
    )
<<<<<<< HEAD
    result = w.ksampler_advanced(model, positive, negative, latent, **params, two_pass=False)
=======
    result = w.ksampler_advanced(model, positive, negative, latent, **params)
>>>>>>> ac12a717
    image = w.vae_decode(vae, result)
    return image


def generate(
    w: ComfyWorkflow,
    checkpoint: CheckpointInput,
    extent: ScaledExtent,
    cond: Conditioning,
    sampling: SamplingInput,
    batch_count: int,
    models: ModelDict,
):
    model, clip, vae = load_checkpoint_with_lora(w, checkpoint, models.all)
    model = apply_ip_adapter(w, model, cond.control, models)
    model_orig = copy(model)
<<<<<<< HEAD
    model, applied_attention = apply_attention(w, model, cond, clip, extent, models)
=======
    model = apply_attention_mask(w, model, cond, clip, extent.initial)
>>>>>>> ac12a717
    latent = w.empty_latent_image(extent.initial, batch_count)
    prompt_pos, prompt_neg = encode_text_prompt(w, cond, clip, models)
    positive, negative = apply_control(
        w, prompt_pos, prompt_neg, cond.control, extent.initial, models
    )
    out_latent = w.ksampler_advanced(
        model,
        positive,
        negative,
        latent,
        two_pass=settings.use_refiner_pass,
        first_pass_sampler=settings.first_pass_sampler,
        **_sampler_params(sampling)
    )
    out_image = scale_refine_and_decode(
<<<<<<< HEAD
        extent,
        w,
        cond,
        sampling,
        out_latent,
        prompt_pos,
        prompt_neg,
        model_orig,
        clip,
        vae,
        models,
        True,
=======
        extent, w, cond, sampling, out_latent, prompt_pos, prompt_neg, model_orig, clip, vae, models
>>>>>>> ac12a717
    )
    out_image = scale_to_target(extent, w, out_image, models)
    w.send_image(out_image)
    return w


def fill_masked(w: ComfyWorkflow, image: Output, mask: Output, fill: FillMode, models: ModelDict):
    if fill is FillMode.blur:
        return w.blur_masked(image, mask, 65, falloff=9)
    elif fill is FillMode.border:
        image = w.fill_masked(image, mask, "navier-stokes")
        return w.blur_masked(image, mask, 65)
    elif fill is FillMode.neutral:
        return w.fill_masked(image, mask, "neutral", falloff=9)
    elif fill is FillMode.inpaint:
        model = w.load_inpaint_model(models.inpaint["default"])
        return w.inpaint_image(model, image, mask)
    elif fill is FillMode.replace:
        return w.fill_masked(image, mask, "neutral")
    return image


def detect_inpaint(
    mode: InpaintMode,
    bounds: Bounds,
    sd_ver: SDVersion,
    prompt: str,
    control: list[ControlInput],
    strength: float,
):
    assert mode is not InpaintMode.automatic
    result = InpaintParams(mode, bounds)

    result.use_inpaint_model = strength > 0.5
    if sd_ver is SDVersion.sd15:
        result.use_condition_mask = (
            mode is InpaintMode.add_object
            and prompt != ""
            and not any(c.mode.is_structural for c in control)
        )

    is_ref_mode = mode in [InpaintMode.fill, InpaintMode.expand]
    result.use_reference = is_ref_mode and prompt == ""

    result.fill = {
        InpaintMode.fill: FillMode.blur,
        InpaintMode.expand: FillMode.border,
        InpaintMode.add_object: FillMode.neutral,
        InpaintMode.remove_object: FillMode.inpaint,
        InpaintMode.replace_background: FillMode.replace,
    }[mode]
    return result


def inpaint(
    w: ComfyWorkflow,
    images: ImageInput,
    checkpoint: CheckpointInput,
    cond: Conditioning,
    sampling: SamplingInput,
    params: InpaintParams,
    crop_upscale_extent: Extent,
    batch_count: int,
    models: ModelDict,
):
    target_bounds = params.target_bounds
    extent = ScaledExtent.from_input(images.extent)  # for initial generation with large context

    model, clip, vae = load_checkpoint_with_lora(w, checkpoint, models.all)
    model = w.differential_diffusion(model)
    model_orig = copy(model)

<<<<<<< HEAD
    if not params.use_single_region:
        model, applied_attention = apply_attention(w, model, cond, clip, extent, models)

=======
>>>>>>> ac12a717
    upscale_extent = ScaledExtent(  # after crop to the masked region
        Extent(0, 0), Extent(0, 0), crop_upscale_extent, target_bounds.extent
    )
    initial_bounds = extent.convert(target_bounds, "target", "initial")

    in_image = w.load_image(ensure(images.initial_image))
    in_image = scale_to_initial(extent, w, in_image, models)
    in_mask = w.load_mask(ensure(images.initial_mask))
    in_mask = scale_to_initial(extent, w, in_mask, models, is_mask=True)
    cropped_mask = w.load_mask(ensure(images.hires_mask))

    cond_base = cond.copy()
    cond_base.downscale(extent.input, extent.initial)
    model = apply_attention_mask(w, model, cond_base, clip, extent.initial)

    if params.use_reference:
        reference = get_inpaint_reference(ensure(images.initial_image), initial_bounds) or in_image
        cond_base.control.append(
            Control(ControlMode.reference, ImageOutput(reference), None, 0.5, (0.2, 0.8))
        )
    if params.use_inpaint_model and models.version is SDVersion.sd15:
<<<<<<< HEAD
        cond_base.control.append(Control(ControlMode.inpaint, in_image, mask=in_mask))
    if params.use_condition_mask and len(cond_base.regions) == 0:
        cond_base.regions.append(Region(in_mask, cond_base.positive, "", cond_base.control))
        cond_base.positive = "."  # + style prompt
        cond_base.control = []
    in_image = fill_masked(w, in_image, in_mask, params.fill, models)

    model = apply_ip_adapter(w, model, cond_base.control, models)
    if params.use_single_region:
        region_pos, region_neg = find_region_prompts(cond)
        positive, negative = encode_attention_text_prompt(
            w, cond_base, region_pos, region_neg, clip, models
        )
    else:
        positive, negative = encode_text_prompt(w, cond, clip, models)

=======
        cond_base.control.append(
            Control(ControlMode.inpaint, ImageOutput(in_image), ImageOutput(in_mask, is_mask=True))
        )
    if params.use_condition_mask and len(cond_base.regions) == 0:
        focus_mask = ImageOutput(in_mask, is_mask=True)
        base_prompt = TextPrompt(merge_prompt("", cond_base.style_prompt))
        cond_base.regions = [
            Region(ImageOutput(None), Bounds(0, 0, *extent.initial), base_prompt, []),
            Region(focus_mask, initial_bounds, cond_base.positive, []),
        ]
    in_image = fill_masked(w, in_image, in_mask, params.fill, models)

    model = apply_ip_adapter(w, model, cond_base.control, models)
    positive, negative = encode_text_prompt(w, cond, clip)
>>>>>>> ac12a717
    positive, negative = apply_control(
        w, positive, negative, cond_base.control, extent.initial, models
    )
    if params.use_inpaint_model and models.version is SDVersion.sdxl:
        positive, negative, latent_inpaint, latent = w.vae_encode_inpaint_conditioning(
            vae, in_image, in_mask, positive, negative
        )
        inpaint_patch = w.load_fooocus_inpaint(**models.fooocus_inpaint)
        inpaint_model = w.apply_fooocus_inpaint(model, inpaint_patch, latent_inpaint)
    else:
        latent = w.vae_encode(vae, in_image)
        latent = w.set_latent_noise_mask(latent, in_mask)
        inpaint_model = model

    latent = w.batch_latent(latent, batch_count)
    out_latent = w.ksampler_advanced(
        inpaint_model, positive, negative, latent, **_sampler_params(sampling), two_pass=False
    )

    if extent.refinement_scaling in [ScaleMode.upscale_small, ScaleMode.upscale_quality]:
<<<<<<< HEAD
        if params.use_single_region:
            region_pos, region_neg = find_region_prompts(cond)
            positive_up, negative_up = encode_attention_text_prompt(
                w, cond, region_pos, region_neg, clip, models
            )
        else:
            model_orig, applied_attention = apply_attention(
                w, model_orig, cond, clip, upscale_extent, models, "desired"
            )
            positive_up, negative_up = encode_text_prompt(w, cond, clip, models)

=======
        model = model_orig
>>>>>>> ac12a717
        if extent.refinement_scaling is ScaleMode.upscale_small:
            upscaler = models.upscale[UpscalerName.fast_2x]
        else:
            upscaler = models.upscale[UpscalerName.default]
        sampler_params = _sampler_params(sampling, strength=0.4)
        upscale_model = w.load_upscale_model(upscaler)
        upscale = w.vae_decode(vae, out_latent)
        upscale = w.crop_image(upscale, initial_bounds)
        upscale = w.upscale_image(upscale_model, upscale)
        upscale = w.scale_image(upscale, upscale_extent.desired)
        latent = w.vae_encode(vae, upscale)
        latent = w.set_latent_noise_mask(latent, cropped_mask)

        cond_upscale = cond.copy()
        cond_upscale.crop(target_bounds)
<<<<<<< HEAD
        if params.use_inpaint_model and models.version is SDVersion.sd15:
            cond_upscale.control.append(
                Control(ControlMode.inpaint, ensure(images.hires_image), mask=cropped_mask)
            )

        res = upscale_extent.desired
=======
        res = upscale_extent.desired

        positive_up, negative_up = encode_text_prompt(w, cond_upscale, clip)
        model = apply_attention_mask(w, model, cond_upscale, clip, res)

        if params.use_inpaint_model and models.version is SDVersion.sd15:
            hires_image = ImageOutput(images.hires_image)
            hires_mask = ImageOutput(cropped_mask, is_mask=True)
            cond_upscale.control.append(Control(ControlMode.inpaint, hires_image, hires_mask))
>>>>>>> ac12a717
        positive_up, negative_up = apply_control(
            w, positive_up, negative_up, cond_upscale.control, res, models
        )
        out_latent = w.ksampler_advanced(
            model_orig, positive_up, negative_up, latent, **sampler_params, two_pass=False
        )
        out_image = w.vae_decode(vae, out_latent)
        out_image = scale_to_target(upscale_extent, w, out_image, models)
    else:
        desired_bounds = extent.convert(target_bounds, "target", "desired")
        desired_extent = desired_bounds.extent
        cropped_extent = ScaledExtent(
            desired_extent, desired_extent, desired_extent, target_bounds.extent
        )
        out_image = w.vae_decode(vae, out_latent)
        out_image = scale(
            extent.initial, extent.desired, extent.refinement_scaling, w, out_image, models
        )
        out_image = w.crop_image(out_image, desired_bounds)
        out_image = scale_to_target(cropped_extent, w, out_image, models)

    compositing_mask = w.denoise_to_compositing_mask(cropped_mask)
    out_masked = w.apply_mask(out_image, compositing_mask)
    w.send_image(out_masked)
    return w


def refine(
    w: ComfyWorkflow,
    image: Image,
    extent: ScaledExtent,
    checkpoint: CheckpointInput,
    cond: Conditioning,
    sampling: SamplingInput,
    batch_count: int,
    models: ModelDict,
):
    model, clip, vae = load_checkpoint_with_lora(w, checkpoint, models.all)
    model = apply_ip_adapter(w, model, cond.control, models)
<<<<<<< HEAD
    model, applied_attention = apply_attention(w, model, cond, clip, extent, models)
=======
    model = apply_attention_mask(w, model, cond, clip, extent.initial)
>>>>>>> ac12a717
    in_image = w.load_image(image)
    in_image = scale_to_initial(extent, w, in_image, models)
    latent = w.vae_encode(vae, in_image)
    if batch_count > 1:
        latent = w.batch_latent(latent, batch_count)
    positive, negative = encode_text_prompt(w, cond, clip, models)
    positive, negative = apply_control(w, positive, negative, cond.control, extent.desired, models)
    sampler = w.ksampler_advanced(
        model,
        positive,
        negative,
        latent,
        two_pass=settings.use_refiner_pass,
        first_pass_sampler=settings.first_pass_sampler,
        **_sampler_params(sampling)
    )
    out_image = w.vae_decode(vae, sampler)
    out_image = scale_to_target(extent, w, out_image, models)
    w.send_image(out_image)
    return w


def find_region_prompts(cond: Conditioning):
    prompts = []

    for region in reversed(cond.regions):
        if region.positive == cond.positive:
            region.positive = ""  # skip prompt already covered in global prompt
            continue

        if isinstance(region.mask, Image):
            average = Image.scale(region.mask, Extent(1, 1)).pixel(0, 0)
        else:
            average = (0, 0, 0, 0)

        covering = isinstance(average, tuple) and average[0] >= 10
        if not covering:
            region.positive = ""
            region.negative = ""
        else:
            prompts.append(
                {
                    "positive": region.positive,
                    "negative": region.negative,
                    "score": average[0] if isinstance(average, tuple) else average,
                }
            )

    if not prompts:
        return cond.positive_merged, cond.negative

    prompts.sort(key=lambda x: x.get("score"), reverse=True)

    positive = prompts[0].get("positive")
    negative = prompts[0].get("negative")

    return merge_prompt(positive, cond.positive), f"{negative}\n{cond.negative}"


def refine_region(
    w: ComfyWorkflow,
    images: ImageInput,
    checkpoint: CheckpointInput,
    cond: Conditioning,
    sampling: SamplingInput,
    inpaint: InpaintParams,
    batch_count: int,
    models: ModelDict,
):
    extent = ScaledExtent.from_input(images.extent)

    model, clip, vae = load_checkpoint_with_lora(w, checkpoint, models.all)
    model = w.differential_diffusion(model)
    model = apply_ip_adapter(w, model, cond.control, models)
<<<<<<< HEAD

    model_orig = copy(model)

    if inpaint.use_single_region:
        region_pos, region_neg = find_region_prompts(cond)
        prompt_pos, prompt_neg = encode_attention_text_prompt(w, cond, region_pos, region_neg, clip, models)
        applied_attention = False
    else:
        model, applied_attention = apply_attention(w, model, cond, clip, extent, models)
        prompt_pos, prompt_neg = encode_text_prompt(w, cond, clip, models)
=======
    model_orig = copy(model)
    model = apply_attention_mask(w, model, cond, clip, extent.initial)
    prompt_pos, prompt_neg = encode_text_prompt(w, cond, clip)
>>>>>>> ac12a717

    in_image = w.load_image(ensure(images.initial_image))
    in_image = scale_to_initial(extent, w, in_image, models)
    in_mask = w.load_mask(ensure(images.initial_mask))
    in_mask = scale_to_initial(extent, w, in_mask, models, is_mask=True)

    if inpaint.use_inpaint_model and models.version is SDVersion.sd15:
        c_mask = ImageOutput(in_mask, is_mask=True)
        cond.control.append(Control(ControlMode.inpaint, ImageOutput(in_image), c_mask))
    positive, negative = apply_control(
        w, prompt_pos, prompt_neg, cond.control, extent.initial, models
    )
    if models.version is SDVersion.sd15 or not inpaint.use_inpaint_model:
        latent = w.vae_encode(vae, in_image)
        latent = w.set_latent_noise_mask(latent, in_mask)
        inpaint_model = model
    else:  # SDXL inpaint model
        positive, negative, latent_inpaint, latent = w.vae_encode_inpaint_conditioning(
            vae, in_image, in_mask, positive, negative
        )
        inpaint_patch = w.load_fooocus_inpaint(**models.fooocus_inpaint)
        inpaint_model = w.apply_fooocus_inpaint(model, inpaint_patch, latent_inpaint)

    if batch_count > 1:
        latent = w.batch_latent(latent, batch_count)

    out_latent = w.ksampler_advanced(
        inpaint_model, positive, negative, latent, **_sampler_params(sampling), two_pass=False
    )
    out_image = scale_refine_and_decode(
<<<<<<< HEAD
        extent,
        w,
        cond,
        sampling,
        out_latent,
        prompt_pos,
        prompt_neg,
        model_orig,
        clip,
        vae,
        models,
        applied_attention,
=======
        extent, w, cond, sampling, out_latent, prompt_pos, prompt_neg, model_orig, clip, vae, models
>>>>>>> ac12a717
    )
    out_image = scale_to_target(extent, w, out_image, models)
    if extent.target != inpaint.target_bounds.extent:
        out_image = w.crop_image(out_image, inpaint.target_bounds)
    original_mask = w.load_mask(ensure(images.hires_mask))
    compositing_mask = w.denoise_to_compositing_mask(original_mask)
    out_masked = w.apply_mask(out_image, compositing_mask)
    w.send_image(out_masked)
    return w


def create_control_image(
    w: ComfyWorkflow,
    image: Image,
    mode: ControlMode,
    extent: ScaledExtent,
    bounds: Bounds | None = None,
    seed: int = -1,
):
    assert mode not in [ControlMode.reference, ControlMode.face, ControlMode.inpaint]

    current_extent = extent.input
    input = w.load_image(image)
    result = None

    if mode is ControlMode.canny_edge:
        result = w.add("Canny", 1, image=input, low_threshold=0.4, high_threshold=0.8)

    elif mode is ControlMode.hands:
        if bounds is None:
            current_extent = current_extent.multiple_of(64)
            resolution = current_extent.shortest_side
        else:
            input = w.crop_image(input, bounds)
            resolution = bounds.extent.multiple_of(64).shortest_side
        result, _ = w.add(
            "MeshGraphormer-DepthMapPreprocessor",
            2,
            image=input,
            resolution=resolution,
            mask_type="based_on_depth",
            rand_seed=seed if seed != -1 else generate_seed(),
        )
        if bounds is not None:
            result = w.scale_image(result, bounds.extent)
            empty = w.empty_image(current_extent)
            result = w.composite_image_masked(result, empty, None, bounds.x, bounds.y)
    else:
        current_extent = current_extent.multiple_of(64)
        args = {"image": input, "resolution": current_extent.shortest_side}
        if mode is ControlMode.scribble:
            result = w.add("PiDiNetPreprocessor", 1, **args, safe="enable")
            result = w.add("ScribblePreprocessor", 1, image=result, resolution=args["resolution"])
        elif mode is ControlMode.line_art:
            result = w.add("LineArtPreprocessor", 1, **args, coarse="disable")
        elif mode is ControlMode.soft_edge:
            result = w.add("HEDPreprocessor", 1, **args, safe="disable")
        elif mode is ControlMode.depth:
            model = "depth_anything_vitb14.pth"
            result = w.add("DepthAnythingPreprocessor", 1, **args, ckpt_name=model)
        elif mode is ControlMode.normal:
            result = w.add("BAE-NormalMapPreprocessor", 1, **args)
        elif mode is ControlMode.pose:
            result = w.estimate_pose(**args)
        elif mode is ControlMode.segmentation:
            result = w.add("OneFormer-COCO-SemSegPreprocessor", 1, **args)

        assert result is not None

    if mode.is_lines:
        result = w.invert_image(result)
    if current_extent != extent.target:
        result = w.scale_image(result, extent.target)

    w.send_image(result)
    return w


def upscale_simple(w: ComfyWorkflow, image: Image, model: str, factor: float):
    upscale_model = w.load_upscale_model(model)
    img = w.load_image(image)
    img = w.upscale_image(upscale_model, img)
    if factor != 4.0:
        img = w.scale_image(img, image.extent * factor)
    w.send_image(img)
    return w


class TileLayout:
    image_extent: Extent
    tile_extent: Extent
    min_size: int
    padding: int
    blending: int
    tile_count: Extent

    def __init__(self, extent: Extent, min_tile_size: int, strength: float):
        self.image_extent = extent
        self.min_size = min_tile_size
        self.padding = round((16 + 64 * strength) / 8) * 8
        self.blending = max(1, self.padding // 16) * 8
        self.tile_count = self.image_extent // (min_tile_size - 2 * self.padding)

        padded = extent + (self.tile_count - Extent(1, 1)) * 2 * self.padding
        tile_extent = Extent(
            math.ceil(padded.width / self.tile_count.width),
            math.ceil(padded.height / self.tile_count.height),
        )
        self.tile_extent = tile_extent.multiple_of(8)

    @property
    def total_tiles(self):
        return self.tile_count.width * self.tile_count.height

    def start(self, coord: Point):
        return Point(
            coord.x * (self.tile_extent.width - self.padding),
            coord.y * (self.tile_extent.height - self.padding),
        )

    def end(self, coord: Point):
        end = self.start(coord) + self.tile_extent
        return end.clamp(Bounds.from_extent(self.image_extent))

    def coord(self, index: int):
        # Note: this appears flipped compared to tile layout in tooling nodes, but
        # that's because torch tensor uses [H x W] layout
        return Point(index // self.tile_count.width, index % self.tile_count.height)

    def bounds(self, index: int):
        coord = self.coord(index)
        return Bounds.from_points(self.start(coord), self.end(coord))


def upscale_tiled(
    w: ComfyWorkflow,
    image: Image,
    extent: ExtentInput,
    checkpoint: CheckpointInput,
    cond: Conditioning,
    sampling: SamplingInput,
    upscale_model_name: str,
    models: ModelDict,
):
<<<<<<< HEAD
    strength = sampling.actual_steps / sampling.total_steps
    padding = round((16 + 64 * strength) / 8) * 8
    blending = max(1, padding // 16) * 8
    tile_size = extent.desired.width
    tile_count = extent.initial // (tile_size - 2 * padding)
    total_tiles = tile_count.width * tile_count.height

    model, clip, vae = load_checkpoint_with_lora(w, checkpoint, models.all)
    model = apply_ip_adapter(w, model, cond.control, models)
    positive, negative = encode_text_prompt(w, cond, clip, models)
=======
    upscale_factor = extent.initial.width / extent.input.width
    layout = TileLayout(extent.initial, extent.desired.width, sampling.denoise_strength)

    model, clip, vae = load_checkpoint_with_lora(w, checkpoint, models.all)
    model = apply_ip_adapter(w, model, cond.control, models)
    positive, negative = encode_text_prompt(w, cond, clip)
>>>>>>> ac12a717

    in_image = w.load_image(image)
    if upscale_model_name:
        upscale_model = w.load_upscale_model(upscale_model_name)
        upscaled = w.upscale_image(upscale_model, in_image)
    else:
        upscaled = in_image
    if extent.input != extent.initial:
        upscaled = w.scale_image(upscaled, extent.initial)
<<<<<<< HEAD
    tile_layout = w.create_tile_layout(upscaled, tile_size, padding, blending)

    def tiled_control(control: Control, index: int):
        img = control.load_image(w, extent.initial, default_image=in_image)
        img = w.extract_image_tile(img, tile_layout, index)
        return Control(control.mode, img, control.strength, control.range)

    out_image = upscaled
    for i in range(total_tiles):
        tile_image = w.extract_image_tile(upscaled, tile_layout, i)
        tile_mask = w.generate_tile_mask(tile_layout, i)
        latent = w.vae_encode(vae, tile_image)
        latent = w.set_latent_noise_mask(latent, tile_mask)
        control = [tiled_control(c, i) for c in cond.control]
        tile_pos, tile_neg = apply_control(w, positive, negative, control, None, models)
        sampler = w.ksampler_advanced(
            model, tile_pos, tile_neg, latent, **_sampler_params(sampling)
=======
    tile_layout = w.create_tile_layout(upscaled, layout.min_size, layout.padding, layout.blending)

    def tiled_control(control: Control, index: int):
        img = control.image.load(w, extent.initial, default_image=in_image)
        img = w.extract_image_tile(img, tile_layout, index)
        return Control(control.mode, ImageOutput(img), None, control.strength, control.range)

    def tiled_region(region: Region, index: int, tile_bounds: Bounds):
        region_bounds = Bounds.scale(region.bounds, upscale_factor)
        coverage = Bounds.intersection(tile_bounds, region_bounds).area / tile_bounds.area
        if coverage > 0.1:
            if region.mask:
                mask = region.mask.load(w, extent.initial)
                mask = w.extract_mask_tile(mask, tile_layout, index)
                region.mask = ImageOutput(mask, is_mask=True)
            return region
        return None

    out_image = upscaled
    for i in range(layout.total_tiles):
        bounds = layout.bounds(i)
        tile_image = w.extract_image_tile(upscaled, tile_layout, i)
        tile_mask = w.generate_tile_mask(tile_layout, i)

        tile_cond = cond.copy()
        regions = [tiled_region(r, i, bounds) for r in tile_cond.regions]
        tile_cond.regions = [r for r in regions if r is not None]
        tile_model = apply_attention_mask(w, model, tile_cond, clip, None)

        control = [tiled_control(c, i) for c in cond.control]
        tile_pos, tile_neg = apply_control(w, positive, negative, control, None, models)

        latent = w.vae_encode(vae, tile_image)
        latent = w.set_latent_noise_mask(latent, tile_mask)
        sampler = w.ksampler_advanced(
            tile_model, tile_pos, tile_neg, latent, **_sampler_params(sampling)
>>>>>>> ac12a717
        )
        tile_result = w.vae_decode(vae, sampler)
        out_image = w.merge_image_tile(out_image, tile_layout, i, tile_result)

    if extent.initial != extent.target:
        out_image = scale(extent.initial, extent.target, ScaleMode.resize, w, out_image, models)
    w.send_image(out_image)
    return w


###################################################################################################


def prepare(
    kind: WorkflowKind,
    canvas: Image | Extent,
    cond: ConditioningInput,
    style: Style,
    seed: int,
    models: ClientModels,
    perf: PerformanceSettings,
    mask: Mask | None = None,
    strength: float = 1.0,
    inpaint: InpaintParams | None = None,
    upscale_factor: float = 1.0,
    upscale_model: str = "",
    is_live: bool = False,
) -> WorkflowInput:
    """
    Takes UI model state, prepares images, normalizes inputs, and returns a WorkflowInput object
    which can be compared and serialized.
    """
    i = WorkflowInput(kind)
    i.conditioning = cond
    i.conditioning.positive, extra_loras = extract_loras(i.conditioning.positive, models.loras)
    i.conditioning.negative = merge_prompt(cond.negative, style.negative_prompt)
    i.conditioning.style = style.style_prompt
<<<<<<< HEAD
    for region in i.conditioning.regions:
        region.positive, region_loras = extract_loras(region.positive, models.loras)
        extra_loras += [
            region_lora
            for region_lora in region_loras
            if region_lora.name not in map(lambda x: x.name, extra_loras)
        ]
    i.sampling = _sampling_from_style(style, strength, is_live)
    i.sampling.seed = seed
    i.models = style.get_models()
    i.models.loras += [
        extra_lora
        for extra_lora in extra_loras
        if extra_lora.name not in map(lambda x: x.name, i.models.loras)
    ]
=======
    for idx, region in enumerate(i.conditioning.regions):
        assert region.mask or idx == 0, "Only the first/bottom region can be without a mask"
        region.positive, region_loras = extract_loras(region.positive, models.loras)
        extra_loras += region_loras
    i.sampling = _sampling_from_style(style, strength, is_live)
    i.sampling.seed = seed
    i.models = style.get_models()
    i.models.loras = unique(i.models.loras + extra_loras, key=lambda l: l.name)
>>>>>>> ac12a717
    _check_server_has_models(i.models, models, style.name)

    sd_version = i.models.version = models.version_of(style.sd_checkpoint)
    model_set = models.for_version(sd_version)
    has_ip_adapter = model_set.ip_adapter.find(ControlMode.reference) is not None
    i.models.loras += _get_sampling_lora(style, is_live, model_set, models)
    all_control = cond.control + [c for r in cond.regions for c in r.control]
    face_weight = median_or_zero(c.strength for c in all_control if c.mode is ControlMode.face)
    if face_weight > 0:
        i.models.loras.append(LoraInput(model_set.lora["face"], 0.65 * face_weight))

    if kind is WorkflowKind.generate:
        assert isinstance(canvas, Extent)
        i.images, i.batch_count = resolution.prepare_extent(
            canvas, sd_version, ensure(style), perf, downscale=not is_live
        )
        downscale_all_control_images(i.conditioning, canvas, i.images.extent.desired)

    elif kind is WorkflowKind.inpaint:
        assert isinstance(canvas, Image) and mask and inpaint and style
        i.images, _ = resolution.prepare_masked(canvas, mask, sd_version, style, perf)
        upscale_extent, _ = resolution.prepare_extent(
            mask.bounds.extent, sd_version, style, perf, downscale=False
        )
        i.inpaint = inpaint
        i.inpaint.use_reference = inpaint.use_reference and has_ip_adapter
        i.crop_upscale_extent = upscale_extent.extent.desired
        largest_extent = Extent.largest(i.images.extent.initial, upscale_extent.extent.desired)
        i.batch_count = resolution.compute_batch_size(largest_extent, 512, perf.batch_size)
        i.images.hires_mask = mask.to_image()
        scaling = ScaledExtent.from_input(i.images.extent).refinement_scaling
        if scaling in [ScaleMode.upscale_small, ScaleMode.upscale_quality]:
            i.images.hires_image = Image.crop(canvas, i.inpaint.target_bounds)
        if inpaint.mode is InpaintMode.remove_object and i.conditioning.positive == "":
            i.conditioning.positive = "background scenery"

    elif kind is WorkflowKind.refine:
        assert isinstance(canvas, Image) and style
        i.images, i.batch_count = resolution.prepare_image(
            canvas, sd_version, style, perf, downscale=False
        )
        downscale_all_control_images(i.conditioning, canvas.extent, i.images.extent.desired)

    elif kind is WorkflowKind.refine_region:
        assert isinstance(canvas, Image) and mask and inpaint and style
        allow_2pass = strength >= 0.7
        i.images, i.batch_count = resolution.prepare_masked(
            canvas, mask, sd_version, style, perf, downscale=allow_2pass
        )
        i.images.hires_mask = mask.to_image()
        i.inpaint = inpaint
        downscale_all_control_images(i.conditioning, canvas.extent, i.images.extent.desired)

    elif kind is WorkflowKind.upscale_tiled:
        assert isinstance(canvas, Image) and style
        if style.preferred_resolution > 0:
            tile_size = style.preferred_resolution
        else:
            tile_size = 1024 if sd_version is SDVersion.sdxl else 800
        tile_size = multiple_of(tile_size - 128, 8)
        tile_size = Extent(tile_size, tile_size)
        target_extent = canvas.extent * upscale_factor
        extent = ExtentInput(canvas.extent, target_extent.multiple_of(8), tile_size, target_extent)
        i.images = ImageInput(extent, canvas)
        i.upscale_model = upscale_model if upscale_factor > 1 else ""
        i.batch_count = 1

    else:
        raise Exception(f"Workflow {kind.name} not supported by this constructor")

    i.batch_count = 1 if is_live else i.batch_count
    return i


def prepare_upscale_simple(image: Image, model: str, factor: float):
    target_extent = image.extent * factor
    extent = ExtentInput(image.extent, image.extent, target_extent, target_extent)
    i = WorkflowInput(WorkflowKind.upscale_simple, ImageInput(extent, image))
    i.upscale_model = model
    return i


def prepare_create_control_image(
    image: Image,
    mode: ControlMode,
    performance_settings: PerformanceSettings,
    bounds: Bounds | None = None,
    seed: int = -1,
) -> WorkflowInput:
    i = WorkflowInput(WorkflowKind.control_image)
    i.control_mode = mode
    i.images = resolution.prepare_control(image, performance_settings)
    if bounds:
        seed = generate_seed() if seed == -1 else seed
        i.inpaint = InpaintParams(InpaintMode.fill, bounds)
        i.sampling = SamplingInput("", "", 1, 1, seed=seed)  # ignored apart from seed
    return i


def create(i: WorkflowInput, models: ClientModels, comfy_mode=ComfyRunMode.server) -> ComfyWorkflow:
    """
    Takes a WorkflowInput object and creates the corresponding ComfyUI workflow prompt.
    This should be a pure function, the workflow is entirely defined by the input.
    """
    workflow = ComfyWorkflow(models.node_inputs, comfy_mode)

    if i.kind is WorkflowKind.generate:
        return generate(
            workflow,
            ensure(i.models),
            ScaledExtent.from_input(i.extent),
            Conditioning.from_input(ensure(i.conditioning)),
            ensure(i.sampling),
            i.batch_count,
            models.for_checkpoint(ensure(i.models).checkpoint),
        )
    elif i.kind is WorkflowKind.inpaint:
        return inpaint(
            workflow,
            ensure(i.images),
            ensure(i.models),
            Conditioning.from_input(ensure(i.conditioning)),
            ensure(i.sampling),
            ensure(i.inpaint),
            ensure(i.crop_upscale_extent),
            i.batch_count,
            models.for_checkpoint(ensure(i.models).checkpoint),
        )
    elif i.kind is WorkflowKind.refine:
        return refine(
            workflow,
            i.image,
            ScaledExtent.from_input(i.extent),
            ensure(i.models),
            Conditioning.from_input(ensure(i.conditioning)),
            ensure(i.sampling),
            i.batch_count,
            models.for_checkpoint(ensure(i.models).checkpoint),
        )
    elif i.kind is WorkflowKind.refine_region:
        return refine_region(
            workflow,
            ensure(i.images),
            ensure(i.models),
            Conditioning.from_input(ensure(i.conditioning)),
            ensure(i.sampling),
            ensure(i.inpaint),
            i.batch_count,
            models.for_checkpoint(ensure(i.models).checkpoint),
        )
    elif i.kind is WorkflowKind.upscale_simple:
        return upscale_simple(workflow, i.image, i.upscale_model, i.upscale_factor)
    elif i.kind is WorkflowKind.upscale_tiled:
        return upscale_tiled(
            workflow,
            i.image,
            i.extent,
            ensure(i.models),
            Conditioning.from_input(ensure(i.conditioning)),
            ensure(i.sampling),
            i.upscale_model,
            models.for_checkpoint(ensure(i.models).checkpoint),
        )
    elif i.kind is WorkflowKind.control_image:
        return create_control_image(
            workflow,
            image=i.image,
            mode=i.control_mode,
            extent=ScaledExtent.from_input(i.extent),
            bounds=i.inpaint.target_bounds if i.inpaint else None,
            seed=i.sampling.seed if i.sampling else -1,
        )
    else:
        raise ValueError(f"Unsupported workflow kind: {i.kind}")


def _get_sampling_lora(style: Style, is_live: bool, model_set: ModelDict, models: ClientModels):
    sampler_name = style.live_sampler if is_live else style.sampler
    preset = SamplerPresets.instance()[sampler_name]
    if preset.lora:
        file = model_set.lora.find(preset.lora)
        if file is None and not preset.lora in models.loras:
            res = resources.search_path(ResourceKind.lora, model_set.version, preset.lora)
            if res is None and preset.lora == "lightning":
                raise ValueError(
                    f"The chosen sampler preset '{sampler_name}' requires LoRA "
                    f"'{preset.lora}', which is not supported by {model_set.version.value}."
                    " Please choose a different sampler."
                )
            elif res is None:
                raise ValueError(
                    f"Could not find LoRA '{preset.lora}' used by sampler preset '{sampler_name}'"
                )
            else:
                raise ValueError(
                    f"Could not find LoRA '{preset.lora}' ({', '.join(res)}) used by sampler preset '{sampler_name}'"
                )
        return [LoraInput(file or preset.lora, 1.0)]
    return []


def _check_server_has_models(input: CheckpointInput, models: ClientModels, style_name: str):
    if input.checkpoint not in models.checkpoints:
        raise ValueError(
            f"The checkpoint '{input.checkpoint}' used by style '{style_name}' is not available on the server"
        )
    for lora in input.loras:
        if lora.name not in models.loras:
            raise ValueError(
                f"The LoRA '{lora.name}' used by style '{style_name}' is not available on the server"
            )
    if input.vae != StyleSettings.vae.default and input.vae not in models.vae:
        raise ValueError(
            f"The VAE '{input.vae}' used by style '{style_name}' is not available on the server"
        )<|MERGE_RESOLUTION|>--- conflicted
+++ resolved
@@ -1,9 +1,6 @@
 from __future__ import annotations
 
-<<<<<<< HEAD
 import re
-=======
->>>>>>> ac12a717
 from copy import copy
 from dataclasses import dataclass, field
 from itertools import chain
@@ -16,25 +13,15 @@
 from .api import ControlInput, ImageInput, CheckpointInput, SamplingInput, WorkflowInput, LoraInput
 from .api import ExtentInput, InpaintMode, InpaintParams, FillMode, ConditioningInput, WorkflowKind
 from .api import RegionInput
-<<<<<<< HEAD
-from .image import Bounds, Extent, Image, Mask, multiple_of
+from .image import Bounds, Extent, Image, Mask, Point, multiple_of
 from .client import Client, ClientModels, ModelDict
-=======
-from .image import Bounds, Extent, Image, Mask, Point, multiple_of
-from .client import ClientModels, ModelDict
->>>>>>> ac12a717
 from .style import Style, StyleSettings, SamplerPresets
 from .resolution import ScaledExtent, ScaleMode, get_inpaint_reference
 from .resources import ControlMode, SDVersion, UpscalerName, ResourceKind
 from .settings import PerformanceSettings, settings
 from .text import merge_prompt, extract_loras
-<<<<<<< HEAD
 from .comfy_workflow import ComfyWorkflow, ComfyRunMode, Output, OutputNull
-from .util import ensure, median_or_zero, client_logger as log
-=======
-from .comfy_workflow import ComfyWorkflow, ComfyRunMode, Output
 from .util import ensure, median_or_zero, unique, client_logger as log
->>>>>>> ac12a717
 
 
 _pattern_lora = re.compile(r"\s*<lora:([^:<>]+)(?::(-?[^:<>]*))?>\s*", re.IGNORECASE)
@@ -136,18 +123,6 @@
     return model, clip, vae
 
 
-<<<<<<< HEAD
-class Control:
-    mode: ControlMode
-    image: Image | Output | None
-    mask: Mask | Output | None = None
-    strength: float = 1.0
-    range = (0.0, 1.0)
-
-    _original_extent: Extent | None = None
-    _scaled_extent: Extent | None = None
-    _scaled: Output | None = None
-=======
 class ImageOutput:
     image: Image | None = None
     is_mask: bool = False
@@ -161,21 +136,12 @@
         else:
             self.image = image
         self.is_mask = is_mask
->>>>>>> ac12a717
 
     def load(
         self,
-<<<<<<< HEAD
-        mode: ControlMode,
-        image: Image | Output | None,
-        strength=1.0,
-        range: tuple[float, float] = (0.0, 1.0),
-        mask: None | Mask | Output = None,
-=======
         w: ComfyWorkflow,
         target_extent: Extent | None = None,
         default_image: Output | None = None,
->>>>>>> ac12a717
     ):
         if self._output is None:
             if self.image is None:
@@ -219,26 +185,6 @@
     def from_input(i: ControlInput):
         return Control(i.mode, ImageOutput(i.image), None, i.strength, i.range)
 
-<<<<<<< HEAD
-    def load_image(
-        self,
-        w: ComfyWorkflow,
-        target_extent: Extent | None = None,
-        default_image: Output | None = None,
-    ):
-        self.image = self.image or default_image
-        assert self.image is not None
-        if isinstance(self.image, Image):
-            self._original_extent = self.image.extent
-            self.image = w.load_image(self.image)
-        if target_extent and self._original_extent != target_extent:
-            if not self._scaled or self._scaled_extent != target_extent:
-                self._scaled = w.scale_control_image(self.image, target_extent)
-                self._scaled_extent = target_extent
-            return self._scaled
-        return self.image
-=======
->>>>>>> ac12a717
 
 class TextPrompt:
     text: str
@@ -279,34 +225,9 @@
 
 
 @dataclass
-class Region:
-    mask: Image | Output
-    positive: str
-    negative: str = ""
-    control: list[Control] = field(default_factory=list)
-
-    @staticmethod
-    def from_input(i: RegionInput):
-        return Region(i.mask, i.positive, i.negative, [Control.from_input(c) for c in i.control])
-
-    def copy(self):
-        return Region(self.mask, self.positive, self.negative, [copy(c) for c in self.control])
-
-    def load_mask(self, w: ComfyWorkflow):
-        if isinstance(self.mask, Image):
-            self.mask = w.load_mask(self.mask)
-        return self.mask
-
-
-@dataclass
 class Conditioning:
-<<<<<<< HEAD
-    positive: str
-    negative: str = ""
-=======
     positive: TextPrompt
     negative: TextPrompt
->>>>>>> ac12a717
     control: list[Control] = field(default_factory=list)
     regions: list[Region] = field(default_factory=list)
     style_prompt: str = ""
@@ -314,13 +235,8 @@
     @staticmethod
     def from_input(i: ConditioningInput):
         return Conditioning(
-<<<<<<< HEAD
-            i.positive,
-            i.negative,
-=======
             TextPrompt(i.positive),
             TextPrompt(i.negative),
->>>>>>> ac12a717
             [Control.from_input(c) for c in i.control],
             [Region.from_input(r) for r in i.regions],
             i.style,
@@ -341,24 +257,11 @@
     def crop(self, bounds: Bounds):
         # Meant to be called during preperation, before adding inpaint layer.
         for control in self._all_control_layers:
-<<<<<<< HEAD
-            assert isinstance(control.image, Image) and control.mask is None
-            control.image = Image.crop(control.image, bounds)
-=======
             assert isinstance(control.image, Image) and not control.mask
             control.image.crop(bounds)
         for region in self.regions:
             assert isinstance(region.mask, Image)
             region.mask.crop(bounds)
-
-    @property
-    def _all_control_layers(self):
-        return self.control + [c for r in self.regions for c in r.control]
->>>>>>> ac12a717
-
-    @property
-    def positive_merged(self):
-        return "\n".join(chain((r.positive for r in self.regions), [self.positive]))
 
     @property
     def _all_control_layers(self):
@@ -387,66 +290,14 @@
         downscale_control_images(region.control, original, target)
 
 
-<<<<<<< HEAD
-def downscale_all_control_images(cond: ConditioningInput, original: Extent, target: Extent):
-    downscale_control_images(cond.control, original, target)
-    for region in cond.regions:
-        downscale_control_images(region.control, original, target)
-
-
 def encode_text_prompt(w: ComfyWorkflow, cond: Conditioning, clip: Output, models: ModelDict):
-    prompt = cond.positive_merged
-    if prompt != "":
-        prompt = merge_prompt(prompt, cond.style_prompt)
-    positive = w.clip_text_encode(clip, prompt, models, split_conditioning=settings.split_conditioning_sdxl)
-    negative = w.clip_text_encode(clip, cond.negative, models, split_conditioning=settings.split_conditioning_sdxl)
+    positive = cond.positive.encode(w, clip, cond.style_prompt, models, split_conditioning=settings.split_conditioning_sdxl)
+    negative = cond.negative.encode(w, clip, models, split_conditioning=settings.split_conditioning_sdxl)
     return positive, negative
 
 
-def encode_attention_text_prompt(
-    w: ComfyWorkflow, cond: Conditioning, positive: str, negative: str | None, clip: Output, models: ModelDict
-):
-    if positive != "":
-        positive = merge_prompt(positive, cond.style_prompt)
-    positive_cond = w.clip_text_encode(clip, positive, models, split_conditioning=settings.split_conditioning_sdxl)
-    negative_cond = OutputNull
-    if negative is not None:
-        negative_cond = w.clip_text_encode(clip, negative, models, split_conditioning=settings.split_conditioning_sdxl)
-    return positive_cond, negative_cond
-
-
-def apply_attention(
-    w: ComfyWorkflow,
-    model: Output,
-    cond: Conditioning,
-    clip: Output,
-    extent: ScaledExtent,
-    models: ModelDict,
-    extent_name: str = "initial",
-):
-    if not cond.regions:
-        return model, False
-
-    conds: list[Output] = []
-    masks: list[Output] = []
-
-    for region in reversed(cond.regions):
-        mask = w.scale_mask(region.load_mask(w), getattr(extent, extent_name))
-        masks.append(mask)
-
-        conds.append(encode_attention_text_prompt(w, cond, region.positive, None, clip, models)[0])
-
-    model = w.apply_attention_couple(model, conds, masks)
-    return model, True
-=======
-def encode_text_prompt(w: ComfyWorkflow, cond: Conditioning, clip: Output):
-    positive = cond.positive.encode(w, clip, cond.style_prompt)
-    negative = cond.negative.encode(w, clip)
-    return positive, negative
-
-
 def apply_attention_mask(
-    w: ComfyWorkflow, model: Output, cond: Conditioning, clip: Output, target_extent: Extent | None
+    w: ComfyWorkflow, model: Output, cond: Conditioning, clip: Output, target_extent: Extent | None, models: ModelDict
 ):
     if len(cond.regions) == 0:
         return model
@@ -459,19 +310,18 @@
 
     bottom_region = cond.regions[0]
     if bottom_region.is_background:
-        regions = w.background_region(bottom_region.positive.encode(w, clip, cond.style_prompt))
+        regions = w.background_region(bottom_region.positive.encode(w, clip, cond.style_prompt, models, split_conditioning=settings.split_conditioning_sdxl))
         remaining = cond.regions[1:]
     else:
-        regions = w.background_region(cond.positive.encode(w, clip, cond.style_prompt))
+        regions = w.background_region(cond.positive.encode(w, clip, cond.style_prompt, models, split_conditioning=settings.split_conditioning_sdxl))
         remaining = cond.regions
 
     for region in remaining:
         mask = region.mask.load(w, target_extent)
-        prompt = region.positive.encode(w, clip, cond.style_prompt)
+        prompt = region.positive.encode(w, clip, cond.style_prompt, models, split_conditioning=settings.split_conditioning_sdxl)
         regions = w.define_region(regions, mask, prompt)
 
     return w.attention_mask(model, regions)
->>>>>>> ac12a717
 
 
 def apply_control(
@@ -609,7 +459,6 @@
     clip: Output,
     vae: Output,
     models: ModelDict,
-    use_attention: bool = False,
 ):
     """Handles scaling images from `initial` to `desired` resolution.
     If it is a substantial upscale, runs a high-res SD refinement pass.
@@ -620,12 +469,7 @@
         decoded = w.vae_decode(vae, latent)
         return scale(extent.initial, extent.desired, mode, w, decoded, models)
 
-<<<<<<< HEAD
-    if use_attention:
-        model, applied_attention = apply_attention(w, model, cond, clip, extent, models, "desired")
-=======
     model = apply_attention_mask(w, model, cond, clip, extent.desired)
->>>>>>> ac12a717
 
     if mode is ScaleMode.upscale_small:
         upscaler = models.upscale[UpscalerName.fast_2x]
@@ -643,11 +487,7 @@
     positive, negative = apply_control(
         w, prompt_pos, prompt_neg, cond.control, extent.desired, models
     )
-<<<<<<< HEAD
     result = w.ksampler_advanced(model, positive, negative, latent, **params, two_pass=False)
-=======
-    result = w.ksampler_advanced(model, positive, negative, latent, **params)
->>>>>>> ac12a717
     image = w.vae_decode(vae, result)
     return image
 
@@ -664,11 +504,7 @@
     model, clip, vae = load_checkpoint_with_lora(w, checkpoint, models.all)
     model = apply_ip_adapter(w, model, cond.control, models)
     model_orig = copy(model)
-<<<<<<< HEAD
-    model, applied_attention = apply_attention(w, model, cond, clip, extent, models)
-=======
     model = apply_attention_mask(w, model, cond, clip, extent.initial)
->>>>>>> ac12a717
     latent = w.empty_latent_image(extent.initial, batch_count)
     prompt_pos, prompt_neg = encode_text_prompt(w, cond, clip, models)
     positive, negative = apply_control(
@@ -684,22 +520,7 @@
         **_sampler_params(sampling)
     )
     out_image = scale_refine_and_decode(
-<<<<<<< HEAD
-        extent,
-        w,
-        cond,
-        sampling,
-        out_latent,
-        prompt_pos,
-        prompt_neg,
-        model_orig,
-        clip,
-        vae,
-        models,
-        True,
-=======
         extent, w, cond, sampling, out_latent, prompt_pos, prompt_neg, model_orig, clip, vae, models
->>>>>>> ac12a717
     )
     out_image = scale_to_target(extent, w, out_image, models)
     w.send_image(out_image)
@@ -772,12 +593,6 @@
     model = w.differential_diffusion(model)
     model_orig = copy(model)
 
-<<<<<<< HEAD
-    if not params.use_single_region:
-        model, applied_attention = apply_attention(w, model, cond, clip, extent, models)
-
-=======
->>>>>>> ac12a717
     upscale_extent = ScaledExtent(  # after crop to the masked region
         Extent(0, 0), Extent(0, 0), crop_upscale_extent, target_bounds.extent
     )
@@ -799,24 +614,6 @@
             Control(ControlMode.reference, ImageOutput(reference), None, 0.5, (0.2, 0.8))
         )
     if params.use_inpaint_model and models.version is SDVersion.sd15:
-<<<<<<< HEAD
-        cond_base.control.append(Control(ControlMode.inpaint, in_image, mask=in_mask))
-    if params.use_condition_mask and len(cond_base.regions) == 0:
-        cond_base.regions.append(Region(in_mask, cond_base.positive, "", cond_base.control))
-        cond_base.positive = "."  # + style prompt
-        cond_base.control = []
-    in_image = fill_masked(w, in_image, in_mask, params.fill, models)
-
-    model = apply_ip_adapter(w, model, cond_base.control, models)
-    if params.use_single_region:
-        region_pos, region_neg = find_region_prompts(cond)
-        positive, negative = encode_attention_text_prompt(
-            w, cond_base, region_pos, region_neg, clip, models
-        )
-    else:
-        positive, negative = encode_text_prompt(w, cond, clip, models)
-
-=======
         cond_base.control.append(
             Control(ControlMode.inpaint, ImageOutput(in_image), ImageOutput(in_mask, is_mask=True))
         )
@@ -830,8 +627,7 @@
     in_image = fill_masked(w, in_image, in_mask, params.fill, models)
 
     model = apply_ip_adapter(w, model, cond_base.control, models)
-    positive, negative = encode_text_prompt(w, cond, clip)
->>>>>>> ac12a717
+    positive, negative = encode_text_prompt(w, cond, clip, models)
     positive, negative = apply_control(
         w, positive, negative, cond_base.control, extent.initial, models
     )
@@ -852,21 +648,7 @@
     )
 
     if extent.refinement_scaling in [ScaleMode.upscale_small, ScaleMode.upscale_quality]:
-<<<<<<< HEAD
-        if params.use_single_region:
-            region_pos, region_neg = find_region_prompts(cond)
-            positive_up, negative_up = encode_attention_text_prompt(
-                w, cond, region_pos, region_neg, clip, models
-            )
-        else:
-            model_orig, applied_attention = apply_attention(
-                w, model_orig, cond, clip, upscale_extent, models, "desired"
-            )
-            positive_up, negative_up = encode_text_prompt(w, cond, clip, models)
-
-=======
         model = model_orig
->>>>>>> ac12a717
         if extent.refinement_scaling is ScaleMode.upscale_small:
             upscaler = models.upscale[UpscalerName.fast_2x]
         else:
@@ -882,14 +664,6 @@
 
         cond_upscale = cond.copy()
         cond_upscale.crop(target_bounds)
-<<<<<<< HEAD
-        if params.use_inpaint_model and models.version is SDVersion.sd15:
-            cond_upscale.control.append(
-                Control(ControlMode.inpaint, ensure(images.hires_image), mask=cropped_mask)
-            )
-
-        res = upscale_extent.desired
-=======
         res = upscale_extent.desired
 
         positive_up, negative_up = encode_text_prompt(w, cond_upscale, clip)
@@ -899,7 +673,6 @@
             hires_image = ImageOutput(images.hires_image)
             hires_mask = ImageOutput(cropped_mask, is_mask=True)
             cond_upscale.control.append(Control(ControlMode.inpaint, hires_image, hires_mask))
->>>>>>> ac12a717
         positive_up, negative_up = apply_control(
             w, positive_up, negative_up, cond_upscale.control, res, models
         )
@@ -939,11 +712,7 @@
 ):
     model, clip, vae = load_checkpoint_with_lora(w, checkpoint, models.all)
     model = apply_ip_adapter(w, model, cond.control, models)
-<<<<<<< HEAD
-    model, applied_attention = apply_attention(w, model, cond, clip, extent, models)
-=======
-    model = apply_attention_mask(w, model, cond, clip, extent.initial)
->>>>>>> ac12a717
+    model = apply_attention_mask(w, model, cond, clip, extent.initial, models)
     in_image = w.load_image(image)
     in_image = scale_to_initial(extent, w, in_image, models)
     latent = w.vae_encode(vae, in_image)
@@ -966,43 +735,6 @@
     return w
 
 
-def find_region_prompts(cond: Conditioning):
-    prompts = []
-
-    for region in reversed(cond.regions):
-        if region.positive == cond.positive:
-            region.positive = ""  # skip prompt already covered in global prompt
-            continue
-
-        if isinstance(region.mask, Image):
-            average = Image.scale(region.mask, Extent(1, 1)).pixel(0, 0)
-        else:
-            average = (0, 0, 0, 0)
-
-        covering = isinstance(average, tuple) and average[0] >= 10
-        if not covering:
-            region.positive = ""
-            region.negative = ""
-        else:
-            prompts.append(
-                {
-                    "positive": region.positive,
-                    "negative": region.negative,
-                    "score": average[0] if isinstance(average, tuple) else average,
-                }
-            )
-
-    if not prompts:
-        return cond.positive_merged, cond.negative
-
-    prompts.sort(key=lambda x: x.get("score"), reverse=True)
-
-    positive = prompts[0].get("positive")
-    negative = prompts[0].get("negative")
-
-    return merge_prompt(positive, cond.positive), f"{negative}\n{cond.negative}"
-
-
 def refine_region(
     w: ComfyWorkflow,
     images: ImageInput,
@@ -1018,22 +750,9 @@
     model, clip, vae = load_checkpoint_with_lora(w, checkpoint, models.all)
     model = w.differential_diffusion(model)
     model = apply_ip_adapter(w, model, cond.control, models)
-<<<<<<< HEAD
-
     model_orig = copy(model)
-
-    if inpaint.use_single_region:
-        region_pos, region_neg = find_region_prompts(cond)
-        prompt_pos, prompt_neg = encode_attention_text_prompt(w, cond, region_pos, region_neg, clip, models)
-        applied_attention = False
-    else:
-        model, applied_attention = apply_attention(w, model, cond, clip, extent, models)
-        prompt_pos, prompt_neg = encode_text_prompt(w, cond, clip, models)
-=======
-    model_orig = copy(model)
-    model = apply_attention_mask(w, model, cond, clip, extent.initial)
-    prompt_pos, prompt_neg = encode_text_prompt(w, cond, clip)
->>>>>>> ac12a717
+    model = apply_attention_mask(w, model, cond, clip, extent.initial, models)
+    prompt_pos, prompt_neg = encode_text_prompt(w, cond, clip, models)
 
     in_image = w.load_image(ensure(images.initial_image))
     in_image = scale_to_initial(extent, w, in_image, models)
@@ -1064,22 +783,7 @@
         inpaint_model, positive, negative, latent, **_sampler_params(sampling), two_pass=False
     )
     out_image = scale_refine_and_decode(
-<<<<<<< HEAD
-        extent,
-        w,
-        cond,
-        sampling,
-        out_latent,
-        prompt_pos,
-        prompt_neg,
-        model_orig,
-        clip,
-        vae,
-        models,
-        applied_attention,
-=======
         extent, w, cond, sampling, out_latent, prompt_pos, prompt_neg, model_orig, clip, vae, models
->>>>>>> ac12a717
     )
     out_image = scale_to_target(extent, w, out_image, models)
     if extent.target != inpaint.target_bounds.extent:
@@ -1224,25 +928,12 @@
     upscale_model_name: str,
     models: ModelDict,
 ):
-<<<<<<< HEAD
-    strength = sampling.actual_steps / sampling.total_steps
-    padding = round((16 + 64 * strength) / 8) * 8
-    blending = max(1, padding // 16) * 8
-    tile_size = extent.desired.width
-    tile_count = extent.initial // (tile_size - 2 * padding)
-    total_tiles = tile_count.width * tile_count.height
+    upscale_factor = extent.initial.width / extent.input.width
+    layout = TileLayout(extent.initial, extent.desired.width, sampling.denoise_strength)
 
     model, clip, vae = load_checkpoint_with_lora(w, checkpoint, models.all)
     model = apply_ip_adapter(w, model, cond.control, models)
     positive, negative = encode_text_prompt(w, cond, clip, models)
-=======
-    upscale_factor = extent.initial.width / extent.input.width
-    layout = TileLayout(extent.initial, extent.desired.width, sampling.denoise_strength)
-
-    model, clip, vae = load_checkpoint_with_lora(w, checkpoint, models.all)
-    model = apply_ip_adapter(w, model, cond.control, models)
-    positive, negative = encode_text_prompt(w, cond, clip)
->>>>>>> ac12a717
 
     in_image = w.load_image(image)
     if upscale_model_name:
@@ -1252,25 +943,6 @@
         upscaled = in_image
     if extent.input != extent.initial:
         upscaled = w.scale_image(upscaled, extent.initial)
-<<<<<<< HEAD
-    tile_layout = w.create_tile_layout(upscaled, tile_size, padding, blending)
-
-    def tiled_control(control: Control, index: int):
-        img = control.load_image(w, extent.initial, default_image=in_image)
-        img = w.extract_image_tile(img, tile_layout, index)
-        return Control(control.mode, img, control.strength, control.range)
-
-    out_image = upscaled
-    for i in range(total_tiles):
-        tile_image = w.extract_image_tile(upscaled, tile_layout, i)
-        tile_mask = w.generate_tile_mask(tile_layout, i)
-        latent = w.vae_encode(vae, tile_image)
-        latent = w.set_latent_noise_mask(latent, tile_mask)
-        control = [tiled_control(c, i) for c in cond.control]
-        tile_pos, tile_neg = apply_control(w, positive, negative, control, None, models)
-        sampler = w.ksampler_advanced(
-            model, tile_pos, tile_neg, latent, **_sampler_params(sampling)
-=======
     tile_layout = w.create_tile_layout(upscaled, layout.min_size, layout.padding, layout.blending)
 
     def tiled_control(control: Control, index: int):
@@ -1298,7 +970,7 @@
         tile_cond = cond.copy()
         regions = [tiled_region(r, i, bounds) for r in tile_cond.regions]
         tile_cond.regions = [r for r in regions if r is not None]
-        tile_model = apply_attention_mask(w, model, tile_cond, clip, None)
+        tile_model = apply_attention_mask(w, model, tile_cond, clip, None, models)
 
         control = [tiled_control(c, i) for c in cond.control]
         tile_pos, tile_neg = apply_control(w, positive, negative, control, None, models)
@@ -1307,7 +979,6 @@
         latent = w.set_latent_noise_mask(latent, tile_mask)
         sampler = w.ksampler_advanced(
             tile_model, tile_pos, tile_neg, latent, **_sampler_params(sampling)
->>>>>>> ac12a717
         )
         tile_result = w.vae_decode(vae, sampler)
         out_image = w.merge_image_tile(out_image, tile_layout, i, tile_result)
@@ -1345,23 +1016,6 @@
     i.conditioning.positive, extra_loras = extract_loras(i.conditioning.positive, models.loras)
     i.conditioning.negative = merge_prompt(cond.negative, style.negative_prompt)
     i.conditioning.style = style.style_prompt
-<<<<<<< HEAD
-    for region in i.conditioning.regions:
-        region.positive, region_loras = extract_loras(region.positive, models.loras)
-        extra_loras += [
-            region_lora
-            for region_lora in region_loras
-            if region_lora.name not in map(lambda x: x.name, extra_loras)
-        ]
-    i.sampling = _sampling_from_style(style, strength, is_live)
-    i.sampling.seed = seed
-    i.models = style.get_models()
-    i.models.loras += [
-        extra_lora
-        for extra_lora in extra_loras
-        if extra_lora.name not in map(lambda x: x.name, i.models.loras)
-    ]
-=======
     for idx, region in enumerate(i.conditioning.regions):
         assert region.mask or idx == 0, "Only the first/bottom region can be without a mask"
         region.positive, region_loras = extract_loras(region.positive, models.loras)
@@ -1370,7 +1024,6 @@
     i.sampling.seed = seed
     i.models = style.get_models()
     i.models.loras = unique(i.models.loras + extra_loras, key=lambda l: l.name)
->>>>>>> ac12a717
     _check_server_has_models(i.models, models, style.name)
 
     sd_version = i.models.version = models.version_of(style.sd_checkpoint)
