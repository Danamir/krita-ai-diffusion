from __future__ import annotations
import math
import re
from itertools import chain
from pathlib import Path
from typing import Any, List, NamedTuple, Optional

from .image import Bounds, Extent, Image, Mask
from .client import Client, resolve_sd_version
from .style import Style, StyleSettings
from .resources import ControlMode, SDVersion
from .settings import settings
from .comfyworkflow import ComfyWorkflow, Output
from .util import client_logger as log


_pattern_lora = re.compile(r"\s*<lora:([^:<>]+)(?::(-?[^:<>]*))?>\s*", re.IGNORECASE)


class ScaledExtent(NamedTuple):
    initial: Extent  # resolution for initial generation
    expanded: Extent  # resolution for high res pass
    target: Extent  # target resolution (may not be multiple of 8)
    scale: float  # scale factor from target to initial

    @property
    def requires_upscale(self):
        assert self.scale == 1 or self.initial != self.expanded
        return self.scale < 1

    @property
    def requires_downscale(self):
        assert self.scale == 1 or self.initial != self.expanded
        return self.scale > 1

    @property
    def is_incompatible(self):
        assert self.target == self.expanded or not self.target.is_multiple_of(8)
        return self.target != self.expanded


def compute_bounds(extent: Extent, mask_bounds: Optional[Bounds], strength: float):
    """Compute the area of the image to use as input for diffusion."""

    if mask_bounds is not None:
        if strength == 1.0:
            # For 100% strength inpainting get additional surrounding image content for context
            context_padding = max(extent.longest_side // 16, mask_bounds.extent.average_side // 2)
            image_bounds = Bounds.pad(
                mask_bounds, context_padding, min_size=512, multiple=8, square=True
            )
            image_bounds = Bounds.clamp(image_bounds, extent)
            return image_bounds
        else:
            # For img2img inpainting (strength < 100%) only use the mask area as input
            return mask_bounds
    else:
        return Bounds(0, 0, *extent)


def create_inpaint_context(image: Image, area: Bounds, default: Output):
    extent = image.extent
    area = Bounds.pad(area, 0, multiple=8)
    area = Bounds.clamp(area, extent)
    # Check for outpaint scenario where mask covers the entire left/top/bottom/right side
    # of the image. Crop away the masked area in that case.
    if area.height >= extent.height and extent.width - area.width > 224:
        offset = 0
        if area.x == 0:
            offset = area.width
        if area.x == 0 or area.x + area.width == extent.width:
            return Image.crop(image, Bounds(offset, 0, extent.width - area.width, extent.height))
    if area.width >= extent.width and extent.height - area.height > 224:
        offset = 0
        if area.y == 0:
            offset = area.height
        if area.y == 0 or area.y + area.height == extent.height:
            return Image.crop(image, Bounds(0, offset, extent.width, extent.height - area.height))
    return default


def compute_batch_size(extent: Extent, min_size=512, max_batches: Optional[int] = None):
    max_batches = max_batches or settings.batch_size
    desired_pixels = min_size * min_size * max_batches
    requested_pixels = extent.width * extent.height
    return max(1, min(max_batches, desired_pixels // requested_pixels))


def prepare(
    extent: Extent, image: Image | None, mask: Mask | None, sdver: SDVersion, downscale=True
):
    mask_image = mask.to_image(extent) if mask else None

    # Latent space uses an 8 times lower resolution, so results are always multiples of 8.
    # If the target image is not a multiple of 8, the result must be scaled to fit.
    expanded = extent.multiple_of(8)

    min_size, max_size, min_pixel_count, max_pixel_count = {
        SDVersion.sd15: (512, 768, 512**2, 512 * 768),
        SDVersion.sdxl: (896, 1280, 1024**2, 1024**2),
    }[sdver]
    min_scale = math.sqrt(min_pixel_count / extent.pixel_count)
    max_scale = math.sqrt(max_pixel_count / extent.pixel_count)

    if downscale and max_scale < 1 and any(x > max_size for x in extent):
        # Image is larger than the maximum size. Scale down to avoid repetition artifacts.
        scale = max_scale
        initial = (extent * scale).multiple_of(8)
        # Images are scaled here directly to avoid encoding and processing
        # very large images in subsequent steps.
        if image:
            image = Image.scale(image, initial)
        if mask_image:
            mask_image = Image.scale(mask_image, initial)

    elif min_scale > 1 and all(x < min_size for x in extent):
        # Image is smaller than the minimum size. Scale up to avoid clipping.
        scale = min_scale
        initial = (extent * scale).multiple_of(8)

    else:  # Image is in acceptable range.
        scale = 1.0
        initial = expanded

    batch = compute_batch_size(Extent.largest(initial, extent))
    return ScaledExtent(initial, expanded, extent, scale), image, mask_image, batch


def prepare_extent(extent: Extent, sd_ver: SDVersion, downscale: bool = True):
    scaled, _, _, batch = prepare(extent, None, None, sd_ver, downscale)
    return scaled, batch


def prepare_image(image: Image, sd_ver: SDVersion, downscale: bool = True):
    scaled, out_image, _, batch = prepare(image.extent, image, None, sd_ver, downscale)
    assert out_image is not None
    return scaled, out_image, batch


def prepare_masked(image: Image, mask: Mask, sd_ver: SDVersion, downscale: bool = True):
    scaled, out_image, out_mask, batch = prepare(image.extent, image, mask, sd_ver, downscale)
    assert out_image and out_mask
    return scaled, out_image, out_mask, batch


class LiveParams(NamedTuple):
    is_active: bool = False
    seed: int = 0


def _sampler_params(
    style: Style, clip_vision=False, advanced=True, live=LiveParams(), strength=1.0
) -> dict[str, Any]:
    config = style.get_sampler_config(live.is_active)
    sampler_name = {
        "DDIM": "ddim",
        "DPM++ 2M": "dpmpp_2m",
        "DPM++ 2M Karras": "dpmpp_2m",
        "DPM++ SDE": "dpmpp_sde",
        "DPM++ SDE Karras": "dpmpp_sde",
        "DPM++ 2M SDE": "dpmpp_2m_sde_gpu",
        "DPM++ 2M SDE Karras": "dpmpp_2m_sde_gpu",
        "UniPC BH2": "uni_pc_bh2",
        "UniPC BH2 Karras": "uni_pc_bh2",
        "LCM": "lcm",
    }[config.sampler]
    sampler_scheduler = {
        "DDIM": "ddim_uniform",
        "DPM++ 2M": "normal",
        "DPM++ 2M Karras": "karras",
        "DPM++ SDE": "normal",
        "DPM++ SDE Karras": "karras",
        "DPM++ 2M SDE": "normal",
        "DPM++ 2M SDE Karras": "karras",
        "UniPC BH2": "ddim_uniform",
        "UniPC BH2 Karras": "karras",
        "LCM": "sgm_uniform",
    }[config.sampler]
    params: dict[str, Any] = dict(
        sampler=sampler_name,
        scheduler=sampler_scheduler,
        steps=config.steps,
        cfg=config.cfg,
    )
    if advanced:
        if strength < 1.0:
            params["steps"], params["start_at_step"] = _apply_strength(strength=strength, steps=params["steps"], min_steps=config.steps if live.is_active else 1)
        else:
            params["start_at_step"] = 0
    if advanced:
        if strength < 1.0:
            min_steps = config.steps if live.is_active else 1
            params["steps"], params["start_at_step"] = _apply_strength(
                strength, params["steps"], min_steps
            )
        else:
            params["start_at_step"] = 0
    if clip_vision:
        params["cfg"] = min(5, config.cfg)
    if live.is_active:
        params["seed"] = live.seed
    elif settings.fixed_seed:
        try:
            params["seed"] = int(settings.random_seed)
        except ValueError:
            log.warning(f"Invalid random seed: {settings.random_seed}")

    return params


def _parse_loras(client_loras: list[str], prompt: str) -> list[dict[str, str | float]]:
    loras = []
    for match in _pattern_lora.findall(prompt):
        lora_name = ""

        for client_lora in client_loras:
            lora_filename = Path(client_lora).stem
            if match[0].lower() == lora_filename.lower():
                lora_name = client_lora

        if not lora_name:
            error = f"LoRA not found : {match[0]}"
            log.warning(error)
            raise Exception(error)

        lora_strength = match[1] if match[1] != "" else 1.0
        try:
            lora_strength = float(lora_strength)
        except ValueError:
            error = f"Invalid LoRA strength for {match[0]} : {lora_strength}"
            log.warning(error)
            raise Exception(error)

        loras.append(dict(name=lora_name, strength=lora_strength))
    return loras


def _apply_strength(strength: float, steps: int, min_steps: int = 0) -> tuple[int, int]:
    start_at_step = round(steps * (1 - strength))

    if min_steps and steps - start_at_step < min_steps:
        steps = math.floor(min_steps * 1 / strength)
        start_at_step = steps - min_steps

    return steps, start_at_step


def load_model_with_lora(
    w: ComfyWorkflow,
    comfy: Client,
    style: Style,
    prompt: str,
    is_live=False,
):
    checkpoint = style.sd_checkpoint
    if checkpoint not in comfy.checkpoints:
        checkpoint = next(iter(comfy.checkpoints.keys()))
        log.warning(f"Style checkpoint {style.sd_checkpoint} not found, using default {checkpoint}")
    model, clip, vae = w.load_checkpoint(checkpoint)
    clip = w.clip_set_last_layer(clip, (style.clip_skip * -1))

    if style.vae != StyleSettings.vae.default:
        if style.vae in comfy.vae_models:
            vae = w.load_vae(style.vae)
        else:
            log.warning(f"Style VAE {style.vae} not found, using default VAE from checkpoint")

    for lora in chain(style.loras, _parse_loras(comfy.lora_models, prompt)):
        if lora["name"] not in comfy.lora_models:
            log.warning(f"LoRA {lora['name']} not found, skipping")
            continue
        model, clip = w.load_lora(model, clip, lora["name"], lora["strength"], lora["strength"])

    if style.get_sampler_config(is_live=is_live).sampler == "LCM":
        sdver = resolve_sd_version(style, comfy)
        if comfy.lcm_model[sdver] is None:
            raise Exception(f"LCM LoRA model not found for {sdver.value}")
        model, _ = w.load_lora(model, clip, comfy.lcm_model[sdver], 1.0, 1.0)
        model = w.model_sampling_discrete(model, "lcm")

    return model, clip, vae


class Control:
    mode: ControlMode
    image: Image | Output
    mask: None | Mask | Output = None
    strength: float = 1.0
    end: float = 1.0

    def __init__(
        self,
        mode: ControlMode,
        image: Image | Output,
        strength=1.0,
        end=1.0,
        mask: None | Mask | Output = None,
    ):
        self.mode = mode
        self.image = image
        self.strength = strength
        self.mask = mask
        self.end = end

    def load_image(self, w: ComfyWorkflow):
        if isinstance(self.image, Image):
            self.image = w.load_image(self.image)
        return self.image

    def load_mask(self, w: ComfyWorkflow):
        assert self.mask is not None
        if isinstance(self.mask, Mask):
            self.mask = w.load_mask(self.mask.to_image())
        return self.mask

    def __eq__(self, other):
        if isinstance(other, Control):
            return self.__dict__ == other.__dict__
        return False


class Conditioning:
    prompt: str
    negative_prompt: str = ""
    area: Optional[Bounds] = None
    control: List[Control]

    def __init__(
        self,
        prompt="",
        negative_prompt="",
        control: list[Control] | None = None,
        area: Bounds | None = None,
    ):
        self.prompt = prompt
        self.negative_prompt = negative_prompt
        self.control = control or []
        self.area = area

    def copy(self):
        return Conditioning(self.prompt, self.negative_prompt, [c for c in self.control], self.area)

    def crop(self, w: ComfyWorkflow, bounds: Bounds):
        for control in self.control:
            control.image = w.crop_image(control.load_image(w), bounds)
            if control.mask:
                control.mask = w.crop_mask(control.load_mask(w), bounds)


def merge_prompt(prompt: str, style_prompt: str):
    if settings.split_conditioning_sdxl and (" . " in prompt or " . " in style_prompt):
        if " . " not in prompt:
            prompt += " . "
        if " . " not in style_prompt:
            style_prompt += " . "

        prompt_g, prompt_l = prompt.split(" . ")
        style_prompt_g, style_prompt_l = style_prompt.split(" . ")

        return f"{merge_prompt(prompt_g, style_prompt_g)} . {merge_prompt(prompt_l, style_prompt_l)}"

    if style_prompt == "":
        return prompt
    elif "{prompt}" in style_prompt:
        return style_prompt.replace("{prompt}", prompt)
    elif prompt == "":
        return style_prompt
    return f"{prompt}, {style_prompt}"


def apply_conditioning(
    cond: Conditioning, w: ComfyWorkflow, comfy: Client, model: Output, clip: Output, style: Style
):
<<<<<<< HEAD
    sd_ver = resolve_sd_version(style, comfy)
=======
>>>>>>> 1b3f00fe
    prompt = merge_prompt(_pattern_lora.sub("", cond.prompt), style.style_prompt)
    if cond.area:
        prompt = merge_prompt("", style.style_prompt)
    positive = w.clip_text_encode(clip, prompt, sd_ver, split_conditioning=settings.split_conditioning_sdxl)
    negative = w.clip_text_encode(clip, merge_prompt(cond.negative_prompt, style.negative_prompt), sd_ver, split_conditioning=settings.split_conditioning_sdxl)
    model, positive, negative = apply_control(cond, w, comfy, model, positive, negative, style)
    if cond.area and cond.prompt != "":
        positive_area = w.clip_text_encode(clip, cond.prompt, sd_ver, split_conditioning=settings.split_conditioning_sdxl)
        positive_area = w.conditioning_area(positive_area, cond.area)
        positive = w.conditioning_combine(positive, positive_area)
    return model, positive, negative


def apply_control(
    cond: Conditioning,
    w: ComfyWorkflow,
    comfy: Client,
    model: Output,
    positive: Output,
    negative: Output,
    style: Style,
):
    sd_ver = resolve_sd_version(style, comfy)

    # Apply control net to the positive clip conditioning in a chain
    for control in (c for c in cond.control if c.mode is not ControlMode.image):
        model_file = comfy.control_model[control.mode][sd_ver]
        if model_file is None:
            continue
        image = control.load_image(w)
        if control.mode is ControlMode.inpaint:
            image = w.inpaint_preprocessor(image, control.load_mask(w))
        if control.mode.is_lines:  # ControlNet expects white lines on black background
            image = w.invert_image(image)
        controlnet = w.load_controlnet(model_file)
        positive, negative = w.apply_controlnet(
            positive,
            negative,
            controlnet,
            image,
            strength=control.strength,
            end_percent=control.end,
        )

    # Encode images with their weights into a batch and apply IP-adapter to the model once
    if ip_model_file := comfy.ip_adapter_model[sd_ver]:
        ip_images = []
        ip_weights = []
        ip_end_at = 0.1

        for control in (c for c in cond.control if c.mode is ControlMode.image):
            if len(ip_images) >= 4:
                raise Exception("Too many control layers of type 'reference image' (maximum is 4)")
            ip_images.append(control.load_image(w))
            ip_weights.append(control.strength)
            ip_end_at = max(ip_end_at, control.end)
        if len(ip_images) > 0:
            max_weight = max(ip_weights)
            ip_weights = [w / max_weight for w in ip_weights]
            clip_vision = w.load_clip_vision(comfy.clip_vision_model)
            ip_adapter = w.load_ip_adapter(ip_model_file)
            embeds = w.encode_ip_adapter(clip_vision, ip_images, ip_weights, noise=0.2)
            model = w.apply_ip_adapter(ip_adapter, embeds, model, max_weight, ip_end_at)

    return model, positive, negative


def upscale(
    w: ComfyWorkflow,
    style: Style,
    latent: Output,
    extent: ScaledExtent,
    prompt_pos: Output,
    prompt_neg: Output,
    model: Output,
    vae: Output,
    comfy: Client,
):
    if extent.scale > (1 / 1.5):
        # up to 1.5x scale: upscale latent
        upscale = w.scale_latent(latent, extent.expanded)
        params = _sampler_params(style, strength=0.5)
    else:
        # for larger upscaling factors use super-resolution model
        upscale_model = w.load_upscale_model(comfy.default_upscaler)
        decoded = w.vae_decode(vae, latent)
        upscale = w.upscale_image(upscale_model, decoded)
        upscale = w.scale_image(upscale, extent.expanded)
        upscale = w.vae_encode(vae, upscale)
        params = _sampler_params(style, strength=0.4)

    return w.ksampler_advanced(model, prompt_pos, prompt_neg, upscale, **params, two_pass=False)


def generate(
    comfy: Client, style: Style, input_extent: Extent, cond: Conditioning, live=LiveParams()
):
    extent, batch = prepare_extent(
        input_extent, resolve_sd_version(style, comfy), downscale=not live.is_active
    )
    sampler_params = _sampler_params(style, live=live)
    batch = 1 if live.is_active else batch

    w = ComfyWorkflow(comfy.nodes_inputs)
    model, clip, vae = load_model_with_lora(w, comfy, style, cond.prompt, is_live=live.is_active)
    latent = w.empty_latent_image(extent.initial.width, extent.initial.height, batch)
    model, positive, negative = apply_conditioning(cond, w, comfy, model, clip, style)
    out_latent = w.ksampler_advanced(
        model,
        positive,
        negative,
        latent,
        two_pass=settings.use_refiner_pass,
        first_pass_sampler=settings.first_pass_sampler,
        **sampler_params
    )
    if extent.requires_upscale:
        out_latent = upscale(w, style, out_latent, extent, positive, negative, model, vae, comfy)
    out_image = w.vae_decode(vae, out_latent)
    if extent.requires_downscale or extent.is_incompatible:
        out_image = w.scale_image(out_image, extent.target)
    w.send_image(out_image)
    return w


def inpaint(comfy: Client, style: Style, image: Image, mask: Mask, cond: Conditioning):
    sd_ver = resolve_sd_version(style, comfy)
    extent, scaled_image, scaled_mask, _ = prepare_masked(image, mask, sd_ver)
    target_bounds = mask.bounds
    region_expanded = target_bounds.extent.at_least(64).multiple_of(8)
    expanded_bounds = Bounds(*mask.bounds.offset, *region_expanded)

    w = ComfyWorkflow(comfy.nodes_inputs)
    model, clip, vae = load_model_with_lora(w, comfy, style, cond.prompt)
    in_image = w.load_image(scaled_image)
    in_mask = w.load_mask(scaled_mask)
    cropped_mask = w.load_mask(mask.to_image())
    if extent.requires_downscale:
        in_image = w.scale_image(in_image, extent.initial)
        in_mask = w.scale_mask(in_mask, extent.initial)

    cond_base = cond.copy()
    cond_base.area = cond_base.area or mask.bounds
    cond_base.area = Bounds.scale(cond_base.area, extent.scale)
    image_strength = 0.5 if cond.prompt == "" else 0.3
    image_context = create_inpaint_context(scaled_image, cond_base.area, default=in_image)
    cond_base.control.append(Control(ControlMode.image, image_context, image_strength))
    cond_base.control.append(Control(ControlMode.inpaint, in_image, mask=in_mask))
    model, positive, negative = apply_conditioning(cond_base, w, comfy, model, clip, style)

    batch = compute_batch_size(Extent.largest(scaled_image.extent, region_expanded))
    latent = w.vae_encode_inpaint(vae, in_image, in_mask)
    latent = w.batch_latent(latent, batch)
    out_latent = w.ksampler_advanced(
        model, positive, negative, latent, **_sampler_params(style, clip_vision=True), two_pass=False
    )
    if extent.requires_upscale:
        params = _sampler_params(style, clip_vision=True, strength=0.5)
        if extent.scale > (1 / 1.5):
            # up to 1.5x scale: upscale latent
            latent = w.scale_latent(out_latent, extent.expanded)
            latent = w.crop_latent(latent, expanded_bounds)
            no_mask = w.solid_mask(expanded_bounds.extent, 1.0)
            latent = w.set_latent_noise_mask(latent, no_mask)
        else:
            # for larger upscaling factors use super-resolution model
            upscale_model = w.load_upscale_model(comfy.default_upscaler)
            upscale = w.vae_decode(vae, out_latent)
            upscale = w.crop_image(upscale, Bounds.scale(expanded_bounds, extent.scale))
            upscale = w.upscale_image(upscale_model, upscale)
            upscale = w.scale_image(upscale, expanded_bounds.extent)
            latent = w.vae_encode(vae, upscale)

        cond_upscale = cond.copy()
        cond_upscale.area = None
        cond_upscale.crop(w, expanded_bounds)
        cond_upscale.control.append(
            Control(ControlMode.inpaint, Image.crop(image, target_bounds), mask=cropped_mask)
        )
        _, positive_up, negative_up = apply_conditioning(cond_upscale, w, comfy, model, clip, style)
        out_latent = w.ksampler_advanced(model, positive_up, negative_up, latent, **params, two_pass=False)

    elif extent.requires_downscale:
        pass  # crop to target bounds after decode and downscale
    else:
        out_latent = w.crop_latent(out_latent, expanded_bounds)

    out_image = w.vae_decode(vae, out_latent)
    if expanded_bounds.extent != target_bounds.extent:
        out_image = w.scale_image(out_image, target_bounds.extent)
    if extent.requires_downscale:
        out_image = w.scale_image(out_image, extent.target)
        out_image = w.crop_image(out_image, target_bounds)
    out_masked = w.apply_mask(out_image, cropped_mask)
    w.send_image(out_masked)
    return w


def refine(
    comfy: Client,
    style: Style,
    image: Image,
    cond: Conditioning,
    strength: float,
    live=LiveParams(),
):
    assert strength > 0 and strength < 1
    extent, image, batch = prepare_image(image, resolve_sd_version(style, comfy), downscale=False)
    sampler_params = _sampler_params(style, live=live, strength=strength)

    w = ComfyWorkflow(comfy.nodes_inputs)
    model, clip, vae = load_model_with_lora(w, comfy, style, cond.prompt, is_live=live.is_active)
    in_image = w.load_image(image)
    if extent.is_incompatible:
        in_image = w.scale_image(in_image, extent.expanded)
    latent = w.vae_encode(vae, in_image)
    if batch > 1 and not live.is_active:
        latent = w.batch_latent(latent, batch)
    model, positive, negative = apply_conditioning(cond, w, comfy, model, clip, style)
    sampler = w.ksampler_advanced(
        model,
        positive,
        negative,
        latent,
        two_pass=settings.use_refiner_pass,
        first_pass_sampler=settings.first_pass_sampler,
        **sampler_params
    )
    out_image = w.vae_decode(vae, sampler)
    if extent.is_incompatible:
        out_image = w.scale_image(out_image, extent.target)
    w.send_image(out_image)
    return w


def refine_region(
    comfy: Client,
    style: Style,
    image: Image,
    mask: Mask,
    cond: Conditioning,
    strength: float,
    live=LiveParams(),
):
    assert strength > 0 and strength <= 1

    downscale_if_needed = strength >= 0.7
    sd_ver = resolve_sd_version(style, comfy)
    extent, image, mask_image, batch = prepare_masked(image, mask, sd_ver, downscale_if_needed)
    sampler_params = _sampler_params(style, strength=strength, live=live)

    w = ComfyWorkflow(comfy.nodes_inputs)
    model, clip, vae = load_model_with_lora(w, comfy, style, cond.prompt, is_live=live.is_active)
    in_image = w.load_image(image)
    in_mask = w.load_mask(mask_image)
    if extent.requires_downscale:
        in_image = w.scale_image(in_image, extent.initial)
        in_mask = w.scale_mask(in_mask, extent.initial)
    elif extent.is_incompatible:
        in_image = w.scale_image(in_image, extent.expanded)
        in_mask = w.scale_mask(in_mask, extent.expanded)
    latent = w.vae_encode(vae, in_image)
    latent = w.set_latent_noise_mask(latent, in_mask)
    if batch > 1 and not live.is_active:
        latent = w.batch_latent(latent, batch)
    if not live.is_active:
        cond.control.append(Control(ControlMode.inpaint, in_image, mask=in_mask))
    model, positive, negative = apply_conditioning(cond, w, comfy, model, clip, style)
    out_latent = w.ksampler_advanced(
        model, positive, negative, latent, **sampler_params, two_pass=False
    )
    if extent.requires_upscale:
        out_latent = upscale(w, style, out_latent, extent, positive, negative, model, vae, comfy)
    out_image = w.vae_decode(vae, out_latent)
    if extent.requires_downscale or extent.is_incompatible:
        out_image = w.scale_image(out_image, extent.target)
    original_mask = w.load_mask(mask.to_image())
    out_masked = w.apply_mask(out_image, original_mask)
    w.send_image(out_masked)
    return w


def create_control_image(image: Image, mode: ControlMode):
    assert mode not in [ControlMode.image, ControlMode.inpaint]

    w = ComfyWorkflow()
    input = w.load_image(image)
    result = None

    if mode is ControlMode.canny_edge:
        result = w.add("Canny", 1, image=input, low_threshold=0.4, high_threshold=0.8)
    else:
        args = {
            "image": input,
            "resolution": image.extent.multiple_of(64).shortest_side,
        }
        if mode is ControlMode.scribble:
            result = w.add("PiDiNetPreprocessor", 1, **args, safe="enable")
            result = w.add("ScribblePreprocessor", 1, image=result, resolution=args["resolution"])
        elif mode is ControlMode.line_art:
            result = w.add("LineArtPreprocessor", 1, **args, coarse="disable")
        elif mode is ControlMode.soft_edge:
            result = w.add("HEDPreprocessor", 1, **args, safe="enable")
        elif mode is ControlMode.depth:
            result = w.add("MiDaS-DepthMapPreprocessor", 1, **args, a=math.pi * 2, bg_threshold=0.1)
        elif mode is ControlMode.normal:
            result = w.add("BAE-NormalMapPreprocessor", 1, **args)
        elif mode is ControlMode.pose:
            feat = dict(detect_hand="enable", detect_body="enable", detect_face="enable")
            result = w.add("DWPreprocessor", 1, **args, **feat)
        elif mode is ControlMode.segmentation:
            result = w.add("OneFormer-COCO-SemSegPreprocessor", 1, **args)
        assert result is not None

        if args["resolution"] != image.extent.shortest_side:
            result = w.scale_image(result, image.extent)

    if mode.is_lines:
        result = w.invert_image(result)
    w.send_image(result)
    return w


def upscale_simple(comfy: Client, image: Image, model: str, factor: float):
    w = ComfyWorkflow()
    upscale_model = w.load_upscale_model(model)
    img = w.load_image(image)
    img = w.upscale_image(upscale_model, img)
    if factor != 4.0:
        img = w.scale_image(img, image.extent * factor)
    w.send_image(img)
    return w


def upscale_tiled(
    comfy: Client, image: Image, model: str, factor: float, style: Style, strength: float
):
    sd_ver = resolve_sd_version(style, comfy)
    cond = Conditioning("4k uhd")
    target_extent = image.extent * factor
    if sd_ver is SDVersion.sd15:
        tile_count = target_extent.longest_side / 768
        tile_extent = (target_extent * (1 / tile_count)).multiple_of(8)
    else:  # SDXL
        tile_extent = Extent(1024, 1024)

    w = ComfyWorkflow(comfy.nodes_inputs)
    img = w.load_image(image)
    checkpoint, clip, vae = load_model_with_lora(w, comfy, style, cond.prompt)
    upscale_model = w.load_upscale_model(model)
    if sd_ver.has_controlnet_blur:
        cond.control.append(Control(ControlMode.blur, img))
    checkpoint, positive, negative = apply_conditioning(cond, w, comfy, checkpoint, clip, style)
    img = w.upscale_tiled(
        image=img,
        model=checkpoint,
        positive=positive,
        negative=negative,
        vae=vae,
        upscale_model=upscale_model,
        factor=factor,
        denoise=strength,
        original_extent=image.extent,
        tile_extent=tile_extent,
        **_sampler_params(style, advanced=False),
    )
    if not target_extent.is_multiple_of(8):
        img = w.scale_image(img, target_extent)
    w.send_image(img)
    return w<|MERGE_RESOLUTION|>--- conflicted
+++ resolved
@@ -371,10 +371,7 @@
 def apply_conditioning(
     cond: Conditioning, w: ComfyWorkflow, comfy: Client, model: Output, clip: Output, style: Style
 ):
-<<<<<<< HEAD
     sd_ver = resolve_sd_version(style, comfy)
-=======
->>>>>>> 1b3f00fe
     prompt = merge_prompt(_pattern_lora.sub("", cond.prompt), style.style_prompt)
     if cond.area:
         prompt = merge_prompt("", style.style_prompt)
