--- conflicted
+++ resolved
@@ -250,66 +250,40 @@
                 control.image = Image.scale(control.image, target)
 
 
-<<<<<<< HEAD
-def encode_text_prompt(w: ComfyWorkflow, cond: Conditioning, clip: Output, models: ModelDict):
-    prompt = cond.prompt
-    if prompt != "" and cond.mask:
-        prompt = merge_prompt("", cond.style_prompt)
-    elif prompt != "":
-        prompt = merge_prompt(prompt, cond.style_prompt)
-    positive = w.clip_text_encode(clip, prompt, models, split_conditioning=settings.split_conditioning_sdxl)
-    negative = w.clip_text_encode(clip, cond.negative_prompt, models, split_conditioning=settings.split_conditioning_sdxl)
-    if cond.mask and cond.prompt != "":
-        masked = w.clip_text_encode(clip, cond.prompt, models, split_conditioning=settings.split_conditioning_sdxl)
-        masked = w.conditioning_set_mask(masked, cond.mask)
-        positive = w.conditioning_combine(positive, masked)
-    return positive, negative
-
-
-=======
 def downscale_all_control_images(cond: ConditioningInput, original: Extent, target: Extent):
     downscale_control_images(cond.control, original, target)
     for region in cond.regions:
         downscale_control_images(region.control, original, target)
 
 
-def encode_text_prompt(w: ComfyWorkflow, cond: Conditioning, clip: Output):
+def encode_text_prompt(w: ComfyWorkflow, cond: Conditioning, clip: Output, models: ModelDict):
     prompt = cond.positive_merged
     if prompt != "":
         prompt = merge_prompt(prompt, cond.style_prompt)
-    positive = w.clip_text_encode(clip, prompt)
-    negative = w.clip_text_encode(clip, cond.negative)
+    positive = w.clip_text_encode(clip, prompt, models, split_conditioning=settings.split_conditioning_sdxl)
+    negative = w.clip_text_encode(clip, cond.negative, models, split_conditioning=settings.split_conditioning_sdxl)
     return positive, negative
 
 
-def encode_attention_text_prompt(w: ComfyWorkflow, cond: Conditioning, positive: str, negative: str, clip: Output):
+def encode_attention_text_prompt(w: ComfyWorkflow, cond: Conditioning, positive: str, negative: str, clip: Output, models: ModelDict):
     if positive != "":
         positive = merge_prompt(positive, cond.style_prompt)
-    positive = w.clip_text_encode(clip, positive)
-    negative = w.clip_text_encode(clip, negative)
+    positive = w.clip_text_encode(clip, positive, models, split_conditioning=settings.split_conditioning_sdxl)
+    negative = w.clip_text_encode(clip, negative, models, split_conditioning=settings.split_conditioning_sdxl)
     return positive, negative
 
 
->>>>>>> 2af8be9a
 regex_attention_line = re.compile(r"^((?:PROMPT|ZONE|ATT|BREAK)\s*\d* )(.*)$")
 
 
 def attention_cond_prompt(cond: Conditioning, index: int):
-<<<<<<< HEAD
-    if not cond.prompt:
-=======
     if not cond.positive:
->>>>>>> 2af8be9a
         return cond, cond
 
     updated_prompt_lines = []
     att_prompts_lines = []
     i = 0
-<<<<<<< HEAD
-    for line in cond.prompt.splitlines():
-=======
     for line in cond.positive.splitlines():
->>>>>>> 2af8be9a
         match = regex_attention_line.match(line)
         if not match:
             att_prompts_lines.append(line)
@@ -324,13 +298,8 @@
             i += 1
 
     att_cond = copy(cond)
-<<<<<<< HEAD
-    att_cond.prompt = "\n".join(att_prompts_lines)
-    cond.prompt = "\n".join(updated_prompt_lines)
-=======
     att_cond.positive = "\n".join(att_prompts_lines)
     cond.positive = "\n".join(updated_prompt_lines)
->>>>>>> 2af8be9a
 
     return att_cond, cond
 
@@ -341,50 +310,7 @@
     cond: Conditioning,
     clip: Output,
     extent: Extent,
-<<<<<<< HEAD
     models: ModelDict,
-):
-    control_layers = cond.control
-    controls = [c for c in control_layers if c.mode is ControlMode.attention]
-    if not len(controls):
-        return model, cond
-
-    base_mask = w.solid_mask(extent, 1.0)
-    conds: list[Output] = []
-    masks: list[Output] = []
-    mask_sum: Output = OutputNull
-
-    # load masks, compute sum of all masks
-    for i in range(len(controls)):
-        control = controls[i]
-        mask = w.load_image_mask(control.image)
-        control_cond, cond = attention_cond_prompt(cond, i)
-
-        mask_sum = (
-            mask if mask_sum == OutputNull else w.attention_mask_composite(mask, mask_sum, "or")
-        )
-        conds.append(encode_text_prompt(w, control_cond, clip, models)[0])
-        masks.append(mask)
-
-    # subtract lower masks for each mask
-    for i in range(len(masks)):
-        sub_mask_sum: Output = OutputNull
-        for j in range(len(masks)):
-            if i > j:
-                sub_mask_sum = (
-                    masks[j]
-                    if sub_mask_sum == OutputNull
-                    else w.attention_mask_composite(masks[j], sub_mask_sum, "or")
-                )
-
-        if sub_mask_sum != OutputNull:
-            masks[i] = w.attention_mask_composite(masks[i], sub_mask_sum, "subtract")
-
-    base_mask = w.attention_mask_composite(base_mask, mask_sum, "subtract")
-    cond, _ = attention_cond_prompt(cond, len(controls))
-    model = w.apply_attention_couple(model, base_mask, conds, masks)
-
-=======
 ):
     if not cond.regions:
         return model, cond
@@ -409,11 +335,10 @@
         negative = merge_prompt(region.negative, cond.negative)
         region.negative = ""
 
-        conds.append(encode_attention_text_prompt(w, cond, positive, negative, clip)[0])
+        conds.append(encode_attention_text_prompt(w, cond, positive, negative, clip, models)[0])
 
     model = w.apply_attention_couple(model, base_mask, conds, masks)
     cond.positive = cond.positive.replace("{prompt}", "")
->>>>>>> 2af8be9a
     return model, cond
 
 
@@ -592,11 +517,7 @@
 ):
     model, clip, vae = load_checkpoint_with_lora(w, checkpoint, models.all)
     model = apply_ip_adapter(w, model, cond.control, models)
-<<<<<<< HEAD
     model, cond = apply_attention(w, model, cond, clip, extent.initial, models)
-=======
-    model, cond = apply_attention(w, model, cond, clip, extent.initial)
->>>>>>> 2af8be9a
     latent = w.empty_latent_image(extent.initial, batch_count)
     prompt_pos, prompt_neg = encode_text_prompt(w, cond, clip, models)
     positive, negative = apply_control(
@@ -786,11 +707,7 @@
 ):
     model, clip, vae = load_checkpoint_with_lora(w, checkpoint, models.all)
     model = apply_ip_adapter(w, model, cond.control, models)
-<<<<<<< HEAD
     model, cond = apply_attention(w, model, cond, clip, extent.initial, models)
-=======
-    model, cond = apply_attention(w, model, cond, clip, extent.initial)
->>>>>>> 2af8be9a
     in_image = w.load_image(image)
     in_image = scale_to_initial(extent, w, in_image, models)
     latent = w.vae_encode(vae, in_image)
