--- conflicted
+++ resolved
@@ -15,13 +15,8 @@
 from .files import FileLibrary, FileFormat
 from .style import Style, StyleSettings, SamplerPresets
 from .resolution import ScaledExtent, ScaleMode, TileLayout, get_inpaint_reference
-<<<<<<< HEAD
-from .resources import ControlMode, SDVersion, UpscalerName, ResourceKind
+from .resources import ControlMode, Arch, UpscalerName, ResourceKind, ResourceId
 from .settings import PerformanceSettings, settings
-=======
-from .resources import ControlMode, Arch, UpscalerName, ResourceKind, ResourceId
-from .settings import PerformanceSettings
->>>>>>> 9f78a4c9
 from .text import merge_prompt, extract_loras
 from .comfy_workflow import ComfyWorkflow, ComfyRunMode, Output
 from .localization import translate as _
@@ -544,11 +539,7 @@
     positive, negative = apply_control(
         w, prompt_pos, prompt_neg, cond.all_control, extent.desired, models
     )
-<<<<<<< HEAD
-    result = w.sampler_custom_advanced(model, positive, negative, latent, models.version, **params, two_pass=False)
-=======
-    result = w.sampler_custom_advanced(model, positive, negative, latent, models.arch, **params)
->>>>>>> 9f78a4c9
+    result = w.sampler_custom_advanced(model, positive, negative, latent, models.arch, **params, two_pass=False)
     image = w.vae_decode(vae, result)
     return image
 
@@ -579,29 +570,20 @@
     model_orig = copy(model)
     model = apply_attention_mask(w, model, cond, clip, extent.initial, models)
     model = apply_regional_ip_adapter(w, model, cond.regions, extent.initial, models)
-<<<<<<< HEAD
-    latent = w.empty_latent_image(extent.initial, models.version, misc.batch_count)
+    latent = w.empty_latent_image(extent.initial, models.arch, misc.batch_count)
     prompt_pos, prompt_neg = encode_text_prompt(w, cond, clip, models)
-=======
-    latent = w.empty_latent_image(extent.initial, models.arch, misc.batch_count)
-    prompt_pos, prompt_neg = encode_text_prompt(w, cond, clip)
->>>>>>> 9f78a4c9
     positive, negative = apply_control(
         w, prompt_pos, prompt_neg, cond.all_control, extent.initial, models
     )
     out_latent = w.sampler_custom_advanced(
-<<<<<<< HEAD
         model,
         positive,
         negative,
         latent,
-        models.version,
+        models.arch,
         two_pass=settings.use_refiner_pass,
         first_pass_sampler=settings.first_pass_sampler,
         **_sampler_params(sampling)
-=======
-        model, positive, negative, latent, models.arch, **_sampler_params(sampling)
->>>>>>> 9f78a4c9
     )
     out_image = scale_refine_and_decode(
         extent, w, cond, sampling, out_latent, prompt_pos, prompt_neg, model_orig, clip, vae, models
@@ -743,11 +725,7 @@
 
     latent = w.batch_latent(latent, misc.batch_count)
     out_latent = w.sampler_custom_advanced(
-<<<<<<< HEAD
-        inpaint_model, positive, negative, latent, models.version, **_sampler_params(sampling), two_pass=False
-=======
-        inpaint_model, positive, negative, latent, models.arch, **_sampler_params(sampling)
->>>>>>> 9f78a4c9
+        inpaint_model, positive, negative, latent, models.arch, **_sampler_params(sampling), two_pass=False
     )
 
     if extent.refinement_scaling in [ScaleMode.upscale_small, ScaleMode.upscale_quality]:
@@ -782,11 +760,7 @@
             w, positive_up, negative_up, cond_upscale.all_control, res, models
         )
         out_latent = w.sampler_custom_advanced(
-<<<<<<< HEAD
-            model, positive_up, negative_up, latent, models.version, **sampler_params, two_pass=False
-=======
-            model, positive_up, negative_up, latent, models.arch, **sampler_params
->>>>>>> 9f78a4c9
+            model, positive_up, negative_up, latent, models.arch, **sampler_params, two_pass=False
         )
         out_image = w.vae_decode(vae, out_latent)
         out_image = scale_to_target(upscale_extent, w, out_image, models)
@@ -833,18 +807,14 @@
         w, positive, negative, cond.all_control, extent.desired, models
     )
     sampler = w.sampler_custom_advanced(
-<<<<<<< HEAD
         model,
         positive,
         negative,
         latent,
-        models.version,
+        models.arch,
         two_pass=settings.use_refiner_pass,
         first_pass_sampler=settings.first_pass_sampler,
         **_sampler_params(sampling)
-=======
-        model, positive, negative, latent, models.arch, **_sampler_params(sampling)
->>>>>>> 9f78a4c9
     )
     out_image = w.vae_decode(vae, sampler)
     out_image = w.nsfw_filter(out_image, sensitivity=misc.nsfw_filter)
@@ -898,11 +868,7 @@
 
     latent = w.batch_latent(latent, misc.batch_count)
     out_latent = w.sampler_custom_advanced(
-<<<<<<< HEAD
-        inpaint_model, positive, negative, latent, models.version, **_sampler_params(sampling), two_pass=False
-=======
-        inpaint_model, positive, negative, latent, models.arch, **_sampler_params(sampling)
->>>>>>> 9f78a4c9
+        inpaint_model, positive, negative, latent, models.arch, **_sampler_params(sampling), two_pass=False
     )
     out_image = scale_refine_and_decode(
         extent, w, cond, sampling, out_latent, prompt_pos, prompt_neg, model_orig, clip, vae, models
