from __future__ import annotations

import re
from copy import copy
from dataclasses import dataclass, field
from itertools import chain
from typing import Any
import math
import random
import re

from . import resolution, resources
from .api import ControlInput, ImageInput, CheckpointInput, SamplingInput, WorkflowInput, LoraInput
from .api import ExtentInput, InpaintMode, InpaintParams, FillMode, ConditioningInput, WorkflowKind
from .api import RegionInput
from .image import Bounds, Extent, Image, Mask
from .client import Client, ClientModels, ModelDict
from .style import Style, StyleSettings, SamplerPresets
from .resolution import ScaledExtent, ScaleMode, get_inpaint_reference
from .resources import ControlMode, SDVersion, UpscalerName, ResourceKind
from .settings import PerformanceSettings, settings
from .text import merge_prompt, extract_loras
from .comfy_workflow import ComfyWorkflow, ComfyRunMode, Output, OutputNull
from .util import ensure, median_or_zero, client_logger as log


_pattern_lora = re.compile(r"\s*<lora:([^:<>]+)(?::(-?[^:<>]*))?>\s*", re.IGNORECASE)


def detect_inpaint_mode(extent: Extent, area: Bounds):
    if area.width >= extent.width or area.height >= extent.height:
        return InpaintMode.expand
    return InpaintMode.fill


def generate_seed():
    # Currently only using 32 bit because Qt widgets don't support int64
    return random.randint(0, 2**31 - 1)


def _sampling_from_style(style: Style, strength: float, is_live: bool):
    sampler_name = style.live_sampler if is_live else style.sampler
    cfg = style.live_cfg_scale if is_live else style.cfg_scale
    total_steps = style.live_sampler_steps if is_live else style.sampler_steps
    preset = SamplerPresets.instance()[sampler_name]
    result = SamplingInput(
        sampler=preset.sampler,
        scheduler=preset.scheduler,
        cfg_scale=cfg or preset.cfg,
        total_steps=total_steps or preset.steps,
    )
    if strength < 1.0:
        # Unless we have something like a 1-step turbo model, ensure there are at least 4 steps
        # even at very low strength with low total steps of 4-8 (like Lightning/LCM).
        min_steps = min(4, total_steps)
        result.total_steps, result.start_step = _apply_strength(strength, total_steps, min_steps)
    return result


def _apply_strength(strength: float, steps: int, min_steps: int = 0) -> tuple[int, int]:
    start_at_step = round(steps * (1 - strength))

    if min_steps and steps - start_at_step < min_steps:
        steps = math.floor(min_steps * 1 / strength)
        start_at_step = steps - min_steps

    return steps, start_at_step


def _sampler_params(sampling: SamplingInput, strength: float | None = None, advanced=True):
    """Assemble the parameters which are passed to ComfyUI's KSampler/KSamplerAdvanced node.
    Optionally adjust the number of steps based on the strength parameter (for hires pass).
    """
    params: dict[str, Any] = dict(
        sampler=sampling.sampler,
        scheduler=sampling.scheduler,
        steps=sampling.actual_steps,
        cfg=sampling.cfg_scale,
        seed=sampling.seed,
    )
    assert strength is None or advanced
    if advanced:
        params["steps"] = sampling.total_steps
        params["start_at_step"] = sampling.start_step
        if strength is not None:
            params["steps"], params["start_at_step"] = _apply_strength(
                strength, sampling.total_steps
            )
    return params


def load_checkpoint_with_lora(w: ComfyWorkflow, checkpoint: CheckpointInput, models: ClientModels):
    checkpoint_model = checkpoint.checkpoint
    if checkpoint_model not in models.checkpoints:
        checkpoint_model = next(iter(models.checkpoints.keys()))
        log.warning(
            f"Style checkpoint {checkpoint.checkpoint} not found, using default {checkpoint_model}"
        )
    model, clip, vae = w.load_checkpoint(checkpoint_model)

    if checkpoint.clip_skip != StyleSettings.clip_skip.default:
        clip = w.clip_set_last_layer(clip, (checkpoint.clip_skip * -1))

    if checkpoint.vae != StyleSettings.vae.default:
        if checkpoint.vae in models.vae:
            vae = w.load_vae(checkpoint.vae)
        else:
            log.warning(f"Style VAE {checkpoint.vae} not found, using default VAE from checkpoint")

    for lora in checkpoint.loras:
        model, clip = w.load_lora(model, clip, lora.name, lora.strength, lora.strength)

    lcm_lora = models.for_checkpoint(checkpoint_model).lora["lcm"]
    is_lcm = any(l.name == lcm_lora for l in checkpoint.loras)

    if checkpoint.v_prediction_zsnr:
        model = w.model_sampling_discrete(model, "v_prediction", zsnr=True)
        model = w.rescale_cfg(model, 0.7)
    elif is_lcm:
        model = w.model_sampling_discrete(model, "lcm")

    if checkpoint.self_attention_guidance:
        model = w.apply_self_attention_guidance(model)

    return model, clip, vae


class Control:
    mode: ControlMode
    image: Image | Output
    mask: None | Mask | Output = None
    strength: float = 1.0
    range = (0.0, 1.0)

    _original_extent: Extent | None = None

    def __init__(
        self,
        mode: ControlMode,
        image: Image | Output,
        strength=1.0,
        range: tuple[float, float] = (0.0, 1.0),
        mask: None | Mask | Output = None,
    ):
        self.mode = mode
        self.image = image
        self.strength = strength
        self.mask = mask
        self.range = range

    @staticmethod
    def from_input(i: ControlInput):
        return Control(i.mode, i.image, i.strength, i.range)

    def load_image(self, w: ComfyWorkflow, target_extent: Extent | None = None):
        if isinstance(self.image, Image):
            self._original_extent = self.image.extent
            self.image = w.load_image(self.image)
        if target_extent and self._original_extent != target_extent:
            return w.scale_control_image(self.image, target_extent)
        return self.image

    def load_mask(self, w: ComfyWorkflow):
        assert self.mask is not None
        if isinstance(self.mask, Mask):
            self.mask = w.load_mask(self.mask.to_image())
        return self.mask

    def __eq__(self, other):
        if isinstance(other, Control):
            return self.__dict__ == other.__dict__
        return False


@dataclass
class Region:
    mask: Image | Output
    positive: str
    negative: str = ""
    control: list[Control] = field(default_factory=list)

    @staticmethod
    def from_input(i: RegionInput):
        return Region(i.mask, i.positive, i.negative, [Control.from_input(c) for c in i.control])

    def copy(self):
        return Region(self.mask, self.positive, self.negative, [copy(c) for c in self.control])

    def load_mask(self, w: ComfyWorkflow):
        if isinstance(self.mask, Image):
            self.mask = w.load_mask(self.mask)
        return self.mask


@dataclass
class Conditioning:
    positive: str
    negative: str = ""
    control: list[Control] = field(default_factory=list)
    regions: list[Region] = field(default_factory=list)
    style_prompt: str = ""

    @staticmethod
    def from_input(i: ConditioningInput):
        return Conditioning(
            i.positive,
            i.negative,
            [Control.from_input(c) for c in i.control],
            [Region.from_input(r) for r in i.regions],
            i.style,
        )

    def copy(self):
        return Conditioning(
            self.positive,
            self.negative,
            [copy(c) for c in self.control],
            [r.copy() for r in self.regions],
            self.style_prompt,
        )

    def downscale(self, original: Extent, target: Extent):
        downscale_control_images(self._all_control_layers, original, target)

    def crop(self, bounds: Bounds):
        # Meant to be called during preperation, before adding inpaint layer.
        for control in self._all_control_layers:
            assert isinstance(control.image, Image) and control.mask is None
            control.image = Image.crop(control.image, bounds)

    @property
    def positive_merged(self):
        return "\n".join(chain((r.positive for r in self.regions), [self.positive]))

    @property
    def _all_control_layers(self):
        return self.control + [c for r in self.regions for c in r.control]


def downscale_control_images(
    control_layers: list[Control] | list[ControlInput], original: Extent, target: Extent
):
    # Meant to be called during preperation, when desired generation resolution is lower than canvas size:
    # no need to encode and send the full resolution images to the server.
    if original.width > target.width and original.height > target.height:
        for control in control_layers:
            assert isinstance(control.image, Image)
            # Only scale if control image resolution matches canvas resolution
            if control.image.extent == original and control.mode is not ControlMode.canny_edge:
                control.image = Image.scale(control.image, target)


def downscale_all_control_images(cond: ConditioningInput, original: Extent, target: Extent):
    downscale_control_images(cond.control, original, target)
    for region in cond.regions:
        downscale_control_images(region.control, original, target)


def encode_text_prompt(w: ComfyWorkflow, cond: Conditioning, clip: Output, models: ModelDict):
    prompt = cond.positive_merged
    if prompt != "":
        prompt = merge_prompt(prompt, cond.style_prompt)
    positive = w.clip_text_encode(clip, prompt, models, split_conditioning=settings.split_conditioning_sdxl)
    negative = w.clip_text_encode(clip, cond.negative, models, split_conditioning=settings.split_conditioning_sdxl)
    return positive, negative


def encode_attention_text_prompt(w: ComfyWorkflow, cond: Conditioning, positive: str, negative: str | None, clip: Output, models: ModelDict):
    if positive != "":
        positive = merge_prompt(positive, cond.style_prompt)
    positive = w.clip_text_encode(clip, positive, models, split_conditioning=settings.split_conditioning_sdxl)
    if negative is not None:
        negative = w.clip_text_encode(clip, negative, models, split_conditioning=settings.split_conditioning_sdxl)
    return positive, negative


def apply_attention(
    w: ComfyWorkflow,
    model: Output,
    cond: Conditioning,
    clip: Output,
    extent: ScaledExtent,
    models: ModelDict,
    extent_name: str = "initial",
):
    if not cond.regions:
        return model, False

    conds: list[Output] = []
    masks: list[Output] = []

    for region in reversed(cond.regions):
        mask = w.scale_mask(region.load_mask(w), getattr(extent, extent_name))
        masks.append(mask)

        conds.append(encode_attention_text_prompt(w, cond, region.positive, None, clip, models)[0])

    model = w.apply_attention_couple(model, conds, masks)
    return model, True


def apply_control(
    w: ComfyWorkflow,
    positive: Output,
    negative: Output,
    control_layers: list[Control],
    extent: Extent,
    models: ModelDict,
):
    models = models.control
    for control in (c for c in control_layers if c.mode.is_control_net):
        image = control.load_image(w, extent)
        if control.mode is ControlMode.inpaint:
            image = w.inpaint_preprocessor(image, control.load_mask(w))
        if control.mode.is_lines:  # ControlNet expects white lines on black background
            image = w.invert_image(image)
        controlnet = w.load_controlnet(models[control.mode])
        positive, negative = w.apply_controlnet(
            positive,
            negative,
            controlnet,
            image,
            strength=control.strength,
            range=control.range,
        )

    return positive, negative


def apply_ip_adapter(
    w: ComfyWorkflow, model: Output, control_layers: list[Control], models: ModelDict
):
    models = models.ip_adapter

    # Create a separate embedding for each face ID (though more than 1 is questionable)
    face_layers = [c for c in control_layers if c.mode is ControlMode.face]
    if len(face_layers) > 0:
        clip_vision = w.load_clip_vision(models.clip_vision)
        ip_adapter = w.load_ip_adapter(models[ControlMode.face])
        insight_face = w.load_insight_face()
        for control in face_layers:
            model = w.apply_ip_adapter_face(
                model,
                ip_adapter,
                clip_vision,
                insight_face,
                control.load_image(w),
                control.strength,
                range=control.range,
            )

    # Encode images with their weights into a batch and apply IP-adapter to the model once
    def encode_and_apply_ip_adapter(model: Output, control_layers: list[Control], weight_type: str):
        clip_vision = w.load_clip_vision(models.clip_vision)
        ip_adapter = w.load_ip_adapter(models[ControlMode.reference])
        embeds: list[Output] = []
        range = (0.99, 0.01)

        for control in control_layers:
            if len(embeds) >= 5:
                raise Exception(f"Too many control layers of type '{mode.text}' (maximum is 5)")
            img = control.load_image(w)
            embeds.append(w.encode_ip_adapter(img, control.strength, ip_adapter, clip_vision)[0])
            range = (min(range[0], control.range[0]), max(range[1], control.range[1]))

        combined = w.combine_ip_adapter_embeds(embeds) if len(embeds) > 1 else embeds[0]
        return w.apply_ip_adapter(model, ip_adapter, clip_vision, combined, 1.0, weight_type, range)

    modes = [
        (ControlMode.reference, "linear"),
        (ControlMode.style, "style transfer"),
        (ControlMode.composition, "composition"),
    ]
    # Chain together different IP-adapter weight types.
    for mode, weight_type in modes:
        ref_layers = [c for c in control_layers if c.mode is mode]
        if len(ref_layers) > 0:
            model = encode_and_apply_ip_adapter(model, ref_layers, weight_type)

    return model


def scale(
    extent: Extent,
    target: Extent,
    mode: ScaleMode,
    w: ComfyWorkflow,
    image: Output,
    models: ModelDict,
):
    """Handles scaling images from `extent` to `target` resolution.
    Uses either simple bilinear scaling or a fast upscaling model."""

    if mode is ScaleMode.none:
        return image
    elif mode is ScaleMode.resize:
        return w.scale_image(image, target)
    else:
        assert mode is ScaleMode.upscale_fast
        ratio = target.pixel_count / extent.pixel_count
        factor = max(2, min(4, math.ceil(math.sqrt(ratio))))
        upscale_model = w.load_upscale_model(models.upscale[UpscalerName.fast_x(factor)])
        image = w.upscale_image(upscale_model, image)
        image = w.scale_image(image, target)
        return image


def scale_to_initial(
    extent: ScaledExtent, w: ComfyWorkflow, image: Output, models: ModelDict, is_mask=False
):
    if is_mask and extent.initial_scaling in (ScaleMode.resize, ScaleMode.upscale_fast):
        return w.scale_mask(image, extent.initial)
    elif not is_mask:
        return scale(extent.input, extent.initial, extent.initial_scaling, w, image, models)
    else:
        assert is_mask and extent.initial_scaling is ScaleMode.none
        return image


def scale_to_target(extent: ScaledExtent, w: ComfyWorkflow, image: Output, models: ModelDict):
    return scale(extent.desired, extent.target, extent.target_scaling, w, image, models)


def scale_refine_and_decode(
    extent: ScaledExtent,
    w: ComfyWorkflow,
    cond: Conditioning,
    sampling: SamplingInput,
    latent: Output,
    prompt_pos: Output,
    prompt_neg: Output,
    model: Output,
    clip: Output,
    vae: Output,
    models: ModelDict,
    use_attention: bool = False,
):
    """Handles scaling images from `initial` to `desired` resolution.
    If it is a substantial upscale, runs a high-res SD refinement pass.
    Takes latent as input and returns a decoded image."""

    mode = extent.refinement_scaling
    if mode in [ScaleMode.none, ScaleMode.resize, ScaleMode.upscale_fast]:
        decoded = w.vae_decode(vae, latent)
        return scale(extent.initial, extent.desired, mode, w, decoded, models)

    if use_attention:
<<<<<<< HEAD
        model, extent, applied_attention = apply_attention(w, model, cond, clip, extent, models, "desired")
=======
        model, applied_attention = apply_attention(w, model, cond, clip, extent, "desired")
>>>>>>> 94c494e0

    if mode is ScaleMode.upscale_small:
        upscaler = models.upscale[UpscalerName.fast_2x]
    else:
        assert mode is ScaleMode.upscale_quality
        upscaler = models.upscale[UpscalerName.default]

    upscale_model = w.load_upscale_model(upscaler)
    decoded = w.vae_decode(vae, latent)
    upscale = w.upscale_image(upscale_model, decoded)
    upscale = w.scale_image(upscale, extent.desired)
    upscale = w.vae_encode(vae, upscale)
    params = _sampler_params(sampling, strength=0.4)

    positive, negative = apply_control(
        w, prompt_pos, prompt_neg, cond.control, extent.desired, models
    )
    result = w.ksampler_advanced(model, positive, negative, upscale, **params, two_pass=False)
    image = w.vae_decode(vae, result)
    return image


def generate(
    w: ComfyWorkflow,
    checkpoint: CheckpointInput,
    extent: ScaledExtent,
    cond: Conditioning,
    sampling: SamplingInput,
    batch_count: int,
    models: ModelDict,
):
    model, clip, vae = load_checkpoint_with_lora(w, checkpoint, models.all)
    model = apply_ip_adapter(w, model, cond.control, models)
    model_orig = copy(model)
<<<<<<< HEAD
    model, extent, applied_attention = apply_attention(w, model, cond, clip, extent, models)
=======
    model, applied_attention = apply_attention(w, model, cond, clip, extent)
>>>>>>> 94c494e0
    latent = w.empty_latent_image(extent.initial, batch_count)
    prompt_pos, prompt_neg = encode_text_prompt(w, cond, clip, models)
    positive, negative = apply_control(
        w, prompt_pos, prompt_neg, cond.control, extent.initial, models
    )
    out_latent = w.ksampler_advanced(
        model,
        positive,
        negative,
        latent,
        two_pass=settings.use_refiner_pass,
        first_pass_sampler=settings.first_pass_sampler,
        **_sampler_params(sampling)
    )
    out_image = scale_refine_and_decode(
        extent, w, cond, sampling, out_latent, prompt_pos, prompt_neg, model_orig, clip, vae, models, True
    )
    out_image = scale_to_target(extent, w, out_image, models)
    w.send_image(out_image)
    return w


def fill_masked(w: ComfyWorkflow, image: Output, mask: Output, fill: FillMode, models: ModelDict):
    if fill is FillMode.blur:
        return w.blur_masked(image, mask, 65, falloff=9)
    elif fill is FillMode.border:
        image = w.fill_masked(image, mask, "navier-stokes")
        return w.blur_masked(image, mask, 65)
    elif fill is FillMode.neutral:
        return w.fill_masked(image, mask, "neutral", falloff=9)
    elif fill is FillMode.inpaint:
        model = w.load_inpaint_model(models.inpaint["default"])
        return w.inpaint_image(model, image, mask)
    elif fill is FillMode.replace:
        return w.fill_masked(image, mask, "neutral")
    return image


def detect_inpaint(
    mode: InpaintMode,
    bounds: Bounds,
    sd_ver: SDVersion,
    prompt: str,
    control: list[ControlInput],
    strength: float,
):
    assert mode is not InpaintMode.automatic
    result = InpaintParams(mode, bounds)

    result.use_inpaint_model = strength > 0.5
    if sd_ver is SDVersion.sd15:
        result.use_condition_mask = (
            mode is InpaintMode.add_object
            and prompt != ""
            and not any(c.mode.is_structural for c in control)
        )

    is_ref_mode = mode in [InpaintMode.fill, InpaintMode.expand]
    result.use_reference = is_ref_mode and prompt == ""

    result.fill = {
        InpaintMode.fill: FillMode.blur,
        InpaintMode.expand: FillMode.border,
        InpaintMode.add_object: FillMode.neutral,
        InpaintMode.remove_object: FillMode.inpaint,
        InpaintMode.replace_background: FillMode.replace,
    }[mode]
    return result


def inpaint(
    w: ComfyWorkflow,
    images: ImageInput,
    checkpoint: CheckpointInput,
    cond: Conditioning,
    sampling: SamplingInput,
    params: InpaintParams,
    crop_upscale_extent: Extent,
    batch_count: int,
    models: ModelDict,
):
    target_bounds = params.target_bounds
    extent = ScaledExtent.from_input(images.extent)  # for initial generation with large context

    model, clip, vae = load_checkpoint_with_lora(w, checkpoint, models.all)
    model = w.differential_diffusion(model)
    model_orig = copy(model)

    if not params.use_single_region:
<<<<<<< HEAD
        model, extent, applied_attention = apply_attention(w, model, cond, clip, extent, models)
=======
        model, applied_attention = apply_attention(w, model, cond, clip, extent)
>>>>>>> 94c494e0

    upscale_extent = ScaledExtent(  # after crop to the masked region
        Extent(0, 0), Extent(0, 0), crop_upscale_extent, target_bounds.extent
    )
    initial_bounds = extent.convert(target_bounds, "target", "initial")

    in_image = w.load_image(ensure(images.initial_image))
    in_image = scale_to_initial(extent, w, in_image, models)
    in_mask = w.load_mask(ensure(images.initial_mask))
    in_mask = scale_to_initial(extent, w, in_mask, models, is_mask=True)
    cropped_mask = w.load_mask(ensure(images.hires_mask))

    cond_base = cond.copy()
    cond_base.downscale(extent.input, extent.initial)
    if params.use_reference:
        reference = get_inpaint_reference(ensure(images.initial_image), initial_bounds) or in_image
        cond_base.control.append(Control(ControlMode.reference, reference, 0.5, (0.2, 0.8)))
    if params.use_inpaint_model and models.version is SDVersion.sd15:
        cond_base.control.append(Control(ControlMode.inpaint, in_image, mask=in_mask))
    if params.use_condition_mask and len(cond_base.regions) == 0:
        cond_base.regions.append(Region(in_mask, cond_base.positive, "", cond_base.control))
        cond_base.positive = "."  # + style prompt
        cond_base.control = []
    in_image = fill_masked(w, in_image, in_mask, params.fill, models)

    model = apply_ip_adapter(w, model, cond_base.control, models)
    if params.use_single_region:
        region_pos, region_neg = find_region_prompts(cond, images.initial_mask)
        positive, negative = encode_attention_text_prompt(w, cond_base, region_pos, region_neg, clip, models)
    else:
        positive, negative = encode_text_prompt(w, cond, clip, models)

    positive, negative = apply_control(
        w, positive, negative, cond_base.control, extent.initial, models
    )
    if params.use_inpaint_model and models.version is SDVersion.sdxl:
        positive, negative, latent_inpaint, latent = w.vae_encode_inpaint_conditioning(
            vae, in_image, in_mask, positive, negative
        )
        inpaint_patch = w.load_fooocus_inpaint(**models.fooocus_inpaint)
        inpaint_model = w.apply_fooocus_inpaint(model, inpaint_patch, latent_inpaint)
    else:
        latent = w.vae_encode(vae, in_image)
        latent = w.set_latent_noise_mask(latent, in_mask)
        inpaint_model = model

    latent = w.batch_latent(latent, batch_count)
    out_latent = w.ksampler_advanced(
        inpaint_model, positive, negative, latent, **_sampler_params(sampling), two_pass=False
    )

    if extent.refinement_scaling in [ScaleMode.upscale_small, ScaleMode.upscale_quality]:
        if params.use_single_region:
            region_pos, region_neg = find_region_prompts(cond, images.initial_mask)
            positive_up, negative_up = encode_attention_text_prompt(w, cond, region_pos, region_neg, clip, models)
        else:
<<<<<<< HEAD
            model_orig, upscale_extent, applied_attention = apply_attention(w, model_orig, cond, clip, upscale_extent, models, "desired")
            positive_up, negative_up = encode_text_prompt(w, cond, clip, models)
=======
            model_orig, applied_attention = apply_attention(w, model_orig, cond, clip, upscale_extent, "desired")
            positive_up, negative_up = encode_text_prompt(w, cond, clip)
>>>>>>> 94c494e0

        if extent.refinement_scaling is ScaleMode.upscale_small:
            upscaler = models.upscale[UpscalerName.fast_2x]
        else:
            upscaler = models.upscale[UpscalerName.default]
        sampler_params = _sampler_params(sampling, strength=0.4)
        upscale_model = w.load_upscale_model(upscaler)
        upscale = w.vae_decode(vae, out_latent)
        upscale = w.crop_image(upscale, initial_bounds)
        upscale = w.upscale_image(upscale_model, upscale)
        upscale = w.scale_image(upscale, upscale_extent.desired)
        latent = w.vae_encode(vae, upscale)
        latent = w.set_latent_noise_mask(latent, cropped_mask)

        cond_upscale = cond.copy()
        cond_upscale.crop(target_bounds)
        if params.use_inpaint_model and models.version is SDVersion.sd15:
            cond_upscale.control.append(
                Control(ControlMode.inpaint, ensure(images.hires_image), mask=cropped_mask)
            )

        res = upscale_extent.desired
        positive_up, negative_up = apply_control(
            w, positive_up, negative_up, cond_upscale.control, res, models
        )
        out_latent = w.ksampler_advanced(model_orig, positive_up, negative_up, latent, **sampler_params, two_pass=False)
        out_image = w.vae_decode(vae, out_latent)
        out_image = scale_to_target(upscale_extent, w, out_image, models)
    else:
        desired_bounds = extent.convert(target_bounds, "target", "desired")
        desired_extent = desired_bounds.extent
        cropped_extent = ScaledExtent(
            desired_extent, desired_extent, desired_extent, target_bounds.extent
        )
        out_image = w.vae_decode(vae, out_latent)
        out_image = scale(
            extent.initial, extent.desired, extent.refinement_scaling, w, out_image, models
        )
        out_image = w.crop_image(out_image, desired_bounds)
        out_image = scale_to_target(cropped_extent, w, out_image, models)

    compositing_mask = w.denoise_to_compositing_mask(cropped_mask)
    out_masked = w.apply_mask(out_image, compositing_mask)
    w.send_image(out_masked)
    return w


def refine(
    w: ComfyWorkflow,
    image: Image,
    extent: ScaledExtent,
    checkpoint: CheckpointInput,
    cond: Conditioning,
    sampling: SamplingInput,
    batch_count: int,
    models: ModelDict,
):
    model, clip, vae = load_checkpoint_with_lora(w, checkpoint, models.all)
    model = apply_ip_adapter(w, model, cond.control, models)
<<<<<<< HEAD
    model, extent, applied_attention = apply_attention(w, model, cond, clip, extent, models)
=======
    model, applied_attention = apply_attention(w, model, cond, clip, extent)
>>>>>>> 94c494e0
    in_image = w.load_image(image)
    in_image = scale_to_initial(extent, w, in_image, models)
    latent = w.vae_encode(vae, in_image)
    if batch_count > 1:
        latent = w.batch_latent(latent, batch_count)
    positive, negative = encode_text_prompt(w, cond, clip, models)
    positive, negative = apply_control(w, positive, negative, cond.control, extent.desired, models)
    sampler = w.ksampler_advanced(
        model,
        positive,
        negative,
        latent,
        two_pass=settings.use_refiner_pass,
        first_pass_sampler=settings.first_pass_sampler,
        **_sampler_params(sampling)
    )
    out_image = w.vae_decode(vae, sampler)
    out_image = scale_to_target(extent, w, out_image, models)
    w.send_image(out_image)
    return w


def find_region_prompts(
    cond: Conditioning,
    mask: Image,
):
    prompts = []

    for region in reversed(cond.regions):
        if region.positive == cond.positive:
            region.positive = ""  # skip prompt already covered in global prompt
            continue

        average = Image.scale(region.mask, Extent(1, 1)).pixel(0, 0)
        covering = isinstance(average, tuple) and average[0] >= 10
        if not covering:
            region.positive = ""
            region.negative = ""
        else:
            prompts.append({
                "positive": region.positive,
                "negative": region.negative,
                "score": average[0],
            })

    if not prompts:
        return cond.positive_merged, cond.negative

    prompts.sort(key=lambda x: x.get("score"), reverse=True)

    # positive = "\n".join(map(lambda x: x.get("positive"), prompts))
    # negative = "\n".join(map(lambda x: x.get("negative"), prompts))
    positive = prompts[0].get("positive")
    negative = prompts[0].get("negative")

    return merge_prompt(positive, cond.positive), f"{negative}\n{cond.negative}"


def refine_region(
    w: ComfyWorkflow,
    images: ImageInput,
    checkpoint: CheckpointInput,
    cond: Conditioning,
    sampling: SamplingInput,
    inpaint: InpaintParams,
    batch_count: int,
    models: ModelDict,
):
    extent = ScaledExtent.from_input(images.extent)

    model, clip, vae = load_checkpoint_with_lora(w, checkpoint, models.all)
    model = w.differential_diffusion(model)
    model = apply_ip_adapter(w, model, cond.control, models)

    model_orig = copy(model)

    if inpaint.use_single_region:
        region_pos, region_neg = find_region_prompts(cond, images.initial_mask)
        prompt_pos, prompt_neg = encode_attention_text_prompt(w, cond, region_pos, region_neg, clip, models)
        applied_attention = False
    else:
<<<<<<< HEAD
        model, extent, applied_attention = apply_attention(w, model, cond, clip, extent, models)
        prompt_pos, prompt_neg = encode_text_prompt(w, cond, clip, models)
=======
        model, applied_attention = apply_attention(w, model, cond, clip, extent)
        prompt_pos, prompt_neg = encode_text_prompt(w, cond, clip)
>>>>>>> 94c494e0

    in_image = w.load_image(ensure(images.initial_image))
    in_image = scale_to_initial(extent, w, in_image, models)
    in_mask = w.load_mask(ensure(images.initial_mask))
    in_mask = scale_to_initial(extent, w, in_mask, models, is_mask=True)

    if inpaint.use_inpaint_model and models.version is SDVersion.sd15:
        cond.control.append(Control(ControlMode.inpaint, in_image, mask=in_mask))
    positive, negative = apply_control(
        w, prompt_pos, prompt_neg, cond.control, extent.initial, models
    )
    if models.version is SDVersion.sd15 or not inpaint.use_inpaint_model:
        latent = w.vae_encode(vae, in_image)
        latent = w.set_latent_noise_mask(latent, in_mask)
        inpaint_model = model
    else:  # SDXL inpaint model
        positive, negative, latent_inpaint, latent = w.vae_encode_inpaint_conditioning(
            vae, in_image, in_mask, positive, negative
        )
        inpaint_patch = w.load_fooocus_inpaint(**models.fooocus_inpaint)
        inpaint_model = w.apply_fooocus_inpaint(model, inpaint_patch, latent_inpaint)

    if batch_count > 1:
        latent = w.batch_latent(latent, batch_count)

    out_latent = w.ksampler_advanced(
        inpaint_model, positive, negative, latent, **_sampler_params(sampling), two_pass=False
    )
    out_image = scale_refine_and_decode(
        extent, w, cond, sampling, out_latent, prompt_pos, prompt_neg, model_orig, clip, vae, models, applied_attention
    )
    out_image = scale_to_target(extent, w, out_image, models)
    if extent.target != inpaint.target_bounds.extent:
        out_image = w.crop_image(out_image, inpaint.target_bounds)
    original_mask = w.load_mask(ensure(images.hires_mask))
    compositing_mask = w.denoise_to_compositing_mask(original_mask)
    out_masked = w.apply_mask(out_image, compositing_mask)
    w.send_image(out_masked)
    return w


def create_control_image(
    w: ComfyWorkflow,
    image: Image,
    mode: ControlMode,
    extent: ScaledExtent,
    bounds: Bounds | None = None,
    seed: int = -1,
):
    assert mode not in [ControlMode.reference, ControlMode.face, ControlMode.inpaint]

    current_extent = extent.input
    input = w.load_image(image)
    result = None

    if mode is ControlMode.canny_edge:
        result = w.add("Canny", 1, image=input, low_threshold=0.4, high_threshold=0.8)

    elif mode is ControlMode.hands:
        if bounds is None:
            current_extent = current_extent.multiple_of(64)
            resolution = current_extent.shortest_side
        else:
            input = w.crop_image(input, bounds)
            resolution = bounds.extent.multiple_of(64).shortest_side
        result, _ = w.add(
            "MeshGraphormer-DepthMapPreprocessor",
            2,
            image=input,
            resolution=resolution,
            mask_type="based_on_depth",
            rand_seed=seed if seed != -1 else generate_seed(),
        )
        if bounds is not None:
            result = w.scale_image(result, bounds.extent)
            empty = w.empty_image(current_extent)
            result = w.composite_image_masked(result, empty, None, bounds.x, bounds.y)
    else:
        current_extent = current_extent.multiple_of(64)
        args = {"image": input, "resolution": current_extent.shortest_side}
        if mode is ControlMode.scribble:
            result = w.add("PiDiNetPreprocessor", 1, **args, safe="enable")
            result = w.add("ScribblePreprocessor", 1, image=result, resolution=args["resolution"])
        elif mode is ControlMode.line_art:
            result = w.add("LineArtPreprocessor", 1, **args, coarse="disable")
        elif mode is ControlMode.soft_edge:
            result = w.add("HEDPreprocessor", 1, **args, safe="disable")
        elif mode is ControlMode.depth:
            model = "depth_anything_vitb14.pth"
            result = w.add("DepthAnythingPreprocessor", 1, **args, ckpt_name=model)
        elif mode is ControlMode.normal:
            result = w.add("BAE-NormalMapPreprocessor", 1, **args)
        elif mode is ControlMode.pose:
            result = w.estimate_pose(**args)
        elif mode is ControlMode.segmentation:
            result = w.add("OneFormer-COCO-SemSegPreprocessor", 1, **args)

        assert result is not None

    if mode.is_lines:
        result = w.invert_image(result)
    if current_extent != extent.target:
        result = w.scale_image(result, extent.target)

    w.send_image(result)
    return w


def upscale_simple(w: ComfyWorkflow, image: Image, model: str, factor: float):
    upscale_model = w.load_upscale_model(model)
    img = w.load_image(image)
    img = w.upscale_image(upscale_model, img)
    if factor != 4.0:
        img = w.scale_image(img, image.extent * factor)
    w.send_image(img)
    return w


def upscale_tiled(
    w: ComfyWorkflow,
    image: Image,
    extent: ExtentInput,
    upscale_model_name: str,
    checkpoint: CheckpointInput,
    cond: Conditioning,
    sampling: SamplingInput,
    models: ModelDict,
):
    model, clip, vae = load_checkpoint_with_lora(w, checkpoint, models.all)
    model = apply_ip_adapter(w, model, cond.control, models)
    img = w.load_image(image)
    upscale_model = w.load_upscale_model(upscale_model_name)
    positive, negative = encode_text_prompt(w, cond, clip, models)
    if models.control.find(ControlMode.blur) is not None:
        blur = [Control(ControlMode.blur, img)]
        positive, negative = apply_control(w, positive, negative, blur, extent.input, models)

    img = w.upscale_tiled(
        image=img,
        model=model,
        positive=positive,
        negative=negative,
        vae=vae,
        upscale_model=upscale_model,
        factor=extent.target.width / extent.input.width,
        denoise=sampling.actual_steps / sampling.total_steps,
        original_extent=extent.input,
        tile_extent=extent.initial,
        **_sampler_params(sampling, advanced=False),
    )
    if not extent.target.is_multiple_of(8):
        img = w.scale_image(img, extent.target)
    w.send_image(img)
    return w


###################################################################################################


def prepare(
    kind: WorkflowKind,
    canvas: Image | Extent,
    cond: ConditioningInput,
    style: Style,
    seed: int,
    models: ClientModels,
    perf: PerformanceSettings,
    mask: Mask | None = None,
    strength: float = 1.0,
    inpaint: InpaintParams | None = None,
    upscale_factor: float = 1.0,
    upscale_model: str = "",
    is_live: bool = False,
) -> WorkflowInput:
    """
    Takes UI model state, prepares images, normalizes inputs, and returns a WorkflowInput object
    which can be compared and serialized.
    """
    i = WorkflowInput(kind)
    i.conditioning = cond
    i.conditioning.positive, extra_loras = extract_loras(i.conditioning.positive, models.loras)
    i.conditioning.negative = merge_prompt(cond.negative, style.negative_prompt)
    i.conditioning.style = style.style_prompt
    for region in i.conditioning.regions:
        region.positive, region_loras = extract_loras(region.positive, models.loras)
        extra_loras += [
            region_lora for region_lora in region_loras if region_lora.name not in map(lambda x: x.name, extra_loras)
        ]
    i.sampling = _sampling_from_style(style, strength, is_live)
    i.sampling.seed = seed
    i.models = style.get_models()
    i.models.loras += [
        extra_lora for extra_lora in extra_loras if extra_lora.name not in map(lambda x: x.name, i.models.loras)
    ]
    _check_server_has_models(i.models, models, style.name)

    sd_version = i.models.version = models.version_of(style.sd_checkpoint)
    model_set = models.for_version(sd_version)
    has_ip_adapter = model_set.ip_adapter.find(ControlMode.reference) is not None
    i.models.loras += _get_sampling_lora(style, is_live, model_set, models)
    all_control = cond.control + [c for r in cond.regions for c in r.control]
    face_weight = median_or_zero(c.strength for c in all_control if c.mode is ControlMode.face)
    if face_weight > 0:
        i.models.loras.append(LoraInput(model_set.lora["face"], 0.65 * face_weight))

    if kind is WorkflowKind.generate:
        assert isinstance(canvas, Extent)
        i.images, i.batch_count = resolution.prepare_extent(
            canvas, sd_version, ensure(style), perf, downscale=not is_live
        )
        downscale_all_control_images(i.conditioning, canvas, i.images.extent.desired)

    elif kind is WorkflowKind.inpaint:
        assert isinstance(canvas, Image) and mask and inpaint and style
        i.images, _ = resolution.prepare_masked(canvas, mask, sd_version, style, perf)
        upscale_extent, _ = resolution.prepare_extent(
            mask.bounds.extent, sd_version, style, perf, downscale=False
        )
        i.inpaint = inpaint
        i.inpaint.use_reference = inpaint.use_reference and has_ip_adapter
        i.crop_upscale_extent = upscale_extent.extent.desired
        largest_extent = Extent.largest(i.images.extent.initial, upscale_extent.extent.desired)
        i.batch_count = resolution.compute_batch_size(largest_extent, 512, perf.batch_size)
        i.images.hires_mask = mask.to_image()
        scaling = ScaledExtent.from_input(i.images.extent).refinement_scaling
        if scaling in [ScaleMode.upscale_small, ScaleMode.upscale_quality]:
            i.images.hires_image = Image.crop(canvas, i.inpaint.target_bounds)
        if inpaint.mode is InpaintMode.remove_object and i.conditioning.positive == "":
            i.conditioning.positive = "background scenery"

    elif kind is WorkflowKind.refine:
        assert isinstance(canvas, Image) and style
        i.images, i.batch_count = resolution.prepare_image(
            canvas, sd_version, style, perf, downscale=False
        )
        downscale_all_control_images(i.conditioning, canvas.extent, i.images.extent.desired)

    elif kind is WorkflowKind.refine_region:
        assert isinstance(canvas, Image) and mask and inpaint and style
        allow_2pass = strength >= 0.7
        i.images, i.batch_count = resolution.prepare_masked(
            canvas, mask, sd_version, style, perf, downscale=allow_2pass
        )
        i.images.hires_mask = mask.to_image()
        i.inpaint = inpaint
        downscale_all_control_images(i.conditioning, canvas.extent, i.images.extent.desired)

    elif kind is WorkflowKind.upscale_tiled:
        assert isinstance(canvas, Image) and style and upscale_model
        i.upscale_model = upscale_model
        target_extent = canvas.extent * upscale_factor
        if style.preferred_resolution > 0:
            tile_extent = Extent(style.preferred_resolution, style.preferred_resolution)
        elif sd_version is SDVersion.sd15:
            tile_count = target_extent.longest_side / 768
            tile_extent = (target_extent * (1 / tile_count)).multiple_of(8)
        else:  # SDXL
            tile_extent = Extent(1024, 1024)
        extent = ExtentInput(
            canvas.extent, tile_extent, target_extent.multiple_of(8), target_extent
        )
        i.images = ImageInput(extent, canvas)

    else:
        raise Exception(f"Workflow {kind.name} not supported by this constructor")

    i.batch_count = 1 if is_live else i.batch_count
    return i


def prepare_upscale_simple(image: Image, model: str, factor: float):
    target_extent = image.extent * factor
    extent = ExtentInput(image.extent, image.extent, target_extent, target_extent)
    i = WorkflowInput(WorkflowKind.upscale_simple, ImageInput(extent, image))
    i.upscale_model = model
    return i


def prepare_create_control_image(
    image: Image,
    mode: ControlMode,
    performance_settings: PerformanceSettings,
    bounds: Bounds | None = None,
    seed: int = -1,
) -> WorkflowInput:
    i = WorkflowInput(WorkflowKind.control_image)
    i.control_mode = mode
    i.images = resolution.prepare_control(image, performance_settings)
    if bounds:
        seed = generate_seed() if seed == -1 else seed
        i.inpaint = InpaintParams(InpaintMode.fill, bounds)
        i.sampling = SamplingInput("", "", 1, 1, seed=seed)  # ignored apart from seed
    return i


def create(i: WorkflowInput, models: ClientModels, comfy_mode=ComfyRunMode.server) -> ComfyWorkflow:
    """
    Takes a WorkflowInput object and creates the corresponding ComfyUI workflow prompt.
    This should be a pure function, the workflow is entirely defined by the input.
    """
    workflow = ComfyWorkflow(models.node_inputs, comfy_mode)

    if i.kind is WorkflowKind.generate:
        return generate(
            workflow,
            ensure(i.models),
            ScaledExtent.from_input(i.extent),
            Conditioning.from_input(ensure(i.conditioning)),
            ensure(i.sampling),
            i.batch_count,
            models.for_checkpoint(ensure(i.models).checkpoint),
        )
    elif i.kind is WorkflowKind.inpaint:
        return inpaint(
            workflow,
            ensure(i.images),
            ensure(i.models),
            Conditioning.from_input(ensure(i.conditioning)),
            ensure(i.sampling),
            ensure(i.inpaint),
            ensure(i.crop_upscale_extent),
            i.batch_count,
            models.for_checkpoint(ensure(i.models).checkpoint),
        )
    elif i.kind is WorkflowKind.refine:
        return refine(
            workflow,
            i.image,
            ScaledExtent.from_input(i.extent),
            ensure(i.models),
            Conditioning.from_input(ensure(i.conditioning)),
            ensure(i.sampling),
            i.batch_count,
            models.for_checkpoint(ensure(i.models).checkpoint),
        )
    elif i.kind is WorkflowKind.refine_region:
        return refine_region(
            workflow,
            ensure(i.images),
            ensure(i.models),
            Conditioning.from_input(ensure(i.conditioning)),
            ensure(i.sampling),
            ensure(i.inpaint),
            i.batch_count,
            models.for_checkpoint(ensure(i.models).checkpoint),
        )
    elif i.kind is WorkflowKind.upscale_simple:
        return upscale_simple(workflow, i.image, i.upscale_model, i.upscale_factor)
    elif i.kind is WorkflowKind.upscale_tiled:
        return upscale_tiled(
            workflow,
            i.image,
            i.extent,
            i.upscale_model,
            ensure(i.models),
            Conditioning.from_input(ensure(i.conditioning)),
            ensure(i.sampling),
            models.for_checkpoint(ensure(i.models).checkpoint),
        )
    elif i.kind is WorkflowKind.control_image:
        return create_control_image(
            workflow,
            image=i.image,
            mode=i.control_mode,
            extent=ScaledExtent.from_input(i.extent),
            bounds=i.inpaint.target_bounds if i.inpaint else None,
            seed=i.sampling.seed if i.sampling else -1,
        )
    else:
        raise ValueError(f"Unsupported workflow kind: {i.kind}")


def _get_sampling_lora(style: Style, is_live: bool, model_set: ModelDict, models: ClientModels):
    sampler_name = style.live_sampler if is_live else style.sampler
    preset = SamplerPresets.instance()[sampler_name]
    if preset.lora:
        file = model_set.lora.find(preset.lora)
        if file is None and not preset.lora in models.loras:
            res = resources.search_path(ResourceKind.lora, model_set.version, preset.lora)
            if res is None and preset.lora == "lightning":
                raise ValueError(
                    f"The chosen sampler preset '{sampler_name}' requires LoRA "
                    f"'{preset.lora}', which is not supported by {model_set.version.value}."
                    " Please choose a different sampler."
                )
            elif res is None:
                raise ValueError(
                    f"Could not find LoRA '{preset.lora}' used by sampler preset '{sampler_name}'"
                )
            else:
                raise ValueError(
                    f"Could not find LoRA '{preset.lora}' ({', '.join(res)}) used by sampler preset '{sampler_name}'"
                )
        return [LoraInput(file or preset.lora, 1.0)]
    return []


def _check_server_has_models(input: CheckpointInput, models: ClientModels, style_name: str):
    if input.checkpoint not in models.checkpoints:
        raise ValueError(
            f"The checkpoint '{input.checkpoint}' used by style '{style_name}' is not available on the server"
        )
    for lora in input.loras:
        if lora.name not in models.loras:
            raise ValueError(
                f"The LoRA '{lora.name}' used by style '{style_name}' is not available on the server"
            )
    if input.vae != StyleSettings.vae.default and input.vae not in models.vae:
        raise ValueError(
            f"The VAE '{input.vae}' used by style '{style_name}' is not available on the server"
        )<|MERGE_RESOLUTION|>--- conflicted
+++ resolved
@@ -445,11 +445,7 @@
         return scale(extent.initial, extent.desired, mode, w, decoded, models)
 
     if use_attention:
-<<<<<<< HEAD
-        model, extent, applied_attention = apply_attention(w, model, cond, clip, extent, models, "desired")
-=======
-        model, applied_attention = apply_attention(w, model, cond, clip, extent, "desired")
->>>>>>> 94c494e0
+        model, applied_attention = apply_attention(w, model, cond, clip, extent, models, "desired")
 
     if mode is ScaleMode.upscale_small:
         upscaler = models.upscale[UpscalerName.fast_2x]
@@ -484,11 +480,7 @@
     model, clip, vae = load_checkpoint_with_lora(w, checkpoint, models.all)
     model = apply_ip_adapter(w, model, cond.control, models)
     model_orig = copy(model)
-<<<<<<< HEAD
-    model, extent, applied_attention = apply_attention(w, model, cond, clip, extent, models)
-=======
-    model, applied_attention = apply_attention(w, model, cond, clip, extent)
->>>>>>> 94c494e0
+    model, applied_attention = apply_attention(w, model, cond, clip, extent, models)
     latent = w.empty_latent_image(extent.initial, batch_count)
     prompt_pos, prompt_neg = encode_text_prompt(w, cond, clip, models)
     positive, negative = apply_control(
@@ -578,11 +570,7 @@
     model_orig = copy(model)
 
     if not params.use_single_region:
-<<<<<<< HEAD
-        model, extent, applied_attention = apply_attention(w, model, cond, clip, extent, models)
-=======
-        model, applied_attention = apply_attention(w, model, cond, clip, extent)
->>>>>>> 94c494e0
+        model, applied_attention = apply_attention(w, model, cond, clip, extent, models)
 
     upscale_extent = ScaledExtent(  # after crop to the masked region
         Extent(0, 0), Extent(0, 0), crop_upscale_extent, target_bounds.extent
@@ -639,13 +627,8 @@
             region_pos, region_neg = find_region_prompts(cond, images.initial_mask)
             positive_up, negative_up = encode_attention_text_prompt(w, cond, region_pos, region_neg, clip, models)
         else:
-<<<<<<< HEAD
-            model_orig, upscale_extent, applied_attention = apply_attention(w, model_orig, cond, clip, upscale_extent, models, "desired")
+            model_orig, applied_attention = apply_attention(w, model_orig, cond, clip, upscale_extent, models, "desired")
             positive_up, negative_up = encode_text_prompt(w, cond, clip, models)
-=======
-            model_orig, applied_attention = apply_attention(w, model_orig, cond, clip, upscale_extent, "desired")
-            positive_up, negative_up = encode_text_prompt(w, cond, clip)
->>>>>>> 94c494e0
 
         if extent.refinement_scaling is ScaleMode.upscale_small:
             upscaler = models.upscale[UpscalerName.fast_2x]
@@ -705,11 +688,7 @@
 ):
     model, clip, vae = load_checkpoint_with_lora(w, checkpoint, models.all)
     model = apply_ip_adapter(w, model, cond.control, models)
-<<<<<<< HEAD
-    model, extent, applied_attention = apply_attention(w, model, cond, clip, extent, models)
-=======
-    model, applied_attention = apply_attention(w, model, cond, clip, extent)
->>>>>>> 94c494e0
+    model, applied_attention = apply_attention(w, model, cond, clip, extent, models)
     in_image = w.load_image(image)
     in_image = scale_to_initial(extent, w, in_image, models)
     latent = w.vae_encode(vae, in_image)
@@ -791,13 +770,8 @@
         prompt_pos, prompt_neg = encode_attention_text_prompt(w, cond, region_pos, region_neg, clip, models)
         applied_attention = False
     else:
-<<<<<<< HEAD
-        model, extent, applied_attention = apply_attention(w, model, cond, clip, extent, models)
+        model, applied_attention = apply_attention(w, model, cond, clip, extent, models)
         prompt_pos, prompt_neg = encode_text_prompt(w, cond, clip, models)
-=======
-        model, applied_attention = apply_attention(w, model, cond, clip, extent)
-        prompt_pos, prompt_neg = encode_text_prompt(w, cond, clip)
->>>>>>> 94c494e0
 
     in_image = w.load_image(ensure(images.initial_image))
     in_image = scale_to_initial(extent, w, in_image, models)
