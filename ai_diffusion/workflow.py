from __future__ import annotations
from copy import copy
from dataclasses import dataclass, field
from typing import Any
import math
import random
import re

from . import resolution, resources
from .api import ControlInput, ImageInput, CheckpointInput, SamplingInput, WorkflowInput, LoraInput
from .api import ExtentInput, InpaintMode, InpaintParams, FillMode, TextInput, WorkflowKind
from .image import Bounds, Extent, Image, Mask
from .client import Client, ClientModels, ModelDict
from .style import Style, StyleSettings, SamplerPresets
from .resolution import ScaledExtent, ScaleMode, get_inpaint_reference
<<<<<<< HEAD
from .resources import ControlMode, SDVersion, UpscalerName
from .settings import PerformanceSettings, settings
=======
from .resources import ControlMode, SDVersion, UpscalerName, ResourceKind
from .settings import PerformanceSettings
>>>>>>> c4ec3c26
from .text import merge_prompt, extract_loras
from .comfy_workflow import ComfyWorkflow, ComfyRunMode, Output
from .util import ensure, median_or_zero, client_logger as log


_pattern_lora = re.compile(r"\s*<lora:([^:<>]+)(?::(-?[^:<>]*))?>\s*", re.IGNORECASE)


def detect_inpaint_mode(extent: Extent, area: Bounds):
    if area.width >= extent.width or area.height >= extent.height:
        return InpaintMode.expand
    return InpaintMode.fill


def generate_seed():
    # Currently only using 32 bit because Qt widgets don't support int64
    return random.randint(0, 2**31 - 1)


def _sampling_from_style(style: Style, strength: float, is_live: bool):
    sampler_name = style.live_sampler if is_live else style.sampler
    cfg = style.live_cfg_scale if is_live else style.cfg_scale
    total_steps = style.live_sampler_steps if is_live else style.sampler_steps
    preset = SamplerPresets.instance()[sampler_name]
    result = SamplingInput(
        sampler=preset.sampler,
        scheduler=preset.scheduler,
        cfg_scale=cfg or preset.cfg,
        total_steps=total_steps or preset.steps,
    )
    if strength < 1.0:
        # Unless we have something like a 1-step turbo model, ensure there are at least 4 steps
        # even at very low strength with low total steps of 4-8 (like Lightning/LCM).
        min_steps = min(4, total_steps)
        result.total_steps, result.start_step = _apply_strength(strength, total_steps, min_steps)
    return result


def _apply_strength(strength: float, steps: int, min_steps: int = 0) -> tuple[int, int]:
    start_at_step = round(steps * (1 - strength))

    if min_steps and steps - start_at_step < min_steps:
        steps = math.floor(min_steps * 1 / strength)
        start_at_step = steps - min_steps

    return steps, start_at_step


def _sampler_params(sampling: SamplingInput, strength: float | None = None, advanced=True):
    """Assemble the parameters which are passed to ComfyUI's KSampler/KSamplerAdvanced node.
    Optionally adjust the number of steps based on the strength parameter (for hires pass).
    """
    params: dict[str, Any] = dict(
        sampler=sampling.sampler,
        scheduler=sampling.scheduler,
        steps=sampling.actual_steps,
        cfg=sampling.cfg_scale,
        seed=sampling.seed,
    )
    assert strength is None or advanced
    if advanced:
        params["steps"] = sampling.total_steps
        params["start_at_step"] = sampling.start_step
        if strength is not None:
            params["steps"], params["start_at_step"] = _apply_strength(
                strength, sampling.total_steps
            )
    return params


def load_checkpoint_with_lora(w: ComfyWorkflow, checkpoint: CheckpointInput, models: ClientModels):
    checkpoint_model = checkpoint.checkpoint
    if checkpoint_model not in models.checkpoints:
        checkpoint_model = next(iter(models.checkpoints.keys()))
        log.warning(
            f"Style checkpoint {checkpoint.checkpoint} not found, using default {checkpoint_model}"
        )
    model, clip, vae = w.load_checkpoint(checkpoint_model)

    if checkpoint.clip_skip != StyleSettings.clip_skip.default:
        clip = w.clip_set_last_layer(clip, (checkpoint.clip_skip * -1))

    if checkpoint.vae != StyleSettings.vae.default:
        if checkpoint.vae in models.vae:
            vae = w.load_vae(checkpoint.vae)
        else:
            log.warning(f"Style VAE {checkpoint.vae} not found, using default VAE from checkpoint")

    for lora in checkpoint.loras:
        model, clip = w.load_lora(model, clip, lora.name, lora.strength, lora.strength)

    lcm_lora = models.for_checkpoint(checkpoint_model).lora["lcm"]
    is_lcm = any(l.name == lcm_lora for l in checkpoint.loras)

    if checkpoint.v_prediction_zsnr:
        model = w.model_sampling_discrete(model, "v_prediction", zsnr=True)
        model = w.rescale_cfg(model, 0.7)
    elif is_lcm:
        model = w.model_sampling_discrete(model, "lcm")

    if checkpoint.self_attention_guidance:
        model = w.apply_self_attention_guidance(model)

    return model, clip, vae


class Control:
    mode: ControlMode
    image: Image | Output
    mask: None | Mask | Output = None
    strength: float = 1.0
    range = (0.0, 1.0)

    _original_extent: Extent | None = None

    def __init__(
        self,
        mode: ControlMode,
        image: Image | Output,
        strength=1.0,
        range: tuple[float, float] = (0.0, 1.0),
        mask: None | Mask | Output = None,
    ):
        self.mode = mode
        self.image = image
        self.strength = strength
        self.mask = mask
        self.range = range

    @staticmethod
    def from_input(i: ControlInput):
        return Control(i.mode, i.image, i.strength, i.range)

    def load_image(self, w: ComfyWorkflow, target_extent: Extent | None = None):
        if isinstance(self.image, Image):
            self._original_extent = self.image.extent
            self.image = w.load_image(self.image)
        if target_extent and self._original_extent != target_extent:
            return w.scale_control_image(self.image, target_extent)
        return self.image

    def load_mask(self, w: ComfyWorkflow):
        assert self.mask is not None
        if isinstance(self.mask, Mask):
            self.mask = w.load_mask(self.mask.to_image())
        return self.mask

    def __eq__(self, other):
        if isinstance(other, Control):
            return self.__dict__ == other.__dict__
        return False


@dataclass
class Conditioning:
    prompt: str
    negative_prompt: str = ""
    control: list[Control] = field(default_factory=list)
    style_prompt: str = ""
    mask: Output | None = None

    @staticmethod
    def from_input(i: TextInput, control: list[ControlInput]):
        return Conditioning(
            i.positive, i.negative, [Control.from_input(c) for c in control], i.style
        )

    def copy(self):
        return Conditioning(
            self.prompt, self.negative_prompt, [copy(c) for c in self.control], self.style_prompt
        )

    def downscale(self, original: Extent, target: Extent):
        return downscale_control_images(self.control, original, target)

    def crop(self, bounds: Bounds):
        # Meant to be called during preperation, before adding inpaint layer.
        for control in self.control:
            assert isinstance(control.image, Image) and control.mask is None
            control.image = Image.crop(control.image, bounds)


def downscale_control_images(
    control_layers: list[Control] | list[ControlInput], original: Extent, target: Extent
):
    # Meant to be called during preperation, when desired generation resolution is lower than canvas size:
    # no need to encode and send the full resolution images to the server.
    if original.width > target.width and original.height > target.height:
        for control in control_layers:
            assert isinstance(control.image, Image)
            # Only scale if control image resolution matches canvas resolution
            if control.image.extent == original and control.mode is not ControlMode.canny_edge:
                control.image = Image.scale(control.image, target)


def encode_text_prompt(w: ComfyWorkflow, cond: Conditioning, clip: Output, models: ModelDict):
    prompt = cond.prompt
    if prompt != "" and cond.mask:
        prompt = merge_prompt("", cond.style_prompt)
    elif prompt != "":
        prompt = merge_prompt(prompt, cond.style_prompt)
    positive = w.clip_text_encode(clip, prompt, models, split_conditioning=settings.split_conditioning_sdxl)
    negative = w.clip_text_encode(clip, cond.negative_prompt, models, split_conditioning=settings.split_conditioning_sdxl)
    if cond.mask and cond.prompt != "":
        masked = w.clip_text_encode(clip, cond.prompt, models, split_conditioning=settings.split_conditioning_sdxl)
        masked = w.conditioning_set_mask(masked, cond.mask)
        positive = w.conditioning_combine(positive, masked)
    return positive, negative


def apply_control(
    w: ComfyWorkflow,
    positive: Output,
    negative: Output,
    control_layers: list[Control],
    extent: Extent,
    models: ModelDict,
):
    models = models.control
    for control in (c for c in control_layers if c.mode.is_control_net):
        image = control.load_image(w, extent)
        if control.mode is ControlMode.inpaint:
            image = w.inpaint_preprocessor(image, control.load_mask(w))
        if control.mode.is_lines:  # ControlNet expects white lines on black background
            image = w.invert_image(image)
        controlnet = w.load_controlnet(models[control.mode])
        positive, negative = w.apply_controlnet(
            positive,
            negative,
            controlnet,
            image,
            strength=control.strength,
            range=control.range,
        )

    return positive, negative


def apply_ip_adapter(
    w: ComfyWorkflow, model: Output, control_layers: list[Control], models: ModelDict
):
    models = models.ip_adapter

    # Create a separate embedding for each face ID (though more than 1 is questionable)
    face_layers = [c for c in control_layers if c.mode is ControlMode.face]
    if len(face_layers) > 0:
        clip_vision = w.load_clip_vision(models.clip_vision)
        ip_adapter = w.load_ip_adapter(models[ControlMode.face])
        insight_face = w.load_insight_face()
        for control in face_layers:
            model = w.apply_ip_adapter_face(
                model,
                ip_adapter,
                clip_vision,
                insight_face,
                control.load_image(w),
                control.strength,
                range=control.range,
            )

    # Encode images with their weights into a batch and apply IP-adapter to the model once
    def encode_and_apply_ip_adapter(model: Output, control_layers: list[Control], weight_type: str):
        clip_vision = w.load_clip_vision(models.clip_vision)
        ip_adapter = w.load_ip_adapter(models[ControlMode.reference])
        embeds: list[Output] = []
        range = (0.99, 0.01)

        for control in control_layers:
            if len(embeds) >= 5:
                raise Exception(f"Too many control layers of type '{mode.text}' (maximum is 5)")
            img = control.load_image(w)
            embeds.append(w.encode_ip_adapter(img, control.strength, ip_adapter, clip_vision)[0])
            range = (min(range[0], control.range[0]), max(range[1], control.range[1]))

        combined = w.combine_ip_adapter_embeds(embeds) if len(embeds) > 1 else embeds[0]
        return w.apply_ip_adapter(model, ip_adapter, clip_vision, combined, 1.0, weight_type, range)

    modes = [
        (ControlMode.reference, "linear"),
        (ControlMode.style, "style transfer"),
        (ControlMode.composition, "composition"),
    ]
    # Chain together different IP-adapter weight types.
    for mode, weight_type in modes:
        ref_layers = [c for c in control_layers if c.mode is mode]
        if len(ref_layers) > 0:
            model = encode_and_apply_ip_adapter(model, ref_layers, weight_type)

    return model


def scale(
    extent: Extent,
    target: Extent,
    mode: ScaleMode,
    w: ComfyWorkflow,
    image: Output,
    models: ModelDict,
):
    """Handles scaling images from `extent` to `target` resolution.
    Uses either simple bilinear scaling or a fast upscaling model."""

    if mode is ScaleMode.none:
        return image
    elif mode is ScaleMode.resize:
        return w.scale_image(image, target)
    else:
        assert mode is ScaleMode.upscale_fast
        ratio = target.pixel_count / extent.pixel_count
        factor = max(2, min(4, math.ceil(math.sqrt(ratio))))
        upscale_model = w.load_upscale_model(models.upscale[UpscalerName.fast_x(factor)])
        image = w.upscale_image(upscale_model, image)
        image = w.scale_image(image, target)
        return image


def scale_to_initial(
    extent: ScaledExtent, w: ComfyWorkflow, image: Output, models: ModelDict, is_mask=False
):
    if is_mask and extent.initial_scaling is ScaleMode.resize:
        return w.scale_mask(image, extent.initial)
    elif not is_mask:
        return scale(extent.input, extent.initial, extent.initial_scaling, w, image, models)
    else:
        assert is_mask and extent.initial_scaling is ScaleMode.none
        return image


def scale_to_target(extent: ScaledExtent, w: ComfyWorkflow, image: Output, models: ModelDict):
    return scale(extent.desired, extent.target, extent.target_scaling, w, image, models)


def scale_refine_and_decode(
    extent: ScaledExtent,
    w: ComfyWorkflow,
    cond: Conditioning,
    sampling: SamplingInput,
    latent: Output,
    prompt_pos: Output,
    prompt_neg: Output,
    model: Output,
    vae: Output,
    models: ModelDict,
):
    """Handles scaling images from `initial` to `desired` resolution.
    If it is a substantial upscale, runs a high-res SD refinement pass.
    Takes latent as input and returns a decoded image."""

    mode = extent.refinement_scaling
    if mode in [ScaleMode.none, ScaleMode.resize, ScaleMode.upscale_fast]:
        decoded = w.vae_decode(vae, latent)
        return scale(extent.initial, extent.desired, mode, w, decoded, models)

    if mode is ScaleMode.upscale_small:
        upscaler = models.upscale[UpscalerName.fast_2x]
    else:
        assert mode is ScaleMode.upscale_quality
        upscaler = models.upscale[UpscalerName.default]

    upscale_model = w.load_upscale_model(upscaler)
    decoded = w.vae_decode(vae, latent)
    upscale = w.upscale_image(upscale_model, decoded)
    upscale = w.scale_image(upscale, extent.desired)
    upscale = w.vae_encode(vae, upscale)
    params = _sampler_params(sampling, strength=0.4)

    positive, negative = apply_control(
        w, prompt_pos, prompt_neg, cond.control, extent.desired, models
    )
    result = w.ksampler_advanced(model, positive, negative, upscale, **params, two_pass=False)
    image = w.vae_decode(vae, result)
    return image


def generate(
    w: ComfyWorkflow,
    checkpoint: CheckpointInput,
    extent: ScaledExtent,
    cond: Conditioning,
    sampling: SamplingInput,
    batch_count: int,
    models: ModelDict,
):
    model, clip, vae = load_checkpoint_with_lora(w, checkpoint, models.all)
    model = apply_ip_adapter(w, model, cond.control, models)
    latent = w.empty_latent_image(extent.initial, batch_count)
    prompt_pos, prompt_neg = encode_text_prompt(w, cond, clip, models)
    positive, negative = apply_control(
        w, prompt_pos, prompt_neg, cond.control, extent.initial, models
    )
    out_latent = w.ksampler_advanced(
        model,
        positive,
        negative,
        latent,
        two_pass=settings.use_refiner_pass,
        first_pass_sampler=settings.first_pass_sampler,
        **_sampler_params(sampling)
    )
    out_image = scale_refine_and_decode(
        extent, w, cond, sampling, out_latent, prompt_pos, prompt_neg, model, vae, models
    )
    out_image = scale_to_target(extent, w, out_image, models)
    w.send_image(out_image)
    return w


def fill_masked(w: ComfyWorkflow, image: Output, mask: Output, fill: FillMode, models: ModelDict):
    if fill is FillMode.blur:
        return w.blur_masked(image, mask, 65, falloff=9)
    elif fill is FillMode.border:
        image = w.fill_masked(image, mask, "navier-stokes")
        return w.blur_masked(image, mask, 65)
    elif fill is FillMode.neutral:
        return w.fill_masked(image, mask, "neutral", falloff=9)
    elif fill is FillMode.inpaint:
        model = w.load_inpaint_model(models.inpaint["default"])
        return w.inpaint_image(model, image, mask)
    elif fill is FillMode.replace:
        return w.fill_masked(image, mask, "neutral")
    return image


def detect_inpaint(
    mode: InpaintMode,
    bounds: Bounds,
    sd_ver: SDVersion,
    prompt: str,
    control: list[ControlInput],
    strength: float,
):
    assert mode is not InpaintMode.automatic
    result = InpaintParams(mode, bounds)

    result.use_inpaint_model = strength > 0.5
    if sd_ver is SDVersion.sd15:
        result.use_condition_mask = (
            mode is InpaintMode.add_object
            and prompt != ""
            and not any(c.mode.is_structural for c in control)
        )

    is_ref_mode = mode in [InpaintMode.fill, InpaintMode.expand]
    result.use_reference = is_ref_mode and prompt == ""

    result.fill = {
        InpaintMode.fill: FillMode.blur,
        InpaintMode.expand: FillMode.border,
        InpaintMode.add_object: FillMode.neutral,
        InpaintMode.remove_object: FillMode.inpaint,
        InpaintMode.replace_background: FillMode.replace,
    }[mode]
    return result


def inpaint(
    w: ComfyWorkflow,
    images: ImageInput,
    checkpoint: CheckpointInput,
    cond: Conditioning,
    sampling: SamplingInput,
    params: InpaintParams,
    crop_upscale_extent: Extent,
    batch_count: int,
    models: ModelDict,
):
    target_bounds = params.target_bounds
    extent = ScaledExtent.from_input(images.extent)  # for initial generation with large context
    upscale_extent = ScaledExtent(  # after crop to the masked region
        Extent(0, 0), Extent(0, 0), crop_upscale_extent, target_bounds.extent
    )
    initial_bounds = extent.convert(target_bounds, "target", "initial")

    model, clip, vae = load_checkpoint_with_lora(w, checkpoint, models.all)
    model = w.differential_diffusion(model)
    in_image = w.load_image(ensure(images.initial_image))
    in_image = scale_to_initial(extent, w, in_image, models)
    in_mask = w.load_mask(ensure(images.initial_mask))
    in_mask = scale_to_initial(extent, w, in_mask, models, is_mask=True)
    cropped_mask = w.load_mask(ensure(images.hires_mask))

    cond_base = cond.copy()
    cond_base.downscale(extent.input, extent.initial)
    if params.use_reference:
        reference = get_inpaint_reference(ensure(images.initial_image), initial_bounds) or in_image
        cond_base.control.append(Control(ControlMode.reference, reference, 0.5, (0.2, 0.8)))
    if params.use_inpaint_model and models.version is SDVersion.sd15:
        cond_base.control.append(Control(ControlMode.inpaint, in_image, mask=in_mask))
    if params.use_condition_mask:
        cond_base.mask = in_mask

    in_image = fill_masked(w, in_image, in_mask, params.fill, models)

    model = apply_ip_adapter(w, model, cond_base.control, models)
    positive, negative = encode_text_prompt(w, cond_base, clip, models)
    positive, negative = apply_control(
        w, positive, negative, cond_base.control, extent.initial, models
    )
    if params.use_inpaint_model and models.version is SDVersion.sdxl:
        positive, negative, latent_inpaint, latent = w.vae_encode_inpaint_conditioning(
            vae, in_image, in_mask, positive, negative
        )
        inpaint_patch = w.load_fooocus_inpaint(**models.fooocus_inpaint)
        inpaint_model = w.apply_fooocus_inpaint(model, inpaint_patch, latent_inpaint)
    else:
        latent = w.vae_encode(vae, in_image)
        latent = w.set_latent_noise_mask(latent, in_mask)
        inpaint_model = model

    latent = w.batch_latent(latent, batch_count)
    out_latent = w.ksampler_advanced(
        inpaint_model, positive, negative, latent, **_sampler_params(sampling), two_pass=False
    )

    if extent.refinement_scaling in [ScaleMode.upscale_small, ScaleMode.upscale_quality]:
        if extent.refinement_scaling is ScaleMode.upscale_small:
            upscaler = models.upscale[UpscalerName.fast_2x]
        else:
            upscaler = models.upscale[UpscalerName.default]
        sampler_params = _sampler_params(sampling, strength=0.4)
        upscale_model = w.load_upscale_model(upscaler)
        upscale = w.vae_decode(vae, out_latent)
        upscale = w.crop_image(upscale, initial_bounds)
        upscale = w.upscale_image(upscale_model, upscale)
        upscale = w.scale_image(upscale, upscale_extent.desired)
        latent = w.vae_encode(vae, upscale)
        latent = w.set_latent_noise_mask(latent, cropped_mask)

        cond_upscale = cond.copy()
        cond_upscale.crop(target_bounds)
        if params.use_inpaint_model and models.version is SDVersion.sd15:
            cond_upscale.control.append(
                Control(ControlMode.inpaint, ensure(images.hires_image), mask=cropped_mask)
            )
        res = upscale_extent.desired
        positive_up, negative_up = encode_text_prompt(w, cond_upscale, clip, models)
        positive_up, negative_up = apply_control(
            w, positive_up, negative_up, cond_upscale.control, res, models
        )
        out_latent = w.ksampler_advanced(model, positive_up, negative_up, latent, **sampler_params, two_pass=False)
        out_image = w.vae_decode(vae, out_latent)
        out_image = scale_to_target(upscale_extent, w, out_image, models)
    else:
        desired_bounds = extent.convert(target_bounds, "target", "desired")
        desired_extent = desired_bounds.extent
        cropped_extent = ScaledExtent(
            desired_extent, desired_extent, desired_extent, target_bounds.extent
        )
        out_image = w.vae_decode(vae, out_latent)
        out_image = scale(
            extent.initial, extent.desired, extent.refinement_scaling, w, out_image, models
        )
        out_image = w.crop_image(out_image, desired_bounds)
        out_image = scale_to_target(cropped_extent, w, out_image, models)

    compositing_mask = w.denoise_to_compositing_mask(cropped_mask)
    out_masked = w.apply_mask(out_image, compositing_mask)
    w.send_image(out_masked)
    return w


def refine(
    w: ComfyWorkflow,
    image: Image,
    extent: ScaledExtent,
    checkpoint: CheckpointInput,
    cond: Conditioning,
    sampling: SamplingInput,
    batch_count: int,
    models: ModelDict,
):
    model, clip, vae = load_checkpoint_with_lora(w, checkpoint, models.all)
    model = apply_ip_adapter(w, model, cond.control, models)
    in_image = w.load_image(image)
    in_image = scale_to_initial(extent, w, in_image, models)
    latent = w.vae_encode(vae, in_image)
    if batch_count > 1:
        latent = w.batch_latent(latent, batch_count)
    positive, negative = encode_text_prompt(w, cond, clip, models)
    positive, negative = apply_control(w, positive, negative, cond.control, extent.desired, models)
    sampler = w.ksampler_advanced(
        model,
        positive,
        negative,
        latent,
        two_pass=settings.use_refiner_pass,
        first_pass_sampler=settings.first_pass_sampler,
        **_sampler_params(sampling)
    )
    out_image = w.vae_decode(vae, sampler)
    out_image = scale_to_target(extent, w, out_image, models)
    w.send_image(out_image)
    return w


def refine_region(
    w: ComfyWorkflow,
    images: ImageInput,
    checkpoint: CheckpointInput,
    cond: Conditioning,
    sampling: SamplingInput,
    inpaint: InpaintParams,
    batch_count: int,
    models: ModelDict,
):
    extent = ScaledExtent.from_input(images.extent)

    model, clip, vae = load_checkpoint_with_lora(w, checkpoint, models.all)
    model = w.differential_diffusion(model)
    model = apply_ip_adapter(w, model, cond.control, models)
    in_image = w.load_image(ensure(images.initial_image))
    in_image = scale_to_initial(extent, w, in_image, models)
    in_mask = w.load_mask(ensure(images.initial_mask))
    in_mask = scale_to_initial(extent, w, in_mask, models, is_mask=True)

    prompt_pos, prompt_neg = encode_text_prompt(w, cond, clip, models)
    if inpaint.use_inpaint_model and models.version is SDVersion.sd15:
        cond.control.append(Control(ControlMode.inpaint, in_image, mask=in_mask))
    positive, negative = apply_control(
        w, prompt_pos, prompt_neg, cond.control, extent.initial, models
    )
    if models.version is SDVersion.sd15 or not inpaint.use_inpaint_model:
        latent = w.vae_encode(vae, in_image)
        latent = w.set_latent_noise_mask(latent, in_mask)
        inpaint_model = model
    else:  # SDXL inpaint model
        positive, negative, latent_inpaint, latent = w.vae_encode_inpaint_conditioning(
            vae, in_image, in_mask, positive, negative
        )
        inpaint_patch = w.load_fooocus_inpaint(**models.fooocus_inpaint)
        inpaint_model = w.apply_fooocus_inpaint(model, inpaint_patch, latent_inpaint)

    if batch_count > 1:
        latent = w.batch_latent(latent, batch_count)

    out_latent = w.ksampler_advanced(
        inpaint_model, positive, negative, latent, **_sampler_params(sampling), two_pass=False
    )
    out_image = scale_refine_and_decode(
        extent, w, cond, sampling, out_latent, prompt_pos, prompt_neg, model, vae, models
    )
    out_image = scale_to_target(extent, w, out_image, models)
    if extent.target != inpaint.target_bounds.extent:
        out_image = w.crop_image(out_image, inpaint.target_bounds)
    original_mask = w.load_mask(ensure(images.hires_mask))
    compositing_mask = w.denoise_to_compositing_mask(original_mask)
    out_masked = w.apply_mask(out_image, compositing_mask)
    w.send_image(out_masked)
    return w


def create_control_image(
    w: ComfyWorkflow,
    image: Image,
    mode: ControlMode,
    extent: ScaledExtent,
    bounds: Bounds | None = None,
    seed: int = -1,
):
    assert mode not in [ControlMode.reference, ControlMode.face, ControlMode.inpaint]

    current_extent = extent.input
    input = w.load_image(image)
    result = None

    if mode is ControlMode.canny_edge:
        result = w.add("Canny", 1, image=input, low_threshold=0.4, high_threshold=0.8)

    elif mode is ControlMode.hands:
        if bounds is None:
            current_extent = current_extent.multiple_of(64)
            resolution = current_extent.shortest_side
        else:
            input = w.crop_image(input, bounds)
            resolution = bounds.extent.multiple_of(64).shortest_side
        result, _ = w.add(
            "MeshGraphormer-DepthMapPreprocessor",
            2,
            image=input,
            resolution=resolution,
            mask_type="based_on_depth",
            rand_seed=seed if seed != -1 else generate_seed(),
        )
        if bounds is not None:
            result = w.scale_image(result, bounds.extent)
            empty = w.empty_image(current_extent)
            result = w.composite_image_masked(result, empty, None, bounds.x, bounds.y)
    else:
        current_extent = current_extent.multiple_of(64)
        args = {"image": input, "resolution": current_extent.shortest_side}
        if mode is ControlMode.scribble:
            result = w.add("PiDiNetPreprocessor", 1, **args, safe="enable")
            result = w.add("ScribblePreprocessor", 1, image=result, resolution=args["resolution"])
        elif mode is ControlMode.line_art:
            result = w.add("LineArtPreprocessor", 1, **args, coarse="disable")
        elif mode is ControlMode.soft_edge:
            result = w.add("HEDPreprocessor", 1, **args, safe="disable")
        elif mode is ControlMode.depth:
            model = "depth_anything_vitb14.pth"
            result = w.add("DepthAnythingPreprocessor", 1, **args, ckpt_name=model)
        elif mode is ControlMode.normal:
            result = w.add("BAE-NormalMapPreprocessor", 1, **args)
        elif mode is ControlMode.pose:
            result = w.estimate_pose(**args)
        elif mode is ControlMode.segmentation:
            result = w.add("OneFormer-COCO-SemSegPreprocessor", 1, **args)

        assert result is not None

    if mode.is_lines:
        result = w.invert_image(result)
    if current_extent != extent.target:
        result = w.scale_image(result, extent.target)

    w.send_image(result)
    return w


def upscale_simple(w: ComfyWorkflow, image: Image, model: str, factor: float):
    upscale_model = w.load_upscale_model(model)
    img = w.load_image(image)
    img = w.upscale_image(upscale_model, img)
    if factor != 4.0:
        img = w.scale_image(img, image.extent * factor)
    w.send_image(img)
    return w


def upscale_tiled(
    w: ComfyWorkflow,
    image: Image,
    extent: ExtentInput,
    upscale_model_name: str,
    checkpoint: CheckpointInput,
    cond: Conditioning,
    sampling: SamplingInput,
    models: ModelDict,
):
    model, clip, vae = load_checkpoint_with_lora(w, checkpoint, models.all)
    model = apply_ip_adapter(w, model, cond.control, models)
    img = w.load_image(image)
    upscale_model = w.load_upscale_model(upscale_model_name)
    positive, negative = encode_text_prompt(w, cond, clip, models)
    if models.control.find(ControlMode.blur) is not None:
        blur = [Control(ControlMode.blur, img)]
        positive, negative = apply_control(w, positive, negative, blur, extent.input, models)

    img = w.upscale_tiled(
        image=img,
        model=model,
        positive=positive,
        negative=negative,
        vae=vae,
        upscale_model=upscale_model,
        factor=extent.target.width / extent.input.width,
        denoise=sampling.actual_steps / sampling.total_steps,
        original_extent=extent.input,
        tile_extent=extent.initial,
        **_sampler_params(sampling, advanced=False),
    )
    if not extent.target.is_multiple_of(8):
        img = w.scale_image(img, extent.target)
    w.send_image(img)
    return w


###################################################################################################


def prepare(
    kind: WorkflowKind,
    canvas: Image | Extent,
    text: TextInput,
    style: Style,
    seed: int,
    models: ClientModels,
    perf: PerformanceSettings,
    mask: Mask | None = None,
    control: list[ControlInput] | None = None,
    strength: float = 1.0,
    inpaint: InpaintParams | None = None,
    upscale_factor: float = 1.0,
    upscale_model: str = "",
    is_live: bool = False,
) -> WorkflowInput:
    """
    Takes UI model state, prepares images, normalizes inputs, and returns a WorkflowInput object
    which can be compared and serialized.
    """
    i = WorkflowInput(kind)
    i.text = text
    i.text.positive, extra_loras = extract_loras(i.text.positive, models.loras)
    i.text.negative = merge_prompt(text.negative, style.negative_prompt)
    i.text.style = style.style_prompt
    i.control = control or []
    i.sampling = _sampling_from_style(style, strength, is_live)
    i.sampling.seed = seed
    i.models = style.get_models()
    i.models.loras += extra_loras
    _check_server_has_models(i.models, models, style.name)

    sd_version = i.models.version = models.version_of(style.sd_checkpoint)
    model_set = models.for_version(sd_version)
    has_ip_adapter = model_set.ip_adapter.find(ControlMode.reference) is not None
    i.models.loras += _get_sampling_lora(style, is_live, model_set, models)
    face_weight = median_or_zero(c.strength for c in i.control if c.mode is ControlMode.face)
    if face_weight > 0:
        i.models.loras.append(LoraInput(model_set.lora["face"], 0.65 * face_weight))

    if kind is WorkflowKind.generate:
        assert isinstance(canvas, Extent)
        i.images, i.batch_count = resolution.prepare_extent(
            canvas, sd_version, ensure(style), perf, downscale=not is_live
        )
        downscale_control_images(i.control, canvas, i.images.extent.desired)

    elif kind is WorkflowKind.inpaint:
        assert isinstance(canvas, Image) and mask and inpaint and style
        i.images, _ = resolution.prepare_masked(canvas, mask, sd_version, style, perf)
        upscale_extent, _ = resolution.prepare_extent(
            mask.bounds.extent, sd_version, style, perf, downscale=False
        )
        i.inpaint = inpaint
        i.inpaint.use_reference = inpaint.use_reference and has_ip_adapter
        i.crop_upscale_extent = upscale_extent.extent.desired
        largest_extent = Extent.largest(i.images.extent.initial, upscale_extent.extent.desired)
        i.batch_count = resolution.compute_batch_size(largest_extent, 512, perf.batch_size)
        i.images.hires_mask = mask.to_image()
        scaling = ScaledExtent.from_input(i.images.extent).refinement_scaling
        if scaling in [ScaleMode.upscale_small, ScaleMode.upscale_quality]:
            i.images.hires_image = Image.crop(canvas, i.inpaint.target_bounds)
        if inpaint.mode is InpaintMode.remove_object and i.text.positive == "":
            i.text.positive = "background scenery"

    elif kind is WorkflowKind.refine:
        assert isinstance(canvas, Image) and style
        i.images, i.batch_count = resolution.prepare_image(
            canvas, sd_version, style, perf, downscale=False
        )
        downscale_control_images(i.control, canvas.extent, i.images.extent.desired)

    elif kind is WorkflowKind.refine_region:
        assert isinstance(canvas, Image) and mask and inpaint and style
        allow_2pass = strength >= 0.7
        i.images, i.batch_count = resolution.prepare_masked(
            canvas, mask, sd_version, style, perf, downscale=allow_2pass
        )
        i.images.hires_mask = mask.to_image()
        i.inpaint = inpaint
        downscale_control_images(i.control, canvas.extent, i.images.extent.desired)

    elif kind is WorkflowKind.upscale_tiled:
        assert isinstance(canvas, Image) and style and upscale_model
        i.upscale_model = upscale_model
        target_extent = canvas.extent * upscale_factor
        if style.preferred_resolution > 0:
            tile_extent = Extent(style.preferred_resolution, style.preferred_resolution)
        elif sd_version is SDVersion.sd15:
            tile_count = target_extent.longest_side / 768
            tile_extent = (target_extent * (1 / tile_count)).multiple_of(8)
        else:  # SDXL
            tile_extent = Extent(1024, 1024)
        extent = ExtentInput(
            canvas.extent, tile_extent, target_extent.multiple_of(8), target_extent
        )
        i.images = ImageInput(extent, canvas)

    else:
        raise Exception(f"Workflow {kind.name} not supported by this constructor")

    i.batch_count = 1 if is_live else i.batch_count
    return i


def prepare_upscale_simple(image: Image, model: str, factor: float):
    target_extent = image.extent * factor
    extent = ExtentInput(image.extent, image.extent, target_extent, target_extent)
    i = WorkflowInput(WorkflowKind.upscale_simple, ImageInput(extent, image))
    i.upscale_model = model
    return i


def prepare_create_control_image(
    image: Image,
    mode: ControlMode,
    performance_settings: PerformanceSettings,
    bounds: Bounds | None = None,
    seed: int = -1,
) -> WorkflowInput:
    i = WorkflowInput(WorkflowKind.control_image)
    i.control_mode = mode
    i.images = resolution.prepare_control(image, performance_settings)
    if bounds:
        seed = generate_seed() if seed == -1 else seed
        i.inpaint = InpaintParams(InpaintMode.fill, bounds)
        i.sampling = SamplingInput("", "", 1, 1, seed=seed)  # ignored apart from seed
    return i


def create(i: WorkflowInput, models: ClientModels, comfy_mode=ComfyRunMode.server) -> ComfyWorkflow:
    """
    Takes a WorkflowInput object and creates the corresponding ComfyUI workflow prompt.
    This should be a pure function, the workflow is entirely defined by the input.
    """
    workflow = ComfyWorkflow(models.node_inputs, comfy_mode)

    if i.kind is WorkflowKind.generate:
        return generate(
            workflow,
            ensure(i.models),
            ScaledExtent.from_input(i.extent),
            Conditioning.from_input(ensure(i.text), i.control),
            ensure(i.sampling),
            i.batch_count,
            models.for_checkpoint(ensure(i.models).checkpoint),
        )
    elif i.kind is WorkflowKind.inpaint:
        return inpaint(
            workflow,
            ensure(i.images),
            ensure(i.models),
            Conditioning.from_input(ensure(i.text), i.control),
            ensure(i.sampling),
            ensure(i.inpaint),
            ensure(i.crop_upscale_extent),
            i.batch_count,
            models.for_checkpoint(ensure(i.models).checkpoint),
        )
    elif i.kind is WorkflowKind.refine:
        return refine(
            workflow,
            i.image,
            ScaledExtent.from_input(i.extent),
            ensure(i.models),
            Conditioning.from_input(ensure(i.text), i.control),
            ensure(i.sampling),
            i.batch_count,
            models.for_checkpoint(ensure(i.models).checkpoint),
        )
    elif i.kind is WorkflowKind.refine_region:
        return refine_region(
            workflow,
            ensure(i.images),
            ensure(i.models),
            Conditioning.from_input(ensure(i.text), i.control),
            ensure(i.sampling),
            ensure(i.inpaint),
            i.batch_count,
            models.for_checkpoint(ensure(i.models).checkpoint),
        )
    elif i.kind is WorkflowKind.upscale_simple:
        return upscale_simple(workflow, i.image, i.upscale_model, i.upscale_factor)
    elif i.kind is WorkflowKind.upscale_tiled:
        return upscale_tiled(
            workflow,
            i.image,
            i.extent,
            i.upscale_model,
            ensure(i.models),
            Conditioning.from_input(ensure(i.text), i.control),
            ensure(i.sampling),
            models.for_checkpoint(ensure(i.models).checkpoint),
        )
    elif i.kind is WorkflowKind.control_image:
        return create_control_image(
            workflow,
            image=i.image,
            mode=i.control_mode,
            extent=ScaledExtent.from_input(i.extent),
            bounds=i.inpaint.target_bounds if i.inpaint else None,
            seed=i.sampling.seed if i.sampling else -1,
        )
    else:
        raise ValueError(f"Unsupported workflow kind: {i.kind}")


def _get_sampling_lora(style: Style, is_live: bool, model_set: ModelDict, models: ClientModels):
    sampler_name = style.live_sampler if is_live else style.sampler
    preset = SamplerPresets.instance()[sampler_name]
    if preset.lora:
        file = model_set.lora.find(preset.lora)
        if file is None and not preset.lora in models.loras:
            res = resources.search_path(ResourceKind.lora, model_set.version, preset.lora)
            if res is None and preset.lora == "lightning":
                raise ValueError(
                    f"The chosen sampler preset '{sampler_name}' requires LoRA "
                    f"'{preset.lora}', which is not supported by {model_set.version.value}."
                    " Please choose a different sampler."
                )
            elif res is None:
                raise ValueError(
                    f"Could not find LoRA '{preset.lora}' used by sampler preset '{sampler_name}'"
                )
            else:
                raise ValueError(
                    f"Could not find LoRA '{preset.lora}' ({', '.join(res)}) used by sampler preset '{sampler_name}'"
                )
        return [LoraInput(file or preset.lora, 1.0)]
    return []


def _check_server_has_models(input: CheckpointInput, models: ClientModels, style_name: str):
    if input.checkpoint not in models.checkpoints:
        raise ValueError(
            f"The checkpoint '{input.checkpoint}' used by style '{style_name}' is not available on the server"
        )
    for lora in input.loras:
        if lora.name not in models.loras:
            raise ValueError(
                f"The LoRA '{lora.name}' used by style '{style_name}' is not available on the server"
            )
    if input.vae != StyleSettings.vae.default and input.vae not in models.vae:
        raise ValueError(
            f"The VAE '{input.vae}' used by style '{style_name}' is not available on the server"
        )<|MERGE_RESOLUTION|>--- conflicted
+++ resolved
@@ -13,13 +13,8 @@
 from .client import Client, ClientModels, ModelDict
 from .style import Style, StyleSettings, SamplerPresets
 from .resolution import ScaledExtent, ScaleMode, get_inpaint_reference
-<<<<<<< HEAD
-from .resources import ControlMode, SDVersion, UpscalerName
+from .resources import ControlMode, SDVersion, UpscalerName, ResourceKind
 from .settings import PerformanceSettings, settings
-=======
-from .resources import ControlMode, SDVersion, UpscalerName, ResourceKind
-from .settings import PerformanceSettings
->>>>>>> c4ec3c26
 from .text import merge_prompt, extract_loras
 from .comfy_workflow import ComfyWorkflow, ComfyRunMode, Output
 from .util import ensure, median_or_zero, client_logger as log
