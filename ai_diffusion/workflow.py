from __future__ import annotations
import math
import random
from typing import Any, List, NamedTuple, Optional

from .image import Bounds, Extent, Image, Mask
from .client import Client, resolve_sd_version
from .style import SDVersion, Style, StyleSettings
from .resources import ControlMode
from .settings import settings
from .comfyworkflow import ComfyWorkflow, Output
from .util import client_logger as log


class ScaledExtent(NamedTuple):
    initial: Extent  # resolution for initial generation
    expanded: Extent  # resolution for high res pass
    target: Extent  # target resolution (may not be multiple of 8)
    scale: float  # scale factor from target to initial

    @property
    def requires_upscale(self):
        assert self.scale == 1 or self.initial != self.expanded
        return self.scale < 1

    @property
    def requires_downscale(self):
        assert self.scale == 1 or self.initial != self.expanded
        return self.scale > 1

    @property
    def is_incompatible(self):
        assert self.target == self.expanded or not self.target.is_multiple_of(8)
        return self.target != self.expanded


def compute_bounds(extent: Extent, mask_bounds: Optional[Bounds], strength: float):
    """Compute the area of the image to use as input for diffusion."""

    if mask_bounds is not None:
        if strength == 1.0:
            # For 100% strength inpainting get additional surrounding image content for context
            context_padding = max(extent.longest_side // 16, mask_bounds.extent.average_side // 2)
            image_bounds = Bounds.pad(
                mask_bounds, context_padding, min_size=512, multiple=8, square=True
            )
            image_bounds = Bounds.clamp(image_bounds, extent)
            return image_bounds
        else:
            # For img2img inpainting (strength < 100%) only use the mask area as input
            return mask_bounds
    else:
        return Bounds(0, 0, *extent)


def create_inpaint_context(image: Image, area: Bounds, default: Output):
    extent = image.extent
    area = Bounds.pad(area, 0, multiple=8)
    area = Bounds.clamp(area, extent)
    # Check for outpaint scenario where mask covers the entire left/top/bottom/right side
    # of the image. Crop away the masked area in that case.
    if area.height >= extent.height and extent.width - area.width > 224:
        offset = 0
        if area.x == 0:
            offset = area.width
        if area.x == 0 or area.x + area.width == extent.width:
            return Image.crop(image, Bounds(offset, 0, extent.width - area.width, extent.height))
    if area.width >= extent.width and extent.height - area.height > 224:
        offset = 0
        if area.y == 0:
            offset = area.height
        if area.y == 0 or area.y + area.height == extent.height:
            return Image.crop(image, Bounds(0, offset, extent.width, extent.height - area.height))
    return default


def compute_batch_size(extent: Extent, min_size=512, max_batches: Optional[int] = None):
    max_batches = max_batches or settings.batch_size
    desired_pixels = min_size * min_size * max_batches
    requested_pixels = extent.width * extent.height
    return max(1, min(max_batches, desired_pixels // requested_pixels))


def prepare(
    extent: Extent, image: Image | None, mask: Mask | None, sdver: SDVersion, downscale=True
):
    mask_image = mask.to_image(extent) if mask else None

    # Latent space uses an 8 times lower resolution, so results are always multiples of 8.
    # If the target image is not a multiple of 8, the result must be scaled to fit.
    expanded = extent.multiple_of(8)

    min_size, max_size, min_pixel_count, max_pixel_count = {
        SDVersion.sd15: (512, 768, 512**2, 512 * 768),
        SDVersion.sdxl: (896, 1280, 1024**2, 1024**2),
    }[sdver]
    min_scale = math.sqrt(min_pixel_count / extent.pixel_count)
    max_scale = math.sqrt(max_pixel_count / extent.pixel_count)

    if downscale and max_scale < 1 and any(x > max_size for x in extent):
        # Image is larger than the maximum size. Scale down to avoid repetition artifacts.
        scale = max_scale
        initial = (extent * scale).multiple_of(8)
        # Images are scaled here directly to avoid encoding and processing
        # very large images in subsequent steps.
        if image:
            image = Image.scale(image, initial)
        if mask_image:
            mask_image = Image.scale(mask_image, initial)

    elif min_scale > 1 and all(x < min_size for x in extent):
        # Image is smaller than the minimum size. Scale up to avoid clipping.
        scale = min_scale
        initial = (extent * scale).multiple_of(8)

    else:  # Image is in acceptable range.
        scale = 1.0
        initial = expanded

    batch = compute_batch_size(Extent.largest(initial, extent))
    return ScaledExtent(initial, expanded, extent, scale), image, mask_image, batch


def prepare_extent(extent: Extent, sd_ver: SDVersion, downscale: bool = True):
    scaled, _, _, batch = prepare(extent, None, None, sd_ver, downscale)
    return scaled, batch


def prepare_image(image: Image, sd_ver: SDVersion, downscale: bool = True):
    scaled, out_image, _, batch = prepare(image.extent, image, None, sd_ver, downscale)
    assert out_image is not None
    return scaled, out_image, batch


def prepare_masked(image: Image, mask: Mask, sd_ver: SDVersion, downscale: bool = True):
    scaled, out_image, out_mask, batch = prepare(image.extent, image, mask, sd_ver, downscale)
    assert out_image and out_mask
    return scaled, out_image, out_mask, batch


class LiveParams:
    is_active = False
    strength = 0.3
    seed: int

    def __init__(self, is_active=False, strength=0.3, seed=None):
        self.is_active = is_active
        self.strength = strength
        self.seed = seed or random.randint(0, 2**31 - 1)


def _sampler_params(
    style: Style, clip_vision=False, advanced=True, live=LiveParams(), strength=1.0
) -> dict[str, Any]:
    config = style.get_sampler_config(live.is_active)
    sampler_name = {
        "DDIM": "ddim",
        "DPM++ 2M": "dpmpp_2m",
        "DPM++ 2M Karras": "dpmpp_2m",
        "DPM++ SDE": "dpmpp_sde",
        "DPM++ SDE Karras": "dpmpp_sde",
        "DPM++ 2M SDE": "dpmpp_2m_sde_gpu",
        "DPM++ 2M SDE Karras": "dpmpp_2m_sde_gpu",
        "LCM": "lcm",
    }[config.sampler]
    sampler_scheduler = {
        "DDIM": "ddim_uniform",
        "DPM++ 2M": "normal",
        "DPM++ 2M Karras": "karras",
        "DPM++ SDE": "normal",
        "DPM++ SDE Karras": "karras",
        "DPM++ 2M SDE": "normal",
        "DPM++ 2M SDE Karras": "karras",
        "LCM": "sgm_uniform",
    }[config.sampler]
    params: dict[str, Any] = dict(
        sampler=sampler_name,
        scheduler=sampler_scheduler,
        steps=config.steps,
        cfg=config.cfg,
    )
    if advanced:
        if strength < 1.0:
<<<<<<< HEAD
            params["steps"], params["start_at_step"] = _apply_strength(strength=strength, steps=params["steps"], min_steps=config.steps if live.is_active else 1)
=======
            min_steps = config.steps if live.is_active else 1
            params["steps"], params["start_at_step"] = _apply_strength(
                strength, params["steps"], min_steps
            )
>>>>>>> e147c5b0
        else:
            params["start_at_step"] = 0
    if clip_vision:
        params["cfg"] = min(5, config.cfg)
    if live.is_active:
        params["seed"] = live.seed
    elif settings.fixed_seed:
        try:
            params["seed"] = int(settings.random_seed)
        except ValueError:
            log.warning(f"Invalid random seed: {settings.random_seed}")

    return params


def _apply_strength(strength: float, steps: int, min_steps: int = 0) -> tuple[int, int]:
<<<<<<< HEAD
    start_at_step = round(steps*(1-strength))

    if min_steps and steps - start_at_step < min_steps:
        steps = math.floor(min_steps * 1/strength)
=======
    start_at_step = round(steps * (1 - strength))

    if min_steps and steps - start_at_step < min_steps:
        steps = math.floor(min_steps * 1 / strength)
>>>>>>> e147c5b0
        start_at_step = steps - min_steps

    return steps, start_at_step


def load_model_with_lora(w: ComfyWorkflow, comfy: Client, style: Style, is_live=False):
    checkpoint = style.sd_checkpoint
    if checkpoint not in comfy.checkpoints:
        checkpoint = next(iter(comfy.checkpoints.keys()))
        log.warning(f"Style checkpoint {style.sd_checkpoint} not found, using default {checkpoint}")
    model, clip, vae = w.load_checkpoint(checkpoint)
    clip = w.clip_set_last_layer(clip, (style.clip_skip * -1))

    if style.vae != StyleSettings.vae.default:
        if style.vae in comfy.vae_models:
            vae = w.load_vae(style.vae)
        else:
            log.warning(f"Style VAE {style.vae} not found, using default VAE from checkpoint")

    for lora in style.loras:
        if lora["name"] not in comfy.lora_models:
            log.warning(f"Style LoRA {lora['name']} not found, skipping")
            continue
        model, clip = w.load_lora(model, clip, lora["name"], lora["strength"], lora["strength"])

    if style.get_sampler_config(is_live=is_live).sampler == "LCM":
        sdver = resolve_sd_version(style, comfy)
        if comfy.lcm_model[sdver] is None:
            raise Exception(f"LCM LoRA model not found for {sdver.value}")
        model, _ = w.load_lora(model, clip, comfy.lcm_model[sdver], 1.0, 1.0)
        model = w.model_sampling_discrete(model, "lcm")

    return model, clip, vae


class Control:
    mode: ControlMode
    image: Image | Output
    mask: None | Mask | Output = None
    strength: float = 1.0
    end: float = 1.0

    def __init__(
        self,
        mode: ControlMode,
        image: Image | Output,
        strength=1.0,
        mask: None | Mask | Output = None,
        end=1.0,
    ):
        self.mode = mode
        self.image = image
        self.strength = strength
        self.mask = mask
        self.end = end

    def load_image(self, w: ComfyWorkflow):
        if isinstance(self.image, Image):
            self.image = w.load_image(self.image)
        return self.image

    def load_mask(self, w: ComfyWorkflow):
        assert self.mask is not None
        if isinstance(self.mask, Mask):
            self.mask = w.load_mask(self.mask.to_image())
        return self.mask

    def __eq__(self, other):
        if isinstance(other, Control):
            return self.__dict__ == other.__dict__
        return False


class Conditioning:
    prompt: str
    negative_prompt: str = ""
    area: Optional[Bounds] = None
    control: List[Control]

    def __init__(
        self,
        prompt="",
        negative_prompt="",
        control: list[Control] | None = None,
        area: Bounds | None = None,
    ):
        self.prompt = prompt
        self.negative_prompt = negative_prompt
        self.control = control or []
        self.area = area

    def copy(self):
        return Conditioning(self.prompt, self.negative_prompt, [c for c in self.control], self.area)

    def crop(self, w: ComfyWorkflow, bounds: Bounds):
        for control in self.control:
            control.image = w.crop_image(control.load_image(w), bounds)
            if control.mask:
                control.mask = w.crop_mask(control.load_mask(w), bounds)


def merge_prompt(prompt: str, style_prompt: str):
    if settings.split_conditioning_sdxl and (" . " in prompt or " . " in style_prompt):
        if " . " not in prompt:
            prompt += " . "
        if " . " not in style_prompt:
            style_prompt += " . "

        prompt_g, prompt_l = prompt.split(" . ")
        style_prompt_g, style_prompt_l = style_prompt.split(" . ")

        return f"{merge_prompt(prompt_g, style_prompt_g)} . {merge_prompt(prompt_l, style_prompt_l)}"

    if style_prompt == "":
        return prompt
    elif "{prompt}" in style_prompt:
        return style_prompt.replace("{prompt}", prompt)
    elif prompt == "":
        return style_prompt
    return f"{prompt}, {style_prompt}"


def apply_conditioning(
    cond: Conditioning, w: ComfyWorkflow, comfy: Client, model: Output, clip: Output, style: Style
):
    sd_ver = resolve_sd_version(style, comfy)
    prompt = merge_prompt(cond.prompt, style.style_prompt)
    if cond.area:
        prompt = merge_prompt("", style.style_prompt)
    positive = w.clip_text_encode(clip, prompt, sd_ver, split_conditioning=settings.split_conditioning_sdxl)
    negative = w.clip_text_encode(clip, merge_prompt(cond.negative_prompt, style.negative_prompt), sd_ver, split_conditioning=settings.split_conditioning_sdxl)
    model, positive, negative = apply_control(cond, w, comfy, model, positive, negative, style)
    if cond.area and cond.prompt != "":
        positive_area = w.clip_text_encode(clip, cond.prompt, sd_ver, split_conditioning=settings.split_conditioning_sdxl)
        positive_area = w.conditioning_area(positive_area, cond.area)
        positive = w.conditioning_combine(positive, positive_area)
    return model, positive, negative


def apply_control(
    cond: Conditioning,
    w: ComfyWorkflow,
    comfy: Client,
    model: Output,
    positive: Output,
    negative: Output,
    style: Style,
):
    sd_ver = resolve_sd_version(style, comfy)

    # Apply control net to the positive clip conditioning in a chain
    for control in (c for c in cond.control if c.mode is not ControlMode.image):
        model_file = comfy.control_model[control.mode][sd_ver]
        if model_file is None:
            continue
        image = control.load_image(w)
        if control.mode is ControlMode.inpaint:
            image = w.inpaint_preprocessor(image, control.load_mask(w))
        if control.mode.is_lines:  # ControlNet expects white lines on black background
            image = w.invert_image(image)
        controlnet = w.load_controlnet(model_file)
        positive, negative = w.apply_controlnet(
            positive,
            negative,
            controlnet,
            image,
            strength=control.strength,
            end_percent=control.end,
        )

    # Merge all images into a single batch and apply IP-adapter to the model once
    ip_model_file = comfy.ip_adapter_model[sd_ver]
    if ip_model_file is not None:
        ip_image = None
        ip_strength = 0
        ip_end_at = 1.0
        ip_unfold_batch = False
        for control in (c for c in cond.control if c.mode is ControlMode.image):
            image = control.load_image(w)
            if ip_image is None:
                ip_image = image
                ip_strength = control.strength
                ip_end_at = control.end
            else:
                ip_image = w.batch_image(ip_image, image)
        if ip_image is not None:
            clip_vision = w.load_clip_vision(comfy.clip_vision_model)
            ip_adapter = w.load_ip_adapter(ip_model_file)
            weight_type = "original" if comfy.ip_adapter_has_weight_type else None
            if not comfy.ip_adapter_has_start:
                ip_end_at = None
            if not comfy.ip_adapter_has_unfold:
                ip_unfold_batch = None
            model = w.apply_ip_adapter(
                ip_adapter,
                clip_vision,
                ip_image,
                model,
                ip_strength,
                end_at=ip_end_at,
                weight_type=weight_type,
<<<<<<< HEAD
                unfold_batch=ip_unfold_batch
=======
>>>>>>> e147c5b0
            )

    return model, positive, negative


def upscale(
    w: ComfyWorkflow,
    style: Style,
    latent: Output,
    extent: ScaledExtent,
    prompt_pos: Output,
    prompt_neg: Output,
    model: Output,
    vae: Output,
    comfy: Client,
):
    if extent.scale > (1 / 1.5):
        # up to 1.5x scale: upscale latent
        upscale = w.scale_latent(latent, extent.expanded)
        params = _sampler_params(style, strength=0.5)
    else:
        # for larger upscaling factors use super-resolution model
        upscale_model = w.load_upscale_model(comfy.default_upscaler)
        decoded = w.vae_decode(vae, latent)
        upscale = w.upscale_image(upscale_model, decoded)
        upscale = w.scale_image(upscale, extent.expanded)
        upscale = w.vae_encode(vae, upscale)
        params = _sampler_params(style, strength=0.4)

<<<<<<< HEAD
    return w.ksampler_advanced(model, prompt_pos, prompt_neg, upscale, **params, two_pass=False)
=======
    return w.ksampler_advanced(model, prompt_pos, prompt_neg, upscale, **params)
>>>>>>> e147c5b0


def generate(
    comfy: Client, style: Style, input_extent: Extent, cond: Conditioning, live=LiveParams()
):
    extent, batch = prepare_extent(
        input_extent, resolve_sd_version(style, comfy), downscale=not live.is_active
    )
    sampler_params = _sampler_params(style, live=live)
    batch = 1 if live.is_active else batch

    w = ComfyWorkflow()
    model, clip, vae = load_model_with_lora(w, comfy, style, is_live=live.is_active)
    latent = w.empty_latent_image(extent.initial.width, extent.initial.height, batch)
    model, positive, negative = apply_conditioning(cond, w, comfy, model, clip, style)
<<<<<<< HEAD
    out_latent = w.ksampler_advanced(
        model, positive,
        negative,
        latent,
        two_pass=settings.use_refiner_pass,
        first_pass_sampler=settings.first_pass_sampler,
        **sampler_params
    )
=======
    out_latent = w.ksampler_advanced(model, positive, negative, latent, **sampler_params)
>>>>>>> e147c5b0
    if extent.requires_upscale:
        out_latent = upscale(w, style, out_latent, extent, positive, negative, model, vae, comfy)
    out_image = w.vae_decode(vae, out_latent)
    if extent.requires_downscale or extent.is_incompatible:
        out_image = w.scale_image(out_image, extent.target)
    w.send_image(out_image)
    return w


def inpaint(comfy: Client, style: Style, image: Image, mask: Mask, cond: Conditioning):
    sd_ver = resolve_sd_version(style, comfy)
    extent, scaled_image, scaled_mask, _ = prepare_masked(image, mask, sd_ver)
    target_bounds = mask.bounds
    region_expanded = target_bounds.extent.at_least(64).multiple_of(8)
    expanded_bounds = Bounds(*mask.bounds.offset, *region_expanded)

    w = ComfyWorkflow()
    model, clip, vae = load_model_with_lora(w, comfy, style)
    in_image = w.load_image(scaled_image)
    in_mask = w.load_mask(scaled_mask)
    cropped_mask = w.load_mask(mask.to_image())
    if extent.requires_downscale:
        in_image = w.scale_image(in_image, extent.initial)
        in_mask = w.scale_mask(in_mask, extent.initial)

    cond_base = cond.copy()
    cond_base.area = cond_base.area or mask.bounds
    cond_base.area = Bounds.scale(cond_base.area, extent.scale)
    image_strength = 0.5 if cond.prompt == "" else 0.3
    image_context = create_inpaint_context(scaled_image, cond_base.area, default=in_image)
    cond_base.control.append(Control(ControlMode.image, image_context, image_strength))
    cond_base.control.append(Control(ControlMode.inpaint, in_image, mask=in_mask))
    model, positive, negative = apply_conditioning(cond_base, w, comfy, model, clip, style)

    batch = compute_batch_size(Extent.largest(scaled_image.extent, region_expanded))
    latent = w.vae_encode_inpaint(vae, in_image, in_mask)
    latent = w.batch_latent(latent, batch)
    out_latent = w.ksampler_advanced(
<<<<<<< HEAD
        model, positive, negative, latent, **_sampler_params(style, clip_vision=True), two_pass=False
=======
        model, positive, negative, latent, **_sampler_params(style, clip_vision=True)
>>>>>>> e147c5b0
    )
    if extent.requires_upscale:
        params = _sampler_params(style, clip_vision=True, strength=0.5)
        if extent.scale > (1 / 1.5):
            # up to 1.5x scale: upscale latent
            latent = w.scale_latent(out_latent, extent.expanded)
            latent = w.crop_latent(latent, expanded_bounds)
            no_mask = w.solid_mask(expanded_bounds.extent, 1.0)
            latent = w.set_latent_noise_mask(latent, no_mask)
        else:
            # for larger upscaling factors use super-resolution model
            upscale_model = w.load_upscale_model(comfy.default_upscaler)
            upscale = w.vae_decode(vae, out_latent)
            upscale = w.crop_image(upscale, Bounds.scale(expanded_bounds, extent.scale))
            upscale = w.upscale_image(upscale_model, upscale)
            upscale = w.scale_image(upscale, expanded_bounds.extent)
            latent = w.vae_encode(vae, upscale)

        cond_upscale = cond.copy()
        cond_upscale.area = None
        cond_upscale.crop(w, expanded_bounds)
        cond_upscale.control.append(
            Control(ControlMode.inpaint, Image.crop(image, target_bounds), mask=cropped_mask)
        )
        _, positive_up, negative_up = apply_conditioning(cond_upscale, w, comfy, model, clip, style)
<<<<<<< HEAD
        out_latent = w.ksampler_advanced(model, positive_up, negative_up, latent, **params, two_pass=False)
=======
        out_latent = w.ksampler_advanced(model, positive_up, negative_up, latent, **params)
>>>>>>> e147c5b0

    elif extent.requires_downscale:
        pass  # crop to target bounds after decode and downscale
    else:
        out_latent = w.crop_latent(out_latent, expanded_bounds)

    out_image = w.vae_decode(vae, out_latent)
    if expanded_bounds.extent != target_bounds.extent:
        out_image = w.scale_image(out_image, target_bounds.extent)
    if extent.requires_downscale:
        out_image = w.scale_image(out_image, extent.target)
        out_image = w.crop_image(out_image, target_bounds)
    out_masked = w.apply_mask(out_image, cropped_mask)
    w.send_image(out_masked)
    return w


def refine(
    comfy: Client,
    style: Style,
    image: Image,
    cond: Conditioning,
    strength: float,
    live=LiveParams(),
):
    assert strength > 0 and strength < 1
    extent, image, batch = prepare_image(image, resolve_sd_version(style, comfy), downscale=False)
    sampler_params = _sampler_params(style, live=live, strength=strength)

    w = ComfyWorkflow()
    model, clip, vae = load_model_with_lora(w, comfy, style, is_live=live.is_active)
    in_image = w.load_image(image)
    if extent.is_incompatible:
        in_image = w.scale_image(in_image, extent.expanded)
    latent = w.vae_encode(vae, in_image)
    if batch > 1 and not live.is_active:
        latent = w.batch_latent(latent, batch)
    model, positive, negative = apply_conditioning(cond, w, comfy, model, clip, style)
<<<<<<< HEAD
    sampler = w.ksampler_advanced(
        model,
        positive,
        negative,
        latent,
        two_pass=settings.use_refiner_pass,
        first_pass_sampler=settings.first_pass_sampler,
        **sampler_params
    )
=======
    sampler = w.ksampler_advanced(model, positive, negative, latent, **sampler_params)
>>>>>>> e147c5b0
    out_image = w.vae_decode(vae, sampler)
    if extent.is_incompatible:
        out_image = w.scale_image(out_image, extent.target)
    w.send_image(out_image)
    return w


def refine_region(
    comfy: Client, style: Style, image: Image, mask: Mask, cond: Conditioning, strength: float
):
    assert strength > 0 and strength < 1

    downscale_if_needed = strength >= 0.7
    sd_ver = resolve_sd_version(style, comfy)
    extent, image, mask_image, batch = prepare_masked(image, mask, sd_ver, downscale_if_needed)
    sampler_params = _sampler_params(style, strength=strength)

    w = ComfyWorkflow()
    model, clip, vae = load_model_with_lora(w, comfy, style)
    in_image = w.load_image(image)
    in_mask = w.load_mask(mask_image)
    if extent.requires_downscale:
        in_image = w.scale_image(in_image, extent.initial)
        in_mask = w.scale_mask(in_mask, extent.initial)
    elif extent.is_incompatible:
        in_image = w.scale_image(in_image, extent.expanded)
        in_mask = w.scale_mask(in_mask, extent.expanded)
    latent = w.vae_encode(vae, in_image)
    latent = w.set_latent_noise_mask(latent, in_mask)
    latent = w.batch_latent(latent, batch)
    cond.control.append(Control(ControlMode.inpaint, in_image, mask=in_mask))
    model, positive, negative = apply_conditioning(cond, w, comfy, model, clip, style)
<<<<<<< HEAD
    out_latent = w.ksampler_advanced(
        model, positive, negative, latent, **sampler_params, two_pass=False
    )
=======
    out_latent = w.ksampler_advanced(model, positive, negative, latent, **sampler_params)
>>>>>>> e147c5b0
    if extent.requires_upscale:
        out_latent = upscale(w, style, out_latent, extent, positive, negative, model, vae, comfy)
    out_image = w.vae_decode(vae, out_latent)
    if extent.requires_downscale or extent.is_incompatible:
        out_image = w.scale_image(out_image, extent.target)
    original_mask = w.load_mask(mask.to_image())
    out_masked = w.apply_mask(out_image, original_mask)
    w.send_image(out_masked)
    return w


def create_control_image(image: Image, mode: ControlMode):
    assert mode not in [ControlMode.image, ControlMode.inpaint]

    w = ComfyWorkflow()
    input = w.load_image(image)
    result = None

    if mode is ControlMode.canny_edge:
        result = w.add("Canny", 1, image=input, low_threshold=0.4, high_threshold=0.8)
    else:
        args = {
            "image": input,
            "resolution": image.extent.multiple_of(64).shortest_side,
        }
        if mode is ControlMode.scribble:
            result = w.add("PiDiNetPreprocessor", 1, **args, safe="enable")
            result = w.add("ScribblePreprocessor", 1, image=result, resolution=args["resolution"])
        elif mode is ControlMode.line_art:
            result = w.add("LineArtPreprocessor", 1, **args, coarse="disable")
        elif mode is ControlMode.soft_edge:
            result = w.add("HEDPreprocessor", 1, **args, safe="enable")
        elif mode is ControlMode.depth:
            result = w.add("MiDaS-DepthMapPreprocessor", 1, **args, a=math.pi * 2, bg_threshold=0.1)
        elif mode is ControlMode.normal:
            result = w.add("BAE-NormalMapPreprocessor", 1, **args)
        elif mode is ControlMode.pose:
            feat = dict(detect_hand="enable", detect_body="enable", detect_face="enable")
            result = w.add("DWPreprocessor", 1, **args, **feat)
        elif mode is ControlMode.segmentation:
            result = w.add("OneFormer-COCO-SemSegPreprocessor", 1, **args)
        assert result is not None

        if args["resolution"] != image.extent.shortest_side:
            result = w.scale_image(result, image.extent)

    if mode.is_lines:
        result = w.invert_image(result)
    w.send_image(result)
    return w


def upscale_simple(comfy: Client, image: Image, model: str, factor: float):
    w = ComfyWorkflow()
    upscale_model = w.load_upscale_model(model)
    img = w.load_image(image)
    img = w.upscale_image(upscale_model, img)
    if factor != 4.0:
        img = w.scale_image(img, image.extent * factor)
    w.send_image(img)
    return w


def upscale_tiled(
    comfy: Client, image: Image, model: str, factor: float, style: Style, strength: float
):
    sd_ver = resolve_sd_version(style, comfy)
    cond = Conditioning("4k uhd")
    target_extent = image.extent * factor
    if sd_ver is SDVersion.sd15:
        tile_count = target_extent.longest_side / 768
        tile_extent = (target_extent * (1 / tile_count)).multiple_of(8)
    else:  # SDXL
        tile_extent = Extent(1024, 1024)

    w = ComfyWorkflow()
    img = w.load_image(image)
    checkpoint, clip, vae = load_model_with_lora(w, comfy, style)
    upscale_model = w.load_upscale_model(model)
    if sd_ver.has_controlnet_blur:
        cond.control.append(Control(ControlMode.blur, img))
    checkpoint, positive, negative = apply_conditioning(cond, w, comfy, checkpoint, clip, style)
    img = w.upscale_tiled(
        image=img,
        model=checkpoint,
        positive=positive,
        negative=negative,
        vae=vae,
        upscale_model=upscale_model,
        factor=factor,
        denoise=strength,
        original_extent=image.extent,
        tile_extent=tile_extent,
        **_sampler_params(style, advanced=False),
    )
    if not target_extent.is_multiple_of(8):
        img = w.scale_image(img, target_extent)
    w.send_image(img)
    return w<|MERGE_RESOLUTION|>--- conflicted
+++ resolved
@@ -181,14 +181,15 @@
     )
     if advanced:
         if strength < 1.0:
-<<<<<<< HEAD
             params["steps"], params["start_at_step"] = _apply_strength(strength=strength, steps=params["steps"], min_steps=config.steps if live.is_active else 1)
-=======
+        else:
+            params["start_at_step"] = 0
+    if advanced:
+        if strength < 1.0:
             min_steps = config.steps if live.is_active else 1
             params["steps"], params["start_at_step"] = _apply_strength(
                 strength, params["steps"], min_steps
             )
->>>>>>> e147c5b0
         else:
             params["start_at_step"] = 0
     if clip_vision:
@@ -205,17 +206,20 @@
 
 
 def _apply_strength(strength: float, steps: int, min_steps: int = 0) -> tuple[int, int]:
-<<<<<<< HEAD
     start_at_step = round(steps*(1-strength))
 
     if min_steps and steps - start_at_step < min_steps:
         steps = math.floor(min_steps * 1/strength)
-=======
+        start_at_step = steps - min_steps
+
+    return steps, start_at_step
+
+
+def _apply_strength(strength: float, steps: int, min_steps: int = 0) -> tuple[int, int]:
     start_at_step = round(steps * (1 - strength))
 
     if min_steps and steps - start_at_step < min_steps:
         steps = math.floor(min_steps * 1 / strength)
->>>>>>> e147c5b0
         start_at_step = steps - min_steps
 
     return steps, start_at_step
@@ -417,10 +421,7 @@
                 ip_strength,
                 end_at=ip_end_at,
                 weight_type=weight_type,
-<<<<<<< HEAD
                 unfold_batch=ip_unfold_batch
-=======
->>>>>>> e147c5b0
             )
 
     return model, positive, negative
@@ -450,11 +451,7 @@
         upscale = w.vae_encode(vae, upscale)
         params = _sampler_params(style, strength=0.4)
 
-<<<<<<< HEAD
     return w.ksampler_advanced(model, prompt_pos, prompt_neg, upscale, **params, two_pass=False)
-=======
-    return w.ksampler_advanced(model, prompt_pos, prompt_neg, upscale, **params)
->>>>>>> e147c5b0
 
 
 def generate(
@@ -470,7 +467,6 @@
     model, clip, vae = load_model_with_lora(w, comfy, style, is_live=live.is_active)
     latent = w.empty_latent_image(extent.initial.width, extent.initial.height, batch)
     model, positive, negative = apply_conditioning(cond, w, comfy, model, clip, style)
-<<<<<<< HEAD
     out_latent = w.ksampler_advanced(
         model, positive,
         negative,
@@ -479,9 +475,6 @@
         first_pass_sampler=settings.first_pass_sampler,
         **sampler_params
     )
-=======
-    out_latent = w.ksampler_advanced(model, positive, negative, latent, **sampler_params)
->>>>>>> e147c5b0
     if extent.requires_upscale:
         out_latent = upscale(w, style, out_latent, extent, positive, negative, model, vae, comfy)
     out_image = w.vae_decode(vae, out_latent)
@@ -520,11 +513,7 @@
     latent = w.vae_encode_inpaint(vae, in_image, in_mask)
     latent = w.batch_latent(latent, batch)
     out_latent = w.ksampler_advanced(
-<<<<<<< HEAD
         model, positive, negative, latent, **_sampler_params(style, clip_vision=True), two_pass=False
-=======
-        model, positive, negative, latent, **_sampler_params(style, clip_vision=True)
->>>>>>> e147c5b0
     )
     if extent.requires_upscale:
         params = _sampler_params(style, clip_vision=True, strength=0.5)
@@ -550,11 +539,7 @@
             Control(ControlMode.inpaint, Image.crop(image, target_bounds), mask=cropped_mask)
         )
         _, positive_up, negative_up = apply_conditioning(cond_upscale, w, comfy, model, clip, style)
-<<<<<<< HEAD
         out_latent = w.ksampler_advanced(model, positive_up, negative_up, latent, **params, two_pass=False)
-=======
-        out_latent = w.ksampler_advanced(model, positive_up, negative_up, latent, **params)
->>>>>>> e147c5b0
 
     elif extent.requires_downscale:
         pass  # crop to target bounds after decode and downscale
@@ -593,7 +578,6 @@
     if batch > 1 and not live.is_active:
         latent = w.batch_latent(latent, batch)
     model, positive, negative = apply_conditioning(cond, w, comfy, model, clip, style)
-<<<<<<< HEAD
     sampler = w.ksampler_advanced(
         model,
         positive,
@@ -603,9 +587,6 @@
         first_pass_sampler=settings.first_pass_sampler,
         **sampler_params
     )
-=======
-    sampler = w.ksampler_advanced(model, positive, negative, latent, **sampler_params)
->>>>>>> e147c5b0
     out_image = w.vae_decode(vae, sampler)
     if extent.is_incompatible:
         out_image = w.scale_image(out_image, extent.target)
@@ -638,13 +619,9 @@
     latent = w.batch_latent(latent, batch)
     cond.control.append(Control(ControlMode.inpaint, in_image, mask=in_mask))
     model, positive, negative = apply_conditioning(cond, w, comfy, model, clip, style)
-<<<<<<< HEAD
     out_latent = w.ksampler_advanced(
         model, positive, negative, latent, **sampler_params, two_pass=False
     )
-=======
-    out_latent = w.ksampler_advanced(model, positive, negative, latent, **sampler_params)
->>>>>>> e147c5b0
     if extent.requires_upscale:
         out_latent = upscale(w, style, out_latent, extent, positive, negative, model, vae, comfy)
     out_image = w.vae_decode(vae, out_latent)
