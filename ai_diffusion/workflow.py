--- conflicted
+++ resolved
@@ -13,13 +13,8 @@
 from .api import ControlInput, ImageInput, CheckpointInput, SamplingInput, WorkflowInput, LoraInput
 from .api import ExtentInput, InpaintMode, InpaintParams, FillMode, ConditioningInput, WorkflowKind
 from .api import RegionInput
-<<<<<<< HEAD
-from .image import Bounds, Extent, Image, Mask
+from .image import Bounds, Extent, Image, Mask, multiple_of
 from .client import Client, ClientModels, ModelDict
-=======
-from .image import Bounds, Extent, Image, Mask, multiple_of
-from .client import ClientModels, ModelDict
->>>>>>> 33594a68
 from .style import Style, StyleSettings, SamplerPresets
 from .resolution import ScaledExtent, ScaleMode, get_inpaint_reference
 from .resources import ControlMode, SDVersion, UpscalerName, ResourceKind
@@ -283,7 +278,6 @@
 
 
 def encode_attention_text_prompt(
-<<<<<<< HEAD
     w: ComfyWorkflow, cond: Conditioning, positive: str, negative: str | None, clip: Output, models: ModelDict
 ):
     if positive != "":
@@ -292,16 +286,6 @@
     negative_cond = OutputNull
     if negative is not None:
         negative_cond = w.clip_text_encode(clip, negative, models, split_conditioning=settings.split_conditioning_sdxl)
-=======
-    w: ComfyWorkflow, cond: Conditioning, positive: str, negative: str | None, clip: Output
-):
-    if positive != "":
-        positive = merge_prompt(positive, cond.style_prompt)
-    positive_cond = w.clip_text_encode(clip, positive)
-    negative_cond = OutputNull
-    if negative is not None:
-        negative_cond = w.clip_text_encode(clip, negative)
->>>>>>> 33594a68
     return positive_cond, negative_cond
 
 
@@ -311,10 +295,7 @@
     cond: Conditioning,
     clip: Output,
     extent: ScaledExtent,
-<<<<<<< HEAD
     models: ModelDict,
-=======
->>>>>>> 33594a68
     extent_name: str = "initial",
 ):
     if not cond.regions:
@@ -327,11 +308,7 @@
         mask = w.scale_mask(region.load_mask(w), getattr(extent, extent_name))
         masks.append(mask)
 
-<<<<<<< HEAD
         conds.append(encode_attention_text_prompt(w, cond, region.positive, None, clip, models)[0])
-=======
-        conds.append(encode_attention_text_prompt(w, cond, region.positive, None, clip)[0])
->>>>>>> 33594a68
 
     model = w.apply_attention_couple(model, conds, masks)
     return model, True
@@ -483,11 +460,7 @@
         return scale(extent.initial, extent.desired, mode, w, decoded, models)
 
     if use_attention:
-<<<<<<< HEAD
         model, applied_attention = apply_attention(w, model, cond, clip, extent, models, "desired")
-=======
-        model, applied_attention = apply_attention(w, model, cond, clip, extent, "desired")
->>>>>>> 33594a68
 
     if mode is ScaleMode.upscale_small:
         upscaler = models.upscale[UpscalerName.fast_2x]
@@ -505,11 +478,7 @@
     positive, negative = apply_control(
         w, prompt_pos, prompt_neg, cond.control, extent.desired, models
     )
-<<<<<<< HEAD
-    result = w.ksampler_advanced(model, positive, negative, upscale, **params, two_pass=False)
-=======
-    result = w.ksampler_advanced(model, positive, negative, latent, **params)
->>>>>>> 33594a68
+    result = w.ksampler_advanced(model, positive, negative, latent, **params, two_pass=False)
     image = w.vae_decode(vae, result)
     return image
 
@@ -526,11 +495,7 @@
     model, clip, vae = load_checkpoint_with_lora(w, checkpoint, models.all)
     model = apply_ip_adapter(w, model, cond.control, models)
     model_orig = copy(model)
-<<<<<<< HEAD
     model, applied_attention = apply_attention(w, model, cond, clip, extent, models)
-=======
-    model, applied_attention = apply_attention(w, model, cond, clip, extent)
->>>>>>> 33594a68
     latent = w.empty_latent_image(extent.initial, batch_count)
     prompt_pos, prompt_neg = encode_text_prompt(w, cond, clip, models)
     positive, negative = apply_control(
@@ -631,11 +596,7 @@
     model_orig = copy(model)
 
     if not params.use_single_region:
-<<<<<<< HEAD
         model, applied_attention = apply_attention(w, model, cond, clip, extent, models)
-=======
-        model, applied_attention = apply_attention(w, model, cond, clip, extent)
->>>>>>> 33594a68
 
     upscale_extent = ScaledExtent(  # after crop to the masked region
         Extent(0, 0), Extent(0, 0), crop_upscale_extent, target_bounds.extent
@@ -665,17 +626,10 @@
     if params.use_single_region:
         region_pos, region_neg = find_region_prompts(cond)
         positive, negative = encode_attention_text_prompt(
-<<<<<<< HEAD
             w, cond_base, region_pos, region_neg, clip, models
         )
     else:
         positive, negative = encode_text_prompt(w, cond, clip, models)
-=======
-            w, cond_base, region_pos, region_neg, clip
-        )
-    else:
-        positive, negative = encode_text_prompt(w, cond, clip)
->>>>>>> 33594a68
 
     positive, negative = apply_control(
         w, positive, negative, cond_base.control, extent.initial, models
@@ -700,7 +654,6 @@
         if params.use_single_region:
             region_pos, region_neg = find_region_prompts(cond)
             positive_up, negative_up = encode_attention_text_prompt(
-<<<<<<< HEAD
                 w, cond, region_pos, region_neg, clip, models
             )
         else:
@@ -708,15 +661,6 @@
                 w, model_orig, cond, clip, upscale_extent, models, "desired"
             )
             positive_up, negative_up = encode_text_prompt(w, cond, clip, models)
-=======
-                w, cond, region_pos, region_neg, clip
-            )
-        else:
-            model_orig, applied_attention = apply_attention(
-                w, model_orig, cond, clip, upscale_extent, "desired"
-            )
-            positive_up, negative_up = encode_text_prompt(w, cond, clip)
->>>>>>> 33594a68
 
         if extent.refinement_scaling is ScaleMode.upscale_small:
             upscaler = models.upscale[UpscalerName.fast_2x]
@@ -743,11 +687,7 @@
             w, positive_up, negative_up, cond_upscale.control, res, models
         )
         out_latent = w.ksampler_advanced(
-<<<<<<< HEAD
             model_orig, positive_up, negative_up, latent, **sampler_params, two_pass=False
-=======
-            model_orig, positive_up, negative_up, latent, **sampler_params
->>>>>>> 33594a68
         )
         out_image = w.vae_decode(vae, out_latent)
         out_image = scale_to_target(upscale_extent, w, out_image, models)
@@ -782,11 +722,7 @@
 ):
     model, clip, vae = load_checkpoint_with_lora(w, checkpoint, models.all)
     model = apply_ip_adapter(w, model, cond.control, models)
-<<<<<<< HEAD
     model, applied_attention = apply_attention(w, model, cond, clip, extent, models)
-=======
-    model, applied_attention = apply_attention(w, model, cond, clip, extent)
->>>>>>> 33594a68
     in_image = w.load_image(image)
     in_image = scale_to_initial(extent, w, in_image, models)
     latent = w.vae_encode(vae, in_image)
@@ -866,19 +802,11 @@
 
     if inpaint.use_single_region:
         region_pos, region_neg = find_region_prompts(cond)
-<<<<<<< HEAD
         prompt_pos, prompt_neg = encode_attention_text_prompt(w, cond, region_pos, region_neg, clip, models)
         applied_attention = False
     else:
         model, applied_attention = apply_attention(w, model, cond, clip, extent, models)
         prompt_pos, prompt_neg = encode_text_prompt(w, cond, clip, models)
-=======
-        prompt_pos, prompt_neg = encode_attention_text_prompt(w, cond, region_pos, region_neg, clip)
-        applied_attention = False
-    else:
-        model, applied_attention = apply_attention(w, model, cond, clip, extent)
-        prompt_pos, prompt_neg = encode_text_prompt(w, cond, clip)
->>>>>>> 33594a68
 
     in_image = w.load_image(ensure(images.initial_image))
     in_image = scale_to_initial(extent, w, in_image, models)
@@ -1027,32 +955,7 @@
 
     model, clip, vae = load_checkpoint_with_lora(w, checkpoint, models.all)
     model = apply_ip_adapter(w, model, cond.control, models)
-<<<<<<< HEAD
-    img = w.load_image(image)
-    upscale_model = w.load_upscale_model(upscale_model_name)
     positive, negative = encode_text_prompt(w, cond, clip, models)
-    if models.control.find(ControlMode.blur) is not None:
-        blur = [Control(ControlMode.blur, img)]
-        positive, negative = apply_control(w, positive, negative, blur, extent.input, models)
-
-    img = w.upscale_tiled(
-        image=img,
-        model=model,
-        positive=positive,
-        negative=negative,
-        vae=vae,
-        upscale_model=upscale_model,
-        factor=extent.target.width / extent.input.width,
-        denoise=sampling.actual_steps / sampling.total_steps,
-        original_extent=extent.input,
-        tile_extent=extent.initial,
-        **_sampler_params(sampling, advanced=False),
-    )
-    if not extent.target.is_multiple_of(8):
-        img = w.scale_image(img, extent.target)
-    w.send_image(img)
-=======
-    positive, negative = encode_text_prompt(w, cond, clip)
 
     in_image = w.load_image(image)
     if upscale_model_name:
@@ -1086,7 +989,6 @@
     if extent.initial != extent.target:
         out_image = scale(extent.initial, extent.target, ScaleMode.resize, w, out_image, models)
     w.send_image(out_image)
->>>>>>> 33594a68
     return w
 
 
