--- conflicted
+++ resolved
@@ -382,11 +382,7 @@
             params["steps"] = max(1, int(params["steps"] * 0.8))
 
     if settings.use_advanced_sampler:
-<<<<<<< HEAD
         return w.ksampler_advanced(model, prompt_pos, prompt_neg, upscale, **params, two_pass=False)
-=======
-        return w.ksampler_advanced(model, prompt_pos, prompt_neg, upscale, **params)
->>>>>>> 10898da7
     else:
         return w.ksampler(model, prompt_pos, prompt_neg, upscale, **params)
 
@@ -404,19 +400,16 @@
     model, clip, vae = load_model_with_lora(w, comfy, style, is_live=live.is_active)
     latent = w.empty_latent_image(extent.initial.width, extent.initial.height, batch)
     model, positive, negative = apply_conditioning(cond, w, comfy, model, clip, style)
-<<<<<<< HEAD
-    if settings.use_advanced_sampler and not live.is_active:
-        out_latent = w.ksampler_advanced(model, positive, negative, latent, **sampler_params, two_pass=settings.use_refiner_pass, first_pass_sampler=settings.first_pass_sampler)
-=======
     if settings.use_advanced_sampler:
         out_latent = w.ksampler_advanced(
             model, positive,
             negative,
             latent,
+            two_pass=settings.use_refiner_pass,
+            first_pass_sampler=settings.first_pass_sampler,
             min_steps=sampler_params['steps'] if live.is_active else None,
             **sampler_params
         )
->>>>>>> 10898da7
     else:
         out_latent = w.ksampler(model, positive, negative, latent, **sampler_params)
     if extent.requires_upscale:
@@ -458,11 +451,7 @@
     latent = w.batch_latent(latent, batch)
     if settings.use_advanced_sampler:
         out_latent = w.ksampler_advanced(
-<<<<<<< HEAD
             model, positive, negative, latent, **_sampler_params(style, clip_vision=True), two_pass=False
-=======
-            model, positive, negative, latent, **_sampler_params(style, clip_vision=True)
->>>>>>> 10898da7
         )
     else:
         out_latent = w.ksampler(
@@ -493,11 +482,7 @@
         )
         _, positive_upscale, _ = apply_conditioning(cond_upscale, w, comfy, model, clip, style)
         if settings.use_advanced_sampler:
-<<<<<<< HEAD
             out_latent = w.ksampler_advanced(model, positive_upscale, negative, latent, denoise=0.5, **params, two_pass=settings.use_refiner_pass, first_pass_sampler=settings.first_pass_sampler)
-=======
-            out_latent = w.ksampler_advanced(model, positive_upscale, negative, latent, denoise=0.5, **params)
->>>>>>> 10898da7
         else:
             out_latent = w.ksampler(model, positive_upscale, negative, latent, denoise=0.5, **params)
 
@@ -538,10 +523,6 @@
     if batch > 1 and not live.is_active:
         latent = w.batch_latent(latent, batch)
     model, positive, negative = apply_conditioning(cond, w, comfy, model, clip, style)
-<<<<<<< HEAD
-    if settings.use_advanced_sampler and not live.is_active:
-        sampler = w.ksampler_advanced(model, positive, negative, latent, denoise=strength, **sampler_params, two_pass=False)
-=======
     if settings.use_advanced_sampler:
         sampler = w.ksampler_advanced(
             model,
@@ -549,10 +530,10 @@
             negative,
             latent,
             denoise=strength,
+            two_pass=False,
             min_steps=sampler_params['steps'] if live.is_active else None,
             **sampler_params
         )
->>>>>>> 10898da7
     else:
         sampler = w.ksampler(model, positive, negative, latent, denoise=strength, **sampler_params)
     out_image = w.vae_decode(vae, sampler)
@@ -588,11 +569,7 @@
     model, positive, negative = apply_conditioning(cond, w, comfy, model, clip, style)
     if settings.use_advanced_sampler:
         out_latent = w.ksampler_advanced(
-<<<<<<< HEAD
             model, positive, negative, latent, denoise=strength, **_sampler_params(style), two_pass=False
-=======
-            model, positive, negative, latent, denoise=strength, **_sampler_params(style)
->>>>>>> 10898da7
         )
     else:
         out_latent = w.ksampler(
