--- conflicted
+++ resolved
@@ -278,13 +278,9 @@
     model: Output,
     cond: Conditioning,
     clip: Output,
-<<<<<<< HEAD
-    extent: Extent,
-    models: ModelDict,
-=======
     extent: ScaledExtent,
-    extent_name: str = "initial"
->>>>>>> ec1afb60
+    extent_name: str = "initial",
+    models: ModelDict = None,
 ):
     if not cond.regions:
         return model, cond, extent, False
@@ -460,7 +456,7 @@
         return scale(extent.initial, extent.desired, mode, w, decoded, models)
 
     if use_attention:
-        model, cond, extent, applied_attention = apply_attention(w, model, cond, clip, extent, "desired")
+        model, cond, extent, applied_attention = apply_attention(w, model, cond, clip, extent, "desired", models)
 
     if mode is ScaleMode.upscale_small:
         upscaler = models.upscale[UpscalerName.fast_2x]
@@ -475,12 +471,6 @@
     upscale = w.vae_encode(vae, upscale)
     params = _sampler_params(sampling, strength=0.4)
 
-<<<<<<< HEAD
-    if use_attention:
-        model, cond = apply_attention(w, model, cond, clip, extent.desired, models)
-
-=======
->>>>>>> ec1afb60
     positive, negative = apply_control(
         w, prompt_pos, prompt_neg, cond.control, extent.desired, models
     )
@@ -511,11 +501,7 @@
     model, clip, vae = load_checkpoint_with_lora(w, checkpoint, models.all)
     model = apply_ip_adapter(w, model, cond.control, models)
     model_orig = copy(model)
-<<<<<<< HEAD
-    model, cond = apply_attention(w, model, cond, clip, extent.initial, models)
-=======
-    model, cond, extent, applied_attention = apply_attention(w, model, cond, clip, extent)
->>>>>>> ec1afb60
+    model, cond, extent, applied_attention = apply_attention(w, model, cond, clip, extent, models)
     latent = w.empty_latent_image(extent.initial, batch_count)
     prompt_pos, prompt_neg = encode_text_prompt(w, cond, clip, models)
     positive, negative = apply_control(
@@ -604,7 +590,7 @@
     model = w.differential_diffusion(model)
     model_orig = copy(model)
     cond_orig = copy(cond)
-    model, cond, extent, applied_attention = apply_attention(w, model, cond, clip, extent)
+    model, cond, extent, applied_attention = apply_attention(w, model, cond, clip, extent, models)
 
     upscale_extent = ScaledExtent(  # after crop to the masked region
         Extent(0, 0), Extent(0, 0), crop_upscale_extent, target_bounds.extent
@@ -631,14 +617,9 @@
     in_image = fill_masked(w, in_image, in_mask, params.fill, models)
 
     model = apply_ip_adapter(w, model, cond_base.control, models)
-<<<<<<< HEAD
-    region_pos, region_neg = find_region_prompts(cond, images.initial_mask)
-    positive, negative = encode_attention_text_prompt(w, cond_base, region_pos, region_neg, clip, models)
-=======
     # region_pos, region_neg = find_region_prompts(cond, images.initial_mask)
-    # positive, negative = encode_attention_text_prompt(w, cond_base, region_pos, region_neg, clip)
-    positive, negative = encode_text_prompt(w, cond, clip)
->>>>>>> ec1afb60
+    # positive, negative = encode_attention_text_prompt(w, cond_base, region_pos, region_neg, clip, models)
+    positive, negative = encode_text_prompt(w, cond, clip, models)
     positive, negative = apply_control(
         w, positive, negative, cond_base.control, extent.initial, models
     )
@@ -683,11 +664,7 @@
         positive_up, negative_up = apply_control(
             w, positive_up, negative_up, cond_upscale.control, res, models
         )
-<<<<<<< HEAD
-        out_latent = w.ksampler_advanced(model, positive_up, negative_up, latent, **sampler_params, two_pass=False)
-=======
-        out_latent = w.ksampler_advanced(model_orig, positive_up, negative_up, latent, **sampler_params)
->>>>>>> ec1afb60
+        out_latent = w.ksampler_advanced(model_orig, positive_up, negative_up, latent, **sampler_params, two_pass=False)
         out_image = w.vae_decode(vae, out_latent)
         out_image = scale_to_target(upscale_extent, w, out_image, models)
     else:
@@ -721,11 +698,7 @@
 ):
     model, clip, vae = load_checkpoint_with_lora(w, checkpoint, models.all)
     model = apply_ip_adapter(w, model, cond.control, models)
-<<<<<<< HEAD
-    model, cond = apply_attention(w, model, cond, clip, extent.initial, models)
-=======
-    model, cond, extent, applied_attention = apply_attention(w, model, cond, clip, extent)
->>>>>>> ec1afb60
+    model, cond, extent, applied_attention = apply_attention(w, model, cond, clip, extent, models=models)
     in_image = w.load_image(image)
     in_image = scale_to_initial(extent, w, in_image, models)
     latent = w.vae_encode(vae, in_image)
@@ -801,7 +774,7 @@
     model = w.differential_diffusion(model)
     model = apply_ip_adapter(w, model, cond.control, models)
 
-    model, cond, extent, applied_attention = apply_attention(w, model, cond, clip, extent)
+    model, cond, extent, applied_attention = apply_attention(w, model, cond, clip, extent, models=models)
     prompt_pos, prompt_neg = encode_text_prompt(w, cond, clip)
 
     in_image = w.load_image(ensure(images.initial_image))
@@ -809,14 +782,9 @@
     in_mask = w.load_mask(ensure(images.initial_mask))
     in_mask = scale_to_initial(extent, w, in_mask, models, is_mask=True)
 
-<<<<<<< HEAD
-    region_pos, region_neg = find_region_prompts(cond, images.initial_mask)
-    prompt_pos, prompt_neg = encode_attention_text_prompt(w, cond, region_pos, region_neg, clip, models)
-=======
     # region_pos, region_neg = find_region_prompts(cond, images.initial_mask)
-    # prompt_pos, prompt_neg = encode_attention_text_prompt(w, cond, region_pos, region_neg, clip)
-
->>>>>>> ec1afb60
+    # prompt_pos, prompt_neg = encode_attention_text_prompt(w, cond, region_pos, region_neg, clip, models)
+
     if inpaint.use_inpaint_model and models.version is SDVersion.sd15:
         cond.control.append(Control(ControlMode.inpaint, in_image, mask=in_mask))
     positive, negative = apply_control(
