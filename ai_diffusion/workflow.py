--- conflicted
+++ resolved
@@ -474,12 +474,8 @@
         decoded = w.vae_decode(vae, latent)
         return scale(extent.initial, extent.desired, mode, w, decoded, models)
 
-<<<<<<< HEAD
     model = apply_attention_mask(w, model, cond, clip, extent.desired, models)
-=======
-    model = apply_attention_mask(w, model, cond, clip, extent.desired)
     model = apply_regional_ip_adapter(w, model, cond.regions, extent.desired, models)
->>>>>>> 49cfcefd
 
     if mode is ScaleMode.upscale_small:
         upscaler = models.upscale[UpscalerName.fast_2x]
@@ -514,12 +510,8 @@
     model, clip, vae = load_checkpoint_with_lora(w, checkpoint, models.all)
     model = apply_ip_adapter(w, model, cond.control, models)
     model_orig = copy(model)
-<<<<<<< HEAD
     model = apply_attention_mask(w, model, cond, clip, extent.initial, models)
-=======
-    model = apply_attention_mask(w, model, cond, clip, extent.initial)
     model = apply_regional_ip_adapter(w, model, cond.regions, extent.initial, models)
->>>>>>> 49cfcefd
     latent = w.empty_latent_image(extent.initial, batch_count)
     prompt_pos, prompt_neg = encode_text_prompt(w, cond, clip, models)
     positive, negative = apply_control(
@@ -642,12 +634,8 @@
     in_image = fill_masked(w, in_image, in_mask, params.fill, models)
 
     model = apply_ip_adapter(w, model, cond_base.control, models)
-<<<<<<< HEAD
+    model = apply_regional_ip_adapter(w, model, cond_base.regions, extent.initial, models)
     positive, negative = encode_text_prompt(w, cond, clip, models)
-=======
-    model = apply_regional_ip_adapter(w, model, cond_base.regions, extent.initial, models)
-    positive, negative = encode_text_prompt(w, cond, clip)
->>>>>>> 49cfcefd
     positive, negative = apply_control(
         w, positive, negative, cond_base.all_control, extent.initial, models
     )
@@ -686,14 +674,9 @@
         cond_upscale.crop(target_bounds)
         res = upscale_extent.desired
 
-<<<<<<< HEAD
         positive_up, negative_up = encode_text_prompt(w, cond_upscale, clip, models)
         model = apply_attention_mask(w, model, cond_upscale, clip, res, models)
-=======
-        positive_up, negative_up = encode_text_prompt(w, cond_upscale, clip)
-        model = apply_attention_mask(w, model, cond_upscale, clip, res)
         model = apply_regional_ip_adapter(w, model, cond_upscale.regions, res, models)
->>>>>>> 49cfcefd
 
         if params.use_inpaint_model and models.version is SDVersion.sd15:
             hires_image = ImageOutput(images.hires_image)
@@ -738,20 +721,17 @@
 ):
     model, clip, vae = load_checkpoint_with_lora(w, checkpoint, models.all)
     model = apply_ip_adapter(w, model, cond.control, models)
-<<<<<<< HEAD
     model = apply_attention_mask(w, model, cond, clip, extent.initial, models)
-=======
-    model = apply_attention_mask(w, model, cond, clip, extent.initial)
     model = apply_regional_ip_adapter(w, model, cond.regions, extent.initial, models)
->>>>>>> 49cfcefd
     in_image = w.load_image(image)
     in_image = scale_to_initial(extent, w, in_image, models)
     latent = w.vae_encode(vae, in_image)
     if batch_count > 1:
         latent = w.batch_latent(latent, batch_count)
-<<<<<<< HEAD
     positive, negative = encode_text_prompt(w, cond, clip, models)
-    positive, negative = apply_control(w, positive, negative, cond.control, extent.desired, models)
+    positive, negative = apply_control(
+        w, positive, negative, cond.all_control, extent.desired, models
+    )
     sampler = w.ksampler_advanced(
         model,
         positive,
@@ -761,13 +741,6 @@
         first_pass_sampler=settings.first_pass_sampler,
         **_sampler_params(sampling)
     )
-=======
-    positive, negative = encode_text_prompt(w, cond, clip)
-    positive, negative = apply_control(
-        w, positive, negative, cond.all_control, extent.desired, models
-    )
-    sampler = w.ksampler_advanced(model, positive, negative, latent, **_sampler_params(sampling))
->>>>>>> 49cfcefd
     out_image = w.vae_decode(vae, sampler)
     out_image = scale_to_target(extent, w, out_image, models)
     w.send_image(out_image)
@@ -790,14 +763,9 @@
     model = w.differential_diffusion(model)
     model = apply_ip_adapter(w, model, cond.control, models)
     model_orig = copy(model)
-<<<<<<< HEAD
     model = apply_attention_mask(w, model, cond, clip, extent.initial, models)
+    model = apply_regional_ip_adapter(w, model, cond.regions, extent.initial, models)
     prompt_pos, prompt_neg = encode_text_prompt(w, cond, clip, models)
-=======
-    model = apply_attention_mask(w, model, cond, clip, extent.initial)
-    model = apply_regional_ip_adapter(w, model, cond.regions, extent.initial, models)
-    prompt_pos, prompt_neg = encode_text_prompt(w, cond, clip)
->>>>>>> 49cfcefd
 
     in_image = w.load_image(ensure(images.initial_image))
     in_image = scale_to_initial(extent, w, in_image, models)
@@ -1015,12 +983,8 @@
         tile_cond = cond.copy()
         regions = [tiled_region(r, i, bounds) for r in tile_cond.regions]
         tile_cond.regions = [r for r in regions if r is not None]
-<<<<<<< HEAD
         tile_model = apply_attention_mask(w, model, tile_cond, clip, None, models)
-=======
-        tile_model = apply_attention_mask(w, model, tile_cond, clip, None)
         tile_model = apply_regional_ip_adapter(w, tile_model, tile_cond.regions, None, models)
->>>>>>> 49cfcefd
 
         control = [tiled_control(c, i) for c in tile_cond.all_control]
         tile_pos, tile_neg = apply_control(w, positive, negative, control, None, models)
