from __future__ import annotations
from copy import copy
from dataclasses import dataclass, field
from typing import Any
import math
import random

from . import resolution
from .api import ControlInput, ImageInput, CheckpointInput, SamplingInput, WorkflowInput, LoraInput
from .api import ExtentInput, InpaintMode, InpaintParams, FillMode, TextInput, WorkflowKind
from .image import Bounds, Extent, Image, Mask
from .client import ClientModels, ModelDict
from .style import Style, StyleSettings
from .resolution import ScaledExtent, ScaleMode, get_inpaint_reference
from .resources import ControlMode, SDVersion, UpscalerName
from .settings import PerformanceSettings
from .text import merge_prompt, extract_loras
from .comfy_workflow import ComfyWorkflow, ComfyRunMode, Output
from .util import ensure, median_or_zero, client_logger as log


def detect_inpaint_mode(extent: Extent, area: Bounds):
    if area.width >= extent.width or area.height >= extent.height:
        return InpaintMode.expand
    return InpaintMode.fill


def generate_seed():
    # Currently only using 32 bit because Qt widgets don't support int64
    return random.randint(0, 2**31 - 1)


_sampler_map = {
    "DDIM": "ddim",
    "DPM++ 2M": "dpmpp_2m",
    "DPM++ 2M Karras": "dpmpp_2m",
    "DPM++ 2M SDE": "dpmpp_2m_sde_gpu",
    "DPM++ 2M SDE Karras": "dpmpp_2m_sde_gpu",
    "DPM++ SDE Karras": "dpmpp_sde_gpu",
    "UniPC BH2": "uni_pc_bh2",
    "LCM": "lcm",
    "Lightning": "euler",
    "Euler": "euler",
    "Euler a": "euler_ancestral",
}
_scheduler_map = {
    "DDIM": "ddim_uniform",
    "DPM++ 2M": "normal",
    "DPM++ 2M Karras": "karras",
    "DPM++ 2M SDE": "normal",
    "DPM++ 2M SDE Karras": "karras",
    "DPM++ SDE Karras": "karras",
    "UniPC BH2": "ddim_uniform",
    "LCM": "sgm_uniform",
    "Lightning": "sgm_uniform",
    "Euler": "normal",
    "Euler a": "normal",
}


def _sampling_from_style(style: Style, strength: float, is_live: bool):
    sampler_name = style.live_sampler if is_live else style.sampler
    cfg = style.live_cfg_scale if is_live else style.cfg_scale
    total_steps = style.live_sampler_steps if is_live else style.sampler_steps
    result = SamplingInput(
        sampler=_sampler_map[sampler_name],
        scheduler=_scheduler_map[sampler_name],
        cfg_scale=cfg,
        total_steps=total_steps,
    )
    if strength < 1.0:
        # Unless we have something like a 1-step turbo model, ensure there are at least 4 steps
        # even at very low strength with low total steps of 4-8 (like Lightning/LCM).
        min_steps = min(4, total_steps)
        result.total_steps, result.start_step = _apply_strength(strength, total_steps, min_steps)
    return result


def _apply_strength(strength: float, steps: int, min_steps: int = 0) -> tuple[int, int]:
    start_at_step = round(steps * (1 - strength))

    if min_steps and steps - start_at_step < min_steps:
        steps = math.floor(min_steps * 1 / strength)
        start_at_step = steps - min_steps

    return steps, start_at_step


<<<<<<< HEAD
def _sampler_params(
    style: Style, strength=1.0, seed=-1, clip_vision=False, advanced=True, is_live=False
) -> dict[str, Any]:
    config = style.get_sampler_config(is_live)
    sampler_name = {
        "DDIM": "ddim",
        "DPM++ 2M": "dpmpp_2m",
        "DPM++ 2M Karras": "dpmpp_2m",
        "DPM++ SDE": "dpmpp_sde",
        "DPM++ SDE Karras": "dpmpp_sde",
        "DPM++ 2M SDE": "dpmpp_2m_sde_gpu",
        "DPM++ 2M SDE Karras": "dpmpp_2m_sde_gpu",
        "UniPC BH2": "uni_pc_bh2",
        "UniPC BH2 Karras": "uni_pc_bh2",
        "LCM": "lcm",
        "Lightning": "euler",
        "Euler": "euler",
        "Euler a": "euler_ancestral",
        "Euler a Karras": "euler_ancestral",
    }[config.sampler]
    sampler_scheduler = {
        "DDIM": "ddim_uniform",
        "DPM++ 2M": "normal",
        "DPM++ 2M Karras": "karras",
        "DPM++ SDE": "normal",
        "DPM++ SDE Karras": "karras",
        "DPM++ 2M SDE": "normal",
        "DPM++ 2M SDE Karras": "karras",
        "UniPC BH2": "ddim_uniform",
        "UniPC BH2 Karras": "karras",
        "LCM": "sgm_uniform",
        "Lightning": "sgm_uniform",
        "Euler": "normal",
        "Euler a": "normal",
        "Euler a Karras": "karras",
    }[config.sampler]
=======
def _sampler_params(sampling: SamplingInput, strength: float | None = None, advanced=True):
    """Assemble the parameters which are passed to ComfyUI's KSampler/KSamplerAdvanced node.
    Optionally adjust the number of steps based on the strength parameter (for hires pass).
    """
>>>>>>> c51b05bb
    params: dict[str, Any] = dict(
        sampler=sampling.sampler,
        scheduler=sampling.scheduler,
        steps=sampling.actual_steps,
        cfg=sampling.cfg_scale,
        seed=sampling.seed,
    )
    assert strength is None or advanced
    if advanced:
<<<<<<< HEAD
        if strength < 1.0:
            params["steps"], params["start_at_step"] = _apply_strength(strength=strength, steps=params["steps"], min_steps=config.steps if is_live else 1)
        else:
            params["start_at_step"] = 0
    if advanced:
        if strength < 1.0:
            min_steps = config.steps if is_live else 1
=======
        params["steps"] = sampling.total_steps
        params["start_at_step"] = sampling.start_step
        if strength is not None:
>>>>>>> c51b05bb
            params["steps"], params["start_at_step"] = _apply_strength(
                strength, sampling.total_steps
            )
    return params


def load_checkpoint_with_lora(w: ComfyWorkflow, checkpoint: CheckpointInput, models: ClientModels):
    checkpoint_model = checkpoint.checkpoint
    if checkpoint_model not in models.checkpoints:
        checkpoint_model = next(iter(models.checkpoints.keys()))
        log.warning(
            f"Style checkpoint {checkpoint.checkpoint} not found, using default {checkpoint_model}"
        )
    model, clip, vae = w.load_checkpoint(checkpoint_model)

    if checkpoint.clip_skip != StyleSettings.clip_skip.default:
        clip = w.clip_set_last_layer(clip, (checkpoint.clip_skip * -1))

    if checkpoint.vae != StyleSettings.vae.default:
        if checkpoint.vae in models.vae:
            vae = w.load_vae(checkpoint.vae)
        else:
            log.warning(f"Style VAE {checkpoint.vae} not found, using default VAE from checkpoint")

    for lora in checkpoint.loras:
        model, clip = w.load_lora(model, clip, lora.name, lora.strength, lora.strength)

    lcm_lora = models.for_checkpoint(checkpoint_model).lora["lcm"]
    is_lcm = any(l.name == lcm_lora for l in checkpoint.loras)

    if checkpoint.v_prediction_zsnr:
        model = w.model_sampling_discrete(model, "v_prediction", zsnr=True)
        model = w.rescale_cfg(model, 0.7)
    elif is_lcm:
        model = w.model_sampling_discrete(model, "lcm")

    return model, clip, vae


class Control:
    mode: ControlMode
    image: Image | Output
    mask: None | Mask | Output = None
    strength: float = 1.0
    range = (0.0, 1.0)

    _original_extent: Extent | None = None

    def __init__(
        self,
        mode: ControlMode,
        image: Image | Output,
        strength=1.0,
        range: tuple[float, float] = (0.0, 1.0),
        mask: None | Mask | Output = None,
    ):
        self.mode = mode
        self.image = image
        self.strength = strength
        self.mask = mask
        self.range = range

    @staticmethod
    def from_input(i: ControlInput):
        return Control(i.mode, i.image, i.strength, i.range)

    def load_image(self, w: ComfyWorkflow, target_extent: Extent | None = None):
        if isinstance(self.image, Image):
            self._original_extent = self.image.extent
            self.image = w.load_image(self.image)
        if target_extent and self._original_extent != target_extent:
            return w.scale_control_image(self.image, target_extent)
        return self.image

    def load_mask(self, w: ComfyWorkflow):
        assert self.mask is not None
        if isinstance(self.mask, Mask):
            self.mask = w.load_mask(self.mask.to_image())
        return self.mask

    def __eq__(self, other):
        if isinstance(other, Control):
            return self.__dict__ == other.__dict__
        return False


@dataclass
class Conditioning:
    prompt: str
    negative_prompt: str = ""
    control: list[Control] = field(default_factory=list)
    style_prompt: str = ""
    mask: Output | None = None

    @staticmethod
    def from_input(i: TextInput, control: list[ControlInput]):
        return Conditioning(
            i.positive, i.negative, [Control.from_input(c) for c in control], i.style
        )

    def copy(self):
        return Conditioning(
            self.prompt, self.negative_prompt, [copy(c) for c in self.control], self.style_prompt
        )

    def downscale(self, original: Extent, target: Extent):
        return downscale_control_images(self.control, original, target)

    def crop(self, bounds: Bounds):
        # Meant to be called during preperation, before adding inpaint layer.
        for control in self.control:
            assert isinstance(control.image, Image) and control.mask is None
            control.image = Image.crop(control.image, bounds)


<<<<<<< HEAD
def merge_prompt(prompt: str, style_prompt: str):
    if settings.split_conditioning_sdxl and (" . " in prompt or " . " in style_prompt):
        if " . " not in prompt:
            prompt += " . "
        if " . " not in style_prompt:
            style_prompt += " . "

        prompt_g, prompt_l = prompt.split(" . ")
        style_prompt_g, style_prompt_l = style_prompt.split(" . ")

        return f"{merge_prompt(prompt_g, style_prompt_g)} . {merge_prompt(prompt_l, style_prompt_l)}"

    if style_prompt == "":
        return prompt
    elif "{prompt}" in style_prompt:
        return style_prompt.replace("{prompt}", prompt)
    elif prompt == "":
        return style_prompt
    return f"{prompt}, {style_prompt}"


def encode_text_prompt(w: ComfyWorkflow, cond: Conditioning, clip: Output, style: Style, sd_version: SDVersion):
=======
def downscale_control_images(
    control_layers: list[Control] | list[ControlInput], original: Extent, target: Extent
):
    # Meant to be called during preperation, when desired generation resolution is lower than canvas size:
    # no need to encode and send the full resolution images to the server.
    if original.width > target.width and original.height > target.height:
        for control in control_layers:
            assert isinstance(control.image, Image)
            # Only scale if control image resolution matches canvas resolution
            if control.image.extent == original and control.mode is not ControlMode.canny_edge:
                control.image = Image.scale(control.image, target)


def encode_text_prompt(w: ComfyWorkflow, cond: Conditioning, clip: Output):
>>>>>>> c51b05bb
    prompt = cond.prompt
    if prompt != "" and cond.mask:
        prompt = merge_prompt("", cond.style_prompt)
    elif prompt != "":
<<<<<<< HEAD
        prompt = merge_prompt(cond.prompt, style.style_prompt)
    positive = w.clip_text_encode(clip, prompt, sd_version, split_conditioning=settings.split_conditioning_sdxl)
    negative = w.clip_text_encode(clip, merge_prompt(cond.negative_prompt, style.negative_prompt), sd_version, split_conditioning=settings.split_conditioning_sdxl)
=======
        prompt = merge_prompt(prompt, cond.style_prompt)
    positive = w.clip_text_encode(clip, prompt)
    negative = w.clip_text_encode(clip, cond.negative_prompt)
>>>>>>> c51b05bb
    if cond.mask and cond.prompt != "":
        masked = w.clip_text_encode(clip, cond.prompt, sd_version, split_conditioning=settings.split_conditioning_sdxl)
        masked = w.conditioning_set_mask(masked, cond.mask)
        positive = w.conditioning_combine(positive, masked)
    return positive, negative


def apply_control(
    w: ComfyWorkflow,
    positive: Output,
    negative: Output,
    control_layers: list[Control],
    extent: Extent,
    models: ModelDict,
):
    models = models.control
    for control in (c for c in control_layers if c.mode.is_control_net):
        image = control.load_image(w, extent)
        if control.mode is ControlMode.inpaint:
            image = w.inpaint_preprocessor(image, control.load_mask(w))
        if control.mode.is_lines:  # ControlNet expects white lines on black background
            image = w.invert_image(image)
        controlnet = w.load_controlnet(models[control.mode])
        positive, negative = w.apply_controlnet(
            positive,
            negative,
            controlnet,
            image,
            strength=control.strength,
            range=control.range,
        )

    return positive, negative


def apply_ip_adapter(
    w: ComfyWorkflow, model: Output, control_layers: list[Control], models: ModelDict
):
    models = models.ip_adapter

    # Create a separate embedding for each face ID (though more than 1 is questionable)
    face_layers = [c for c in control_layers if c.mode is ControlMode.face]
    if len(face_layers) > 0:
        clip_vision = w.load_clip_vision(models.clip_vision)
        ip_adapter = w.load_ip_adapter(models[ControlMode.face])
        insight_face = w.load_insight_face()
        for control in face_layers:
            model = w.apply_ip_adapter_face(
                model,
                ip_adapter,
                clip_vision,
                insight_face,
                control.load_image(w),
                control.strength,
                range=control.range,
            )

    # Encode images with their weights into a batch and apply IP-adapter to the model once
    if any(c.mode is ControlMode.reference for c in control_layers):
        clip_vision = w.load_clip_vision(models.clip_vision)
        ip_adapter = w.load_ip_adapter(models[ControlMode.reference])
        embeds = []
        range = (0.99, 0.01)

        for control in (c for c in control_layers if c.mode is ControlMode.reference):
            if len(embeds) >= 5:
                raise Exception("Too many control layers of type 'reference image' (maximum is 5)")
            img = control.load_image(w)
            embeds.append(w.encode_ip_adapter(img, control.strength, ip_adapter, clip_vision)[0])
            range = (min(range[0], control.range[0]), max(range[1], control.range[1]))

        combined = w.combine_ip_adapter_embeds(embeds) if len(embeds) > 1 else embeds[0]
        model = w.apply_ip_adapter(model, ip_adapter, clip_vision, combined, 1.0, range)

    return model


def scale(
    extent: Extent,
    target: Extent,
    mode: ScaleMode,
    w: ComfyWorkflow,
    image: Output,
    models: ModelDict,
):
    """Handles scaling images from `extent` to `target` resolution.
    Uses either simple bilinear scaling or a fast upscaling model."""

    if mode is ScaleMode.none:
        return image
    elif mode is ScaleMode.resize:
        return w.scale_image(image, target)
    else:
        assert mode is ScaleMode.upscale_fast
        ratio = target.pixel_count / extent.pixel_count
        factor = max(2, min(4, math.ceil(math.sqrt(ratio))))
        upscale_model = w.load_upscale_model(models.upscale[UpscalerName.fast_x(factor)])
        image = w.upscale_image(upscale_model, image)
        image = w.scale_image(image, target)
        return image


def scale_to_initial(
    extent: ScaledExtent, w: ComfyWorkflow, image: Output, models: ModelDict, is_mask=False
):
    if is_mask and extent.initial_scaling is ScaleMode.resize:
        return w.scale_mask(image, extent.initial)
    elif not is_mask:
        return scale(extent.input, extent.initial, extent.initial_scaling, w, image, models)
    else:
        assert is_mask and extent.initial_scaling is ScaleMode.none
        return image


def scale_to_target(extent: ScaledExtent, w: ComfyWorkflow, image: Output, models: ModelDict):
    return scale(extent.desired, extent.target, extent.target_scaling, w, image, models)


def scale_refine_and_decode(
    extent: ScaledExtent,
    w: ComfyWorkflow,
    cond: Conditioning,
    sampling: SamplingInput,
    latent: Output,
    prompt_pos: Output,
    prompt_neg: Output,
    model: Output,
    vae: Output,
    models: ModelDict,
):
    """Handles scaling images from `initial` to `desired` resolution.
    If it is a substantial upscale, runs a high-res SD refinement pass.
    Takes latent as input and returns a decoded image."""

    mode = extent.refinement_scaling
    if mode in [ScaleMode.none, ScaleMode.resize, ScaleMode.upscale_fast]:
        decoded = w.vae_decode(vae, latent)
        return scale(extent.initial, extent.desired, mode, w, decoded, models)

    if mode is ScaleMode.upscale_small:
        upscaler = models.upscale[UpscalerName.fast_2x]
    else:
        assert mode is ScaleMode.upscale_quality
        upscaler = models.upscale[UpscalerName.default]

    upscale_model = w.load_upscale_model(upscaler)
    decoded = w.vae_decode(vae, latent)
    upscale = w.upscale_image(upscale_model, decoded)
    upscale = w.scale_image(upscale, extent.desired)
    upscale = w.vae_encode(vae, upscale)
    params = _sampler_params(sampling, strength=0.4)

    positive, negative = apply_control(
        w, prompt_pos, prompt_neg, cond.control, extent.desired, models
    )
    result = w.ksampler_advanced(model, positive, negative, upscale, **params, two_pass=False)
    image = w.vae_decode(vae, result)
    return image


def generate(
    w: ComfyWorkflow,
    checkpoint: CheckpointInput,
    extent: ScaledExtent,
    cond: Conditioning,
    sampling: SamplingInput,
    batch_count: int,
    models: ModelDict,
):
<<<<<<< HEAD
    sd_ver = resolve_sd_version(style, comfy)
    extent, batch = prepare_extent(input_extent, sd_ver, style, downscale=not is_live)
    cond.downscale(input_extent, extent.desired)
    sampler_params = _sampler_params(style, seed=seed, is_live=is_live)
    batch = 1 if is_live else batch

    w = ComfyWorkflow(comfy.nodes_inputs)
    model, clip, vae = load_model_with_lora(w, comfy, style, cond, is_live=is_live)
    model = apply_ip_adapter(w, model, cond.control, comfy, sd_ver)
    latent = w.empty_latent_image(extent.initial, batch)
    prompt_pos, prompt_neg = encode_text_prompt(w, cond, clip, style, sd_ver)
=======
    model, clip, vae = load_checkpoint_with_lora(w, checkpoint, models.all)
    model = apply_ip_adapter(w, model, cond.control, models)
    latent = w.empty_latent_image(extent.initial, batch_count)
    prompt_pos, prompt_neg = encode_text_prompt(w, cond, clip)
>>>>>>> c51b05bb
    positive, negative = apply_control(
        w, prompt_pos, prompt_neg, cond.control, extent.initial, models
    )
<<<<<<< HEAD
    out_latent = w.ksampler_advanced(
        model,
        positive,
        negative,
        latent,
        two_pass=settings.use_refiner_pass,
        first_pass_sampler=settings.first_pass_sampler,
        **sampler_params
    )
=======
    out_latent = w.ksampler_advanced(model, positive, negative, latent, **_sampler_params(sampling))
>>>>>>> c51b05bb
    out_image = scale_refine_and_decode(
        extent, w, cond, sampling, out_latent, prompt_pos, prompt_neg, model, vae, models
    )
    out_image = scale_to_target(extent, w, out_image, models)
    w.send_image(out_image)
    return w


def fill_masked(w: ComfyWorkflow, image: Output, mask: Output, fill: FillMode, models: ModelDict):
    if fill is FillMode.blur:
        return w.blur_masked(image, mask, 65, falloff=9)
    elif fill is FillMode.border:
        image = w.fill_masked(image, mask, "navier-stokes")
        return w.blur_masked(image, mask, 65)
    elif fill is FillMode.neutral:
        return w.fill_masked(image, mask, "neutral", falloff=9)
    elif fill is FillMode.inpaint:
        model = w.load_inpaint_model(models.inpaint["default"])
        return w.inpaint_image(model, image, mask)
    elif fill is FillMode.replace:
        return w.fill_masked(image, mask, "neutral")
    return image


def detect_inpaint(
    mode: InpaintMode,
    bounds: Bounds,
    sd_ver: SDVersion,
    prompt: str,
    control: list[ControlInput],
    strength: float,
):
    assert mode is not InpaintMode.automatic
    result = InpaintParams(mode, bounds)

    result.use_inpaint_model = strength > 0.5
    if sd_ver is SDVersion.sd15:
        result.use_condition_mask = (
            mode is InpaintMode.add_object
            and prompt != ""
            and not any(c.mode.is_structural for c in control)
        )

    is_ref_mode = mode in [InpaintMode.fill, InpaintMode.expand]
    result.use_reference = is_ref_mode and prompt == ""

    result.fill = {
        InpaintMode.fill: FillMode.blur,
        InpaintMode.expand: FillMode.border,
        InpaintMode.add_object: FillMode.neutral,
        InpaintMode.remove_object: FillMode.inpaint,
        InpaintMode.replace_background: FillMode.replace,
    }[mode]
    return result


def inpaint(
    w: ComfyWorkflow,
    images: ImageInput,
    checkpoint: CheckpointInput,
    cond: Conditioning,
    sampling: SamplingInput,
    params: InpaintParams,
    crop_upscale_extent: Extent,
    batch_count: int,
    models: ModelDict,
):
    target_bounds = params.target_bounds
    extent = ScaledExtent.from_input(images.extent)  # for initial generation with large context
    upscale_extent = ScaledExtent(  # after crop to the masked region
        Extent(0, 0), Extent(0, 0), crop_upscale_extent, target_bounds.extent
    )
    initial_bounds = extent.convert(target_bounds, "target", "initial")

    model, clip, vae = load_checkpoint_with_lora(w, checkpoint, models.all)
    model = w.differential_diffusion(model)
    in_image = w.load_image(ensure(images.initial_image))
    in_image = scale_to_initial(extent, w, in_image, models)
    in_mask = w.load_mask(ensure(images.initial_mask))
    in_mask = scale_to_initial(extent, w, in_mask, models, is_mask=True)
    cropped_mask = w.load_mask(ensure(images.hires_mask))

    cond_base = cond.copy()
    cond_base.downscale(extent.input, extent.initial)
    if params.use_reference:
        reference = get_inpaint_reference(ensure(images.initial_image), initial_bounds) or in_image
        cond_base.control.append(Control(ControlMode.reference, reference, 0.5, (0.2, 0.8)))
    if params.use_inpaint_model and models.version is SDVersion.sd15:
        cond_base.control.append(Control(ControlMode.inpaint, in_image, mask=in_mask))
    if params.use_condition_mask:
        cond_base.mask = in_mask

    in_image = fill_masked(w, in_image, in_mask, params.fill, models)

<<<<<<< HEAD
    model = apply_ip_adapter(w, model, cond_base.control, comfy, sd_ver)
    positive, negative = encode_text_prompt(w, cond_base, clip, style, sd_ver)
=======
    model = apply_ip_adapter(w, model, cond_base.control, models)
    positive, negative = encode_text_prompt(w, cond_base, clip)
>>>>>>> c51b05bb
    positive, negative = apply_control(
        w, positive, negative, cond_base.control, extent.initial, models
    )
    if params.use_inpaint_model and models.version is SDVersion.sdxl:
        positive, negative, latent_inpaint, latent = w.vae_encode_inpaint_conditioning(
            vae, in_image, in_mask, positive, negative
        )
        inpaint_patch = w.load_fooocus_inpaint(**models.fooocus_inpaint)
        inpaint_model = w.apply_fooocus_inpaint(model, inpaint_patch, latent_inpaint)
    else:
        latent = w.vae_encode(vae, in_image)
        latent = w.set_latent_noise_mask(latent, in_mask)
        inpaint_model = model

<<<<<<< HEAD
    batch = compute_batch_size(Extent.largest(extent.initial, upscale_extent.desired))
    latent = w.batch_latent(latent, batch)
    sampler_params = _sampler_params(style, seed=seed, clip_vision=params.use_reference)
    out_latent = w.ksampler_advanced(inpaint_model, positive, negative, latent, **sampler_params, two_pass=False)
=======
    latent = w.batch_latent(latent, batch_count)
    out_latent = w.ksampler_advanced(
        inpaint_model, positive, negative, latent, **_sampler_params(sampling)
    )
>>>>>>> c51b05bb

    if extent.refinement_scaling in [ScaleMode.upscale_small, ScaleMode.upscale_quality]:
        if extent.refinement_scaling is ScaleMode.upscale_small:
            upscaler = models.upscale[UpscalerName.fast_2x]
        else:
            upscaler = models.upscale[UpscalerName.default]
        sampler_params = _sampler_params(sampling, strength=0.4)
        upscale_model = w.load_upscale_model(upscaler)
        upscale = w.vae_decode(vae, out_latent)
        upscale = w.crop_image(upscale, initial_bounds)
        upscale = w.upscale_image(upscale_model, upscale)
        upscale = w.scale_image(upscale, upscale_extent.desired)
        latent = w.vae_encode(vae, upscale)
        latent = w.set_latent_noise_mask(latent, cropped_mask)

        cond_upscale = cond.copy()
        cond_upscale.crop(target_bounds)
        if params.use_inpaint_model and models.version is SDVersion.sd15:
            cond_upscale.control.append(
                Control(ControlMode.inpaint, ensure(images.hires_image), mask=cropped_mask)
            )
<<<<<<< HEAD
        positive_up, negative_up = encode_text_prompt(w, cond_upscale, clip, style, sd_ver)
=======
        res = upscale_extent.desired
        positive_up, negative_up = encode_text_prompt(w, cond_upscale, clip)
>>>>>>> c51b05bb
        positive_up, negative_up = apply_control(
            w, positive_up, negative_up, cond_upscale.control, res, models
        )
        out_latent = w.ksampler_advanced(model, positive_up, negative_up, latent, **sampler_params, two_pass=False)
        out_image = w.vae_decode(vae, out_latent)
        out_image = scale_to_target(upscale_extent, w, out_image, models)
    else:
        desired_bounds = extent.convert(target_bounds, "target", "desired")
        desired_extent = desired_bounds.extent
        cropped_extent = ScaledExtent(
            desired_extent, desired_extent, desired_extent, target_bounds.extent
        )
        out_image = w.vae_decode(vae, out_latent)
        out_image = scale(
            extent.initial, extent.desired, extent.refinement_scaling, w, out_image, models
        )
        out_image = w.crop_image(out_image, desired_bounds)
        out_image = scale_to_target(cropped_extent, w, out_image, models)

    compositing_mask = w.denoise_to_compositing_mask(cropped_mask)
    out_masked = w.apply_mask(out_image, compositing_mask)
    w.send_image(out_masked)
    return w


def refine(
    w: ComfyWorkflow,
    image: Image,
    extent: ScaledExtent,
    checkpoint: CheckpointInput,
    cond: Conditioning,
    sampling: SamplingInput,
    batch_count: int,
    models: ModelDict,
):
    model, clip, vae = load_checkpoint_with_lora(w, checkpoint, models.all)
    model = apply_ip_adapter(w, model, cond.control, models)
    in_image = w.load_image(image)
    in_image = scale_to_initial(extent, w, in_image, models)
    latent = w.vae_encode(vae, in_image)
<<<<<<< HEAD
    if batch > 1 and not is_live:
        latent = w.batch_latent(latent, batch)
    positive, negative = encode_text_prompt(w, cond, clip, style, sd_ver)
    positive, negative = apply_control(
        w, positive, negative, cond.control, extent.desired, comfy, sd_ver
    )
    sampler = w.ksampler_advanced(
        model,
        positive,
        negative,
        latent,
        two_pass=settings.use_refiner_pass,
        first_pass_sampler=settings.first_pass_sampler,
        **sampler_params
    )
=======
    if batch_count > 1:
        latent = w.batch_latent(latent, batch_count)
    positive, negative = encode_text_prompt(w, cond, clip)
    positive, negative = apply_control(w, positive, negative, cond.control, extent.desired, models)
    sampler = w.ksampler_advanced(model, positive, negative, latent, **_sampler_params(sampling))
>>>>>>> c51b05bb
    out_image = w.vae_decode(vae, sampler)
    out_image = scale_to_target(extent, w, out_image, models)
    w.send_image(out_image)
    return w


def refine_region(
    w: ComfyWorkflow,
    images: ImageInput,
    checkpoint: CheckpointInput,
    cond: Conditioning,
    sampling: SamplingInput,
    inpaint: InpaintParams,
    batch_count: int,
    models: ModelDict,
):
<<<<<<< HEAD
    assert strength > 0 and strength <= 1

    allow_2pass = strength >= 0.7
    sd_ver = resolve_sd_version(style, comfy)
    extent, image, mask_image, batch = prepare_masked(
        image, params.mask, sd_ver, style, allow_2pass
    )
    cond.downscale(image.extent, extent.desired)
    sampler_params = _sampler_params(style, strength, seed, is_live=is_live)

    w = ComfyWorkflow(comfy.nodes_inputs)
    model, clip, vae = load_model_with_lora(w, comfy, style, cond, is_live=is_live)
    model = apply_ip_adapter(w, model, cond.control, comfy, sd_ver)
    in_image = w.load_image(image)
    in_image = scale_to_initial(extent, w, in_image, comfy)
    in_mask = w.load_mask(mask_image)
    in_mask = scale_to_initial(extent, w, in_mask, comfy, is_mask=True)
    prompt_pos, prompt_neg = encode_text_prompt(w, cond, clip, style, sd_ver)
    if params.use_inpaint_control:
=======
    extent = ScaledExtent.from_input(images.extent)

    model, clip, vae = load_checkpoint_with_lora(w, checkpoint, models.all)
    model = w.differential_diffusion(model)
    model = apply_ip_adapter(w, model, cond.control, models)
    in_image = w.load_image(ensure(images.initial_image))
    in_image = scale_to_initial(extent, w, in_image, models)
    in_mask = w.load_mask(ensure(images.initial_mask))
    in_mask = scale_to_initial(extent, w, in_mask, models, is_mask=True)

    prompt_pos, prompt_neg = encode_text_prompt(w, cond, clip)
    if inpaint.use_inpaint_model and models.version is SDVersion.sd15:
>>>>>>> c51b05bb
        cond.control.append(Control(ControlMode.inpaint, in_image, mask=in_mask))
    positive, negative = apply_control(
        w, prompt_pos, prompt_neg, cond.control, extent.initial, models
    )
    if models.version is SDVersion.sd15 or not inpaint.use_inpaint_model:
        latent = w.vae_encode(vae, in_image)
        latent = w.set_latent_noise_mask(latent, in_mask)
        inpaint_model = model
    else:  # SDXL inpaint model
        positive, negative, latent_inpaint, latent = w.vae_encode_inpaint_conditioning(
            vae, in_image, in_mask, positive, negative
        )
        inpaint_patch = w.load_fooocus_inpaint(**models.fooocus_inpaint)
        inpaint_model = w.apply_fooocus_inpaint(model, inpaint_patch, latent_inpaint)

<<<<<<< HEAD
    if batch > 1 and not is_live:
        latent = w.batch_latent(latent, batch)
    out_latent = w.ksampler_advanced(inpaint_model, positive, negative, latent, **sampler_params, two_pass=False)
=======
    if batch_count > 1:
        latent = w.batch_latent(latent, batch_count)

    out_latent = w.ksampler_advanced(
        inpaint_model, positive, negative, latent, **_sampler_params(sampling)
    )
>>>>>>> c51b05bb
    out_image = scale_refine_and_decode(
        extent, w, cond, sampling, out_latent, prompt_pos, prompt_neg, model, vae, models
    )
    out_image = scale_to_target(extent, w, out_image, models)
    if extent.target != inpaint.target_bounds.extent:
        out_image = w.crop_image(out_image, inpaint.target_bounds)
    original_mask = w.load_mask(ensure(images.hires_mask))
    compositing_mask = w.denoise_to_compositing_mask(original_mask)
    out_masked = w.apply_mask(out_image, compositing_mask)
    w.send_image(out_masked)
    return w


def create_control_image(
    w: ComfyWorkflow,
    image: Image,
    mode: ControlMode,
    extent: ScaledExtent,
    bounds: Bounds | None = None,
    seed: int = -1,
):
    assert mode not in [ControlMode.reference, ControlMode.face, ControlMode.inpaint]

    current_extent = extent.input
    input = w.load_image(image)
    result = None

    if mode is ControlMode.canny_edge:
        result = w.add("Canny", 1, image=input, low_threshold=0.4, high_threshold=0.8)

    elif mode is ControlMode.hands:
        if bounds is None:
            current_extent = current_extent.multiple_of(64)
            resolution = current_extent.shortest_side
        else:
            input = w.crop_image(input, bounds)
            resolution = bounds.extent.multiple_of(64).shortest_side
        result, _ = w.add(
            "MeshGraphormer-DepthMapPreprocessor",
            2,
            image=input,
            resolution=resolution,
            mask_type="based_on_depth",
            rand_seed=seed if seed != -1 else generate_seed(),
        )
        if bounds is not None:
            result = w.scale_image(result, bounds.extent)
            empty = w.empty_image(current_extent)
            result = w.composite_image_masked(result, empty, None, bounds.x, bounds.y)
    else:
        current_extent = current_extent.multiple_of(64)
        args = {"image": input, "resolution": current_extent.shortest_side}
        if mode is ControlMode.scribble:
            result = w.add("PiDiNetPreprocessor", 1, **args, safe="enable")
            result = w.add("ScribblePreprocessor", 1, image=result, resolution=args["resolution"])
        elif mode is ControlMode.line_art:
            result = w.add("LineArtPreprocessor", 1, **args, coarse="disable")
        elif mode is ControlMode.soft_edge:
            result = w.add("HEDPreprocessor", 1, **args, safe="disable")
        elif mode is ControlMode.depth:
            model = "depth_anything_vitb14.pth"
            result = w.add("DepthAnythingPreprocessor", 1, **args, ckpt_name=model)
        elif mode is ControlMode.normal:
            result = w.add("BAE-NormalMapPreprocessor", 1, **args)
        elif mode is ControlMode.pose:
            feat = dict(detect_hand="enable", detect_body="enable", detect_face="enable")
            mdls = dict(bbox_detector="yolo_nas_l_fp16.onnx", pose_estimator="dw-ll_ucoco_384.onnx")
            result = w.add("DWPreprocessor", 1, **args, **feat, **mdls)
        elif mode is ControlMode.segmentation:
            result = w.add("OneFormer-COCO-SemSegPreprocessor", 1, **args)

        assert result is not None

    if mode.is_lines:
        result = w.invert_image(result)
    if current_extent != extent.target:
        result = w.scale_image(result, extent.target)

    w.send_image(result)
    return w


def upscale_simple(w: ComfyWorkflow, image: Image, model: str, factor: float):
    upscale_model = w.load_upscale_model(model)
    img = w.load_image(image)
    img = w.upscale_image(upscale_model, img)
    if factor != 4.0:
        img = w.scale_image(img, image.extent * factor)
    w.send_image(img)
    return w


def upscale_tiled(
    w: ComfyWorkflow,
    image: Image,
    extent: ExtentInput,
    upscale_model_name: str,
    checkpoint: CheckpointInput,
    cond: Conditioning,
    sampling: SamplingInput,
    models: ModelDict,
):
    model, clip, vae = load_checkpoint_with_lora(w, checkpoint, models.all)
    model = apply_ip_adapter(w, model, cond.control, models)
    img = w.load_image(image)
<<<<<<< HEAD
    upscale_model = w.load_upscale_model(model)
    positive, negative = encode_text_prompt(w, cond, clip, style, sd_ver)
    if sd_ver.has_controlnet_blur:
=======
    upscale_model = w.load_upscale_model(upscale_model_name)
    positive, negative = encode_text_prompt(w, cond, clip)
    if models.control.find(ControlMode.blur) is not None:
>>>>>>> c51b05bb
        blur = [Control(ControlMode.blur, img)]
        positive, negative = apply_control(w, positive, negative, blur, extent.input, models)

    img = w.upscale_tiled(
        image=img,
        model=model,
        positive=positive,
        negative=negative,
        vae=vae,
        upscale_model=upscale_model,
        factor=extent.target.width / extent.input.width,
        denoise=sampling.actual_steps / sampling.total_steps,
        original_extent=extent.input,
        tile_extent=extent.initial,
        **_sampler_params(sampling, advanced=False),
    )
    if not extent.target.is_multiple_of(8):
        img = w.scale_image(img, extent.target)
    w.send_image(img)
    return w


###################################################################################################


def prepare(
    kind: WorkflowKind,
    canvas: Image | Extent,
    text: TextInput,
    style: Style,
    seed: int,
    models: ClientModels,
    perf: PerformanceSettings,
    mask: Mask | None = None,
    control: list[ControlInput] | None = None,
    strength: float = 1.0,
    inpaint: InpaintParams | None = None,
    upscale_factor: float = 1.0,
    upscale_model: str = "",
    is_live: bool = False,
) -> WorkflowInput:
    """
    Takes UI model state, prepares images, normalizes inputs, and returns a WorkflowInput object
    which can be compared and serialized.
    """
    i = WorkflowInput(kind)
    i.text = text
    i.text.positive, extra_loras = extract_loras(i.text.positive, models.loras)
    i.text.negative = merge_prompt(text.negative, style.negative_prompt)
    i.text.style = style.style_prompt
    i.control = control or []
    i.sampling = _sampling_from_style(style, strength, is_live)
    i.sampling.seed = seed
    i.models = style.get_models()
    i.models.loras += extra_loras
    _check_server_has_models(i.models, models, style.name)

    sd_version = models.version_of(style.sd_checkpoint)
    model_set = models.for_version(sd_version)
    has_ip_adapter = model_set.ip_adapter.find(ControlMode.reference) is not None
    if i.sampling.sampler == "lcm":
        i.models.loras.append(LoraInput(model_set.lora["lcm"], 1.0))
    face_weight = median_or_zero(c.strength for c in i.control if c.mode is ControlMode.face)
    if face_weight > 0:
        i.models.loras.append(LoraInput(model_set.lora["face"], 0.65 * face_weight))

    if kind is WorkflowKind.generate:
        assert isinstance(canvas, Extent)
        i.images, i.batch_count = resolution.prepare_extent(
            canvas, sd_version, ensure(style), perf, downscale=not is_live
        )
        downscale_control_images(i.control, canvas, i.images.extent.desired)

    elif kind is WorkflowKind.inpaint:
        assert isinstance(canvas, Image) and mask and inpaint and style
        i.images, _ = resolution.prepare_masked(canvas, mask, sd_version, style, perf)
        upscale_extent, _ = resolution.prepare_extent(
            mask.bounds.extent, sd_version, style, perf, downscale=False
        )
        i.inpaint = inpaint
        i.inpaint.use_reference = inpaint.use_reference and has_ip_adapter
        i.crop_upscale_extent = upscale_extent.extent.desired
        largest_extent = Extent.largest(i.images.extent.initial, upscale_extent.extent.desired)
        i.batch_count = resolution.compute_batch_size(largest_extent, 512, perf.batch_size)
        i.images.hires_mask = mask.to_image()
        scaling = ScaledExtent.from_input(i.images.extent).refinement_scaling
        if scaling in [ScaleMode.upscale_small, ScaleMode.upscale_quality]:
            i.images.hires_image = Image.crop(canvas, i.inpaint.target_bounds)
        if inpaint.mode is InpaintMode.remove_object and i.text.positive == "":
            i.text.positive = "background scenery"

    elif kind is WorkflowKind.refine:
        assert isinstance(canvas, Image) and style
        i.images, i.batch_count = resolution.prepare_image(
            canvas, sd_version, style, perf, downscale=False
        )
        downscale_control_images(i.control, canvas.extent, i.images.extent.desired)

    elif kind is WorkflowKind.refine_region:
        assert isinstance(canvas, Image) and mask and inpaint and style
        allow_2pass = strength >= 0.7
        i.images, i.batch_count = resolution.prepare_masked(
            canvas, mask, sd_version, style, perf, downscale=allow_2pass
        )
        i.images.hires_mask = mask.to_image()
        i.inpaint = inpaint
        downscale_control_images(i.control, canvas.extent, i.images.extent.desired)

    elif kind is WorkflowKind.upscale_tiled:
        assert isinstance(canvas, Image) and style and upscale_model
        i.upscale_model = upscale_model
        target_extent = canvas.extent * upscale_factor
        if style.preferred_resolution > 0:
            tile_extent = Extent(style.preferred_resolution, style.preferred_resolution)
        elif sd_version is SDVersion.sd15:
            tile_count = target_extent.longest_side / 768
            tile_extent = (target_extent * (1 / tile_count)).multiple_of(8)
        else:  # SDXL
            tile_extent = Extent(1024, 1024)
        extent = ExtentInput(
            canvas.extent, tile_extent, target_extent.multiple_of(8), target_extent
        )
        i.images = ImageInput(extent, canvas)

    else:
        raise Exception(f"Workflow {kind.name} not supported by this constructor")

    i.batch_count = 1 if is_live else i.batch_count
    return i


def prepare_upscale_simple(image: Image, model: str, factor: float):
    target_extent = image.extent * factor
    extent = ExtentInput(image.extent, image.extent, target_extent, target_extent)
    i = WorkflowInput(WorkflowKind.upscale_simple, ImageInput(extent, image))
    i.upscale_model = model
    return i


def prepare_create_control_image(
    image: Image,
    mode: ControlMode,
    performance_settings: PerformanceSettings,
    bounds: Bounds | None = None,
    seed: int = -1,
) -> WorkflowInput:
    i = WorkflowInput(WorkflowKind.control_image)
    i.control_mode = mode
    i.images = resolution.prepare_control(image, performance_settings)
    if bounds:
        seed = generate_seed() if seed == -1 else seed
        i.inpaint = InpaintParams(InpaintMode.fill, bounds)
        i.sampling = SamplingInput("", "", 1, 1, seed=seed)  # ignored apart from seed
    return i


def create(i: WorkflowInput, models: ClientModels, comfy_mode=ComfyRunMode.server) -> ComfyWorkflow:
    """
    Takes a WorkflowInput object and creates the corresponding ComfyUI workflow prompt.
    This should be a pure function, the workflow is entirely defined by the input.
    """
    workflow = ComfyWorkflow(models.node_inputs, comfy_mode)

    if i.kind is WorkflowKind.generate:
        return generate(
            workflow,
            ensure(i.models),
            ScaledExtent.from_input(i.extent),
            Conditioning.from_input(ensure(i.text), i.control),
            ensure(i.sampling),
            i.batch_count,
            models.for_checkpoint(ensure(i.models).checkpoint),
        )
    elif i.kind is WorkflowKind.inpaint:
        return inpaint(
            workflow,
            ensure(i.images),
            ensure(i.models),
            Conditioning.from_input(ensure(i.text), i.control),
            ensure(i.sampling),
            ensure(i.inpaint),
            ensure(i.crop_upscale_extent),
            i.batch_count,
            models.for_checkpoint(ensure(i.models).checkpoint),
        )
    elif i.kind is WorkflowKind.refine:
        return refine(
            workflow,
            i.image,
            ScaledExtent.from_input(i.extent),
            ensure(i.models),
            Conditioning.from_input(ensure(i.text), i.control),
            ensure(i.sampling),
            i.batch_count,
            models.for_checkpoint(ensure(i.models).checkpoint),
        )
    elif i.kind is WorkflowKind.refine_region:
        return refine_region(
            workflow,
            ensure(i.images),
            ensure(i.models),
            Conditioning.from_input(ensure(i.text), i.control),
            ensure(i.sampling),
            ensure(i.inpaint),
            i.batch_count,
            models.for_checkpoint(ensure(i.models).checkpoint),
        )
    elif i.kind is WorkflowKind.upscale_simple:
        return upscale_simple(workflow, i.image, i.upscale_model, i.upscale_factor)
    elif i.kind is WorkflowKind.upscale_tiled:
        return upscale_tiled(
            workflow,
            i.image,
            i.extent,
            i.upscale_model,
            ensure(i.models),
            Conditioning.from_input(ensure(i.text), i.control),
            ensure(i.sampling),
            models.for_checkpoint(ensure(i.models).checkpoint),
        )
    elif i.kind is WorkflowKind.control_image:
        return create_control_image(
            workflow,
            image=i.image,
            mode=i.control_mode,
            extent=ScaledExtent.from_input(i.extent),
            bounds=i.inpaint.target_bounds if i.inpaint else None,
            seed=i.sampling.seed if i.sampling else -1,
        )
    else:
        raise ValueError(f"Unsupported workflow kind: {i.kind}")


def _check_server_has_models(input: CheckpointInput, models: ClientModels, style_name: str):
    if input.checkpoint not in models.checkpoints:
        raise ValueError(
            f"The checkpoint '{input.checkpoint}' used by style '{style_name}' is not available on the server"
        )
    for lora in input.loras:
        if lora.name not in models.loras:
            raise ValueError(
                f"The LoRA '{lora.name}' used by style '{style_name}' is not available on the server"
            )
    if input.vae != StyleSettings.vae.default and input.vae not in models.vae:
        raise ValueError(
            f"The VAE '{input.vae}' used by style '{style_name}' is not available on the server"
        )<|MERGE_RESOLUTION|>--- conflicted
+++ resolved
@@ -4,19 +4,23 @@
 from typing import Any
 import math
 import random
+import re
 
 from . import resolution
 from .api import ControlInput, ImageInput, CheckpointInput, SamplingInput, WorkflowInput, LoraInput
 from .api import ExtentInput, InpaintMode, InpaintParams, FillMode, TextInput, WorkflowKind
 from .image import Bounds, Extent, Image, Mask
-from .client import ClientModels, ModelDict
+from .client import Client, ClientModels, ModelDict
 from .style import Style, StyleSettings
 from .resolution import ScaledExtent, ScaleMode, get_inpaint_reference
 from .resources import ControlMode, SDVersion, UpscalerName
-from .settings import PerformanceSettings
+from .settings import PerformanceSettings, settings
 from .text import merge_prompt, extract_loras
 from .comfy_workflow import ComfyWorkflow, ComfyRunMode, Output
 from .util import ensure, median_or_zero, client_logger as log
+
+
+_pattern_lora = re.compile(r"\s*<lora:([^:<>]+)(?::(-?[^:<>]*))?>\s*", re.IGNORECASE)
 
 
 def detect_inpaint_mode(extent: Extent, area: Bounds):
@@ -36,12 +40,14 @@
     "DPM++ 2M Karras": "dpmpp_2m",
     "DPM++ 2M SDE": "dpmpp_2m_sde_gpu",
     "DPM++ 2M SDE Karras": "dpmpp_2m_sde_gpu",
-    "DPM++ SDE Karras": "dpmpp_sde_gpu",
+    "DPM++ SDE": "dpmpp_sde",
+    "DPM++ SDE Karras": "dpmpp_sde",
     "UniPC BH2": "uni_pc_bh2",
     "LCM": "lcm",
     "Lightning": "euler",
     "Euler": "euler",
     "Euler a": "euler_ancestral",
+    "Euler a Karras": "euler_ancestral",
 }
 _scheduler_map = {
     "DDIM": "ddim_uniform",
@@ -49,12 +55,14 @@
     "DPM++ 2M Karras": "karras",
     "DPM++ 2M SDE": "normal",
     "DPM++ 2M SDE Karras": "karras",
+    "DPM++ SDE": "normal",
     "DPM++ SDE Karras": "karras",
     "UniPC BH2": "ddim_uniform",
     "LCM": "sgm_uniform",
     "Lightning": "sgm_uniform",
     "Euler": "normal",
     "Euler a": "normal",
+    "Euler a Karras": "karras",
 }
 
 
@@ -75,60 +83,10 @@
         result.total_steps, result.start_step = _apply_strength(strength, total_steps, min_steps)
     return result
 
-
-def _apply_strength(strength: float, steps: int, min_steps: int = 0) -> tuple[int, int]:
-    start_at_step = round(steps * (1 - strength))
-
-    if min_steps and steps - start_at_step < min_steps:
-        steps = math.floor(min_steps * 1 / strength)
-        start_at_step = steps - min_steps
-
-    return steps, start_at_step
-
-
-<<<<<<< HEAD
-def _sampler_params(
-    style: Style, strength=1.0, seed=-1, clip_vision=False, advanced=True, is_live=False
-) -> dict[str, Any]:
-    config = style.get_sampler_config(is_live)
-    sampler_name = {
-        "DDIM": "ddim",
-        "DPM++ 2M": "dpmpp_2m",
-        "DPM++ 2M Karras": "dpmpp_2m",
-        "DPM++ SDE": "dpmpp_sde",
-        "DPM++ SDE Karras": "dpmpp_sde",
-        "DPM++ 2M SDE": "dpmpp_2m_sde_gpu",
-        "DPM++ 2M SDE Karras": "dpmpp_2m_sde_gpu",
-        "UniPC BH2": "uni_pc_bh2",
-        "UniPC BH2 Karras": "uni_pc_bh2",
-        "LCM": "lcm",
-        "Lightning": "euler",
-        "Euler": "euler",
-        "Euler a": "euler_ancestral",
-        "Euler a Karras": "euler_ancestral",
-    }[config.sampler]
-    sampler_scheduler = {
-        "DDIM": "ddim_uniform",
-        "DPM++ 2M": "normal",
-        "DPM++ 2M Karras": "karras",
-        "DPM++ SDE": "normal",
-        "DPM++ SDE Karras": "karras",
-        "DPM++ 2M SDE": "normal",
-        "DPM++ 2M SDE Karras": "karras",
-        "UniPC BH2": "ddim_uniform",
-        "UniPC BH2 Karras": "karras",
-        "LCM": "sgm_uniform",
-        "Lightning": "sgm_uniform",
-        "Euler": "normal",
-        "Euler a": "normal",
-        "Euler a Karras": "karras",
-    }[config.sampler]
-=======
 def _sampler_params(sampling: SamplingInput, strength: float | None = None, advanced=True):
     """Assemble the parameters which are passed to ComfyUI's KSampler/KSamplerAdvanced node.
     Optionally adjust the number of steps based on the strength parameter (for hires pass).
     """
->>>>>>> c51b05bb
     params: dict[str, Any] = dict(
         sampler=sampling.sampler,
         scheduler=sampling.scheduler,
@@ -138,23 +96,23 @@
     )
     assert strength is None or advanced
     if advanced:
-<<<<<<< HEAD
-        if strength < 1.0:
-            params["steps"], params["start_at_step"] = _apply_strength(strength=strength, steps=params["steps"], min_steps=config.steps if is_live else 1)
-        else:
-            params["start_at_step"] = 0
-    if advanced:
-        if strength < 1.0:
-            min_steps = config.steps if is_live else 1
-=======
         params["steps"] = sampling.total_steps
         params["start_at_step"] = sampling.start_step
         if strength is not None:
->>>>>>> c51b05bb
             params["steps"], params["start_at_step"] = _apply_strength(
                 strength, sampling.total_steps
             )
     return params
+
+
+def _apply_strength(strength: float, steps: int, min_steps: int = 0) -> tuple[int, int]:
+    start_at_step = round(steps * (1 - strength))
+
+    if min_steps and steps - start_at_step < min_steps:
+        steps = math.floor(min_steps * 1 / strength)
+        start_at_step = steps - min_steps
+
+    return steps, start_at_step
 
 
 def load_checkpoint_with_lora(w: ComfyWorkflow, checkpoint: CheckpointInput, models: ClientModels):
@@ -266,30 +224,6 @@
             control.image = Image.crop(control.image, bounds)
 
 
-<<<<<<< HEAD
-def merge_prompt(prompt: str, style_prompt: str):
-    if settings.split_conditioning_sdxl and (" . " in prompt or " . " in style_prompt):
-        if " . " not in prompt:
-            prompt += " . "
-        if " . " not in style_prompt:
-            style_prompt += " . "
-
-        prompt_g, prompt_l = prompt.split(" . ")
-        style_prompt_g, style_prompt_l = style_prompt.split(" . ")
-
-        return f"{merge_prompt(prompt_g, style_prompt_g)} . {merge_prompt(prompt_l, style_prompt_l)}"
-
-    if style_prompt == "":
-        return prompt
-    elif "{prompt}" in style_prompt:
-        return style_prompt.replace("{prompt}", prompt)
-    elif prompt == "":
-        return style_prompt
-    return f"{prompt}, {style_prompt}"
-
-
-def encode_text_prompt(w: ComfyWorkflow, cond: Conditioning, clip: Output, style: Style, sd_version: SDVersion):
-=======
 def downscale_control_images(
     control_layers: list[Control] | list[ControlInput], original: Extent, target: Extent
 ):
@@ -303,21 +237,14 @@
                 control.image = Image.scale(control.image, target)
 
 
-def encode_text_prompt(w: ComfyWorkflow, cond: Conditioning, clip: Output):
->>>>>>> c51b05bb
+def encode_text_prompt(w: ComfyWorkflow, cond: Conditioning, clip: Output, sd_version: SDVersion):
     prompt = cond.prompt
     if prompt != "" and cond.mask:
         prompt = merge_prompt("", cond.style_prompt)
     elif prompt != "":
-<<<<<<< HEAD
-        prompt = merge_prompt(cond.prompt, style.style_prompt)
-    positive = w.clip_text_encode(clip, prompt, sd_version, split_conditioning=settings.split_conditioning_sdxl)
-    negative = w.clip_text_encode(clip, merge_prompt(cond.negative_prompt, style.negative_prompt), sd_version, split_conditioning=settings.split_conditioning_sdxl)
-=======
         prompt = merge_prompt(prompt, cond.style_prompt)
     positive = w.clip_text_encode(clip, prompt)
     negative = w.clip_text_encode(clip, cond.negative_prompt)
->>>>>>> c51b05bb
     if cond.mask and cond.prompt != "":
         masked = w.clip_text_encode(clip, cond.prompt, sd_version, split_conditioning=settings.split_conditioning_sdxl)
         masked = w.conditioning_set_mask(masked, cond.mask)
@@ -487,28 +414,15 @@
     batch_count: int,
     models: ModelDict,
 ):
-<<<<<<< HEAD
-    sd_ver = resolve_sd_version(style, comfy)
-    extent, batch = prepare_extent(input_extent, sd_ver, style, downscale=not is_live)
-    cond.downscale(input_extent, extent.desired)
-    sampler_params = _sampler_params(style, seed=seed, is_live=is_live)
-    batch = 1 if is_live else batch
-
-    w = ComfyWorkflow(comfy.nodes_inputs)
-    model, clip, vae = load_model_with_lora(w, comfy, style, cond, is_live=is_live)
-    model = apply_ip_adapter(w, model, cond.control, comfy, sd_ver)
-    latent = w.empty_latent_image(extent.initial, batch)
-    prompt_pos, prompt_neg = encode_text_prompt(w, cond, clip, style, sd_ver)
-=======
+    # sd_ver = resolve_sd_version(style, comfy)
     model, clip, vae = load_checkpoint_with_lora(w, checkpoint, models.all)
     model = apply_ip_adapter(w, model, cond.control, models)
     latent = w.empty_latent_image(extent.initial, batch_count)
+    # prompt_pos, prompt_neg = encode_text_prompt(w, cond, clip, sd_ver)
     prompt_pos, prompt_neg = encode_text_prompt(w, cond, clip)
->>>>>>> c51b05bb
     positive, negative = apply_control(
         w, prompt_pos, prompt_neg, cond.control, extent.initial, models
     )
-<<<<<<< HEAD
     out_latent = w.ksampler_advanced(
         model,
         positive,
@@ -516,11 +430,8 @@
         latent,
         two_pass=settings.use_refiner_pass,
         first_pass_sampler=settings.first_pass_sampler,
-        **sampler_params
-    )
-=======
-    out_latent = w.ksampler_advanced(model, positive, negative, latent, **_sampler_params(sampling))
->>>>>>> c51b05bb
+        **_sampler_params(sampling)
+    )
     out_image = scale_refine_and_decode(
         extent, w, cond, sampling, out_latent, prompt_pos, prompt_neg, model, vae, models
     )
@@ -615,13 +526,8 @@
 
     in_image = fill_masked(w, in_image, in_mask, params.fill, models)
 
-<<<<<<< HEAD
-    model = apply_ip_adapter(w, model, cond_base.control, comfy, sd_ver)
-    positive, negative = encode_text_prompt(w, cond_base, clip, style, sd_ver)
-=======
     model = apply_ip_adapter(w, model, cond_base.control, models)
     positive, negative = encode_text_prompt(w, cond_base, clip)
->>>>>>> c51b05bb
     positive, negative = apply_control(
         w, positive, negative, cond_base.control, extent.initial, models
     )
@@ -636,17 +542,10 @@
         latent = w.set_latent_noise_mask(latent, in_mask)
         inpaint_model = model
 
-<<<<<<< HEAD
-    batch = compute_batch_size(Extent.largest(extent.initial, upscale_extent.desired))
-    latent = w.batch_latent(latent, batch)
-    sampler_params = _sampler_params(style, seed=seed, clip_vision=params.use_reference)
-    out_latent = w.ksampler_advanced(inpaint_model, positive, negative, latent, **sampler_params, two_pass=False)
-=======
     latent = w.batch_latent(latent, batch_count)
     out_latent = w.ksampler_advanced(
-        inpaint_model, positive, negative, latent, **_sampler_params(sampling)
-    )
->>>>>>> c51b05bb
+        inpaint_model, positive, negative, latent, **_sampler_params(sampling), two_pass=False
+    )
 
     if extent.refinement_scaling in [ScaleMode.upscale_small, ScaleMode.upscale_quality]:
         if extent.refinement_scaling is ScaleMode.upscale_small:
@@ -668,12 +567,8 @@
             cond_upscale.control.append(
                 Control(ControlMode.inpaint, ensure(images.hires_image), mask=cropped_mask)
             )
-<<<<<<< HEAD
-        positive_up, negative_up = encode_text_prompt(w, cond_upscale, clip, style, sd_ver)
-=======
         res = upscale_extent.desired
         positive_up, negative_up = encode_text_prompt(w, cond_upscale, clip)
->>>>>>> c51b05bb
         positive_up, negative_up = apply_control(
             w, positive_up, negative_up, cond_upscale.control, res, models
         )
@@ -714,13 +609,10 @@
     in_image = w.load_image(image)
     in_image = scale_to_initial(extent, w, in_image, models)
     latent = w.vae_encode(vae, in_image)
-<<<<<<< HEAD
-    if batch > 1 and not is_live:
-        latent = w.batch_latent(latent, batch)
-    positive, negative = encode_text_prompt(w, cond, clip, style, sd_ver)
-    positive, negative = apply_control(
-        w, positive, negative, cond.control, extent.desired, comfy, sd_ver
-    )
+    if batch_count > 1:
+        latent = w.batch_latent(latent, batch_count)
+    positive, negative = encode_text_prompt(w, cond, clip)
+    positive, negative = apply_control(w, positive, negative, cond.control, extent.desired, models)
     sampler = w.ksampler_advanced(
         model,
         positive,
@@ -728,15 +620,8 @@
         latent,
         two_pass=settings.use_refiner_pass,
         first_pass_sampler=settings.first_pass_sampler,
-        **sampler_params
-    )
-=======
-    if batch_count > 1:
-        latent = w.batch_latent(latent, batch_count)
-    positive, negative = encode_text_prompt(w, cond, clip)
-    positive, negative = apply_control(w, positive, negative, cond.control, extent.desired, models)
-    sampler = w.ksampler_advanced(model, positive, negative, latent, **_sampler_params(sampling))
->>>>>>> c51b05bb
+        *_sampler_params(sampling)
+    )
     out_image = w.vae_decode(vae, sampler)
     out_image = scale_to_target(extent, w, out_image, models)
     w.send_image(out_image)
@@ -753,27 +638,6 @@
     batch_count: int,
     models: ModelDict,
 ):
-<<<<<<< HEAD
-    assert strength > 0 and strength <= 1
-
-    allow_2pass = strength >= 0.7
-    sd_ver = resolve_sd_version(style, comfy)
-    extent, image, mask_image, batch = prepare_masked(
-        image, params.mask, sd_ver, style, allow_2pass
-    )
-    cond.downscale(image.extent, extent.desired)
-    sampler_params = _sampler_params(style, strength, seed, is_live=is_live)
-
-    w = ComfyWorkflow(comfy.nodes_inputs)
-    model, clip, vae = load_model_with_lora(w, comfy, style, cond, is_live=is_live)
-    model = apply_ip_adapter(w, model, cond.control, comfy, sd_ver)
-    in_image = w.load_image(image)
-    in_image = scale_to_initial(extent, w, in_image, comfy)
-    in_mask = w.load_mask(mask_image)
-    in_mask = scale_to_initial(extent, w, in_mask, comfy, is_mask=True)
-    prompt_pos, prompt_neg = encode_text_prompt(w, cond, clip, style, sd_ver)
-    if params.use_inpaint_control:
-=======
     extent = ScaledExtent.from_input(images.extent)
 
     model, clip, vae = load_checkpoint_with_lora(w, checkpoint, models.all)
@@ -786,7 +650,6 @@
 
     prompt_pos, prompt_neg = encode_text_prompt(w, cond, clip)
     if inpaint.use_inpaint_model and models.version is SDVersion.sd15:
->>>>>>> c51b05bb
         cond.control.append(Control(ControlMode.inpaint, in_image, mask=in_mask))
     positive, negative = apply_control(
         w, prompt_pos, prompt_neg, cond.control, extent.initial, models
@@ -802,18 +665,12 @@
         inpaint_patch = w.load_fooocus_inpaint(**models.fooocus_inpaint)
         inpaint_model = w.apply_fooocus_inpaint(model, inpaint_patch, latent_inpaint)
 
-<<<<<<< HEAD
-    if batch > 1 and not is_live:
-        latent = w.batch_latent(latent, batch)
-    out_latent = w.ksampler_advanced(inpaint_model, positive, negative, latent, **sampler_params, two_pass=False)
-=======
     if batch_count > 1:
         latent = w.batch_latent(latent, batch_count)
 
     out_latent = w.ksampler_advanced(
-        inpaint_model, positive, negative, latent, **_sampler_params(sampling)
-    )
->>>>>>> c51b05bb
+        inpaint_model, positive, negative, latent, **_sampler_params(sampling), two_pass=False
+    )
     out_image = scale_refine_and_decode(
         extent, w, cond, sampling, out_latent, prompt_pos, prompt_neg, model, vae, models
     )
@@ -919,15 +776,9 @@
     model, clip, vae = load_checkpoint_with_lora(w, checkpoint, models.all)
     model = apply_ip_adapter(w, model, cond.control, models)
     img = w.load_image(image)
-<<<<<<< HEAD
-    upscale_model = w.load_upscale_model(model)
-    positive, negative = encode_text_prompt(w, cond, clip, style, sd_ver)
-    if sd_ver.has_controlnet_blur:
-=======
     upscale_model = w.load_upscale_model(upscale_model_name)
     positive, negative = encode_text_prompt(w, cond, clip)
     if models.control.find(ControlMode.blur) is not None:
->>>>>>> c51b05bb
         blur = [Control(ControlMode.blur, img)]
         positive, negative = apply_control(w, positive, negative, blur, extent.input, models)
 
