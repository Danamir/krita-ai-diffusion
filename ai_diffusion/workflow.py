from __future__ import annotations
import math
import random
from typing import Any, List, NamedTuple, Optional

from .image import Bounds, Extent, Image, Mask
from .client import Client, resolve_sd_version
from .style import SDVersion, Style, StyleSettings
from .resources import ControlMode
from .settings import settings
from .comfyworkflow import ComfyWorkflow, Output
from .util import compute_batch_size, client_logger as log


class ScaledExtent(NamedTuple):
    initial: Extent  # resolution for initial generation
    expanded: Extent  # resolution for high res pass
    target: Extent  # target resolution (may not be multiple of 8)
    scale: float  # scale factor from target to initial

    @property
    def requires_upscale(self):
        assert self.scale == 1 or self.initial != self.expanded
        return self.scale < 1

    @property
    def requires_downscale(self):
        assert self.scale == 1 or self.initial != self.expanded
        return self.scale > 1

    @property
    def is_incompatible(self):
        assert self.target == self.expanded or not self.target.is_multiple_of(8)
        return self.target != self.expanded


def compute_bounds(extent: Extent, mask_bounds: Optional[Bounds], strength: float):
    """Compute the area of the image to use as input for diffusion."""

    if mask_bounds is not None:
        if strength == 1.0:
            # For 100% strength inpainting get additional surrounding image content for context
            context_padding = max(extent.longest_side // 16, mask_bounds.extent.average_side // 2)
            image_bounds = Bounds.pad(
                mask_bounds, context_padding, min_size=512, multiple=8, square=True
            )
            image_bounds = Bounds.clamp(image_bounds, extent)
            return image_bounds
        else:
            # For img2img inpainting (strength < 100%) only use the mask area as input
            return mask_bounds
    else:
        return Bounds(0, 0, *extent)


def create_inpaint_context(image: Image, area: Bounds, default: Output):
    extent = image.extent
    area = Bounds.pad(area, 0, multiple=8)
    area = Bounds.clamp(area, extent)
    # Check for outpaint scenario where mask covers the entire left/top/bottom/right side
    # of the image. Crop away the masked area in that case.
    if area.height >= extent.height and extent.width - area.width > 224:
        offset = 0
        if area.x == 0:
            offset = area.width
        if area.x == 0 or area.x + area.width == extent.width:
            return Image.crop(image, Bounds(offset, 0, extent.width - area.width, extent.height))
    if area.width >= extent.width and extent.height - area.height > 224:
        offset = 0
        if area.y == 0:
            offset = area.height
        if area.y == 0 or area.y + area.height == extent.height:
            return Image.crop(image, Bounds(0, offset, extent.width, extent.height - area.height))
    return default


def prepare(
    extent: Extent, image: Image | None, mask: Mask | None, sdver: SDVersion, downscale=True
):
    mask_image = mask.to_image(extent) if mask else None

    # Latent space uses an 8 times lower resolution, so results are always multiples of 8.
    # If the target image is not a multiple of 8, the result must be scaled to fit.
    expanded = extent.multiple_of(8)

    min_size, max_size, min_pixel_count, max_pixel_count = {
        SDVersion.sd15: (512, 768, 512**2, 512 * 768),
        SDVersion.sdxl: (896, 1280, 1024**2, 1024**2),
    }[sdver]
    min_scale = math.sqrt(min_pixel_count / extent.pixel_count)
    max_scale = math.sqrt(max_pixel_count / extent.pixel_count)

    if downscale and max_scale < 1 and any(x > max_size for x in extent):
        # Image is larger than the maximum size. Scale down to avoid repetition artifacts.
        scale = max_scale
        initial = (extent * scale).multiple_of(8)
        # Images are scaled here directly to avoid encoding and processing
        # very large images in subsequent steps.
        if image:
            image = Image.scale(image, initial)
        if mask_image:
            mask_image = Image.scale(mask_image, initial)

    elif min_scale > 1 and all(x < min_size for x in extent):
        # Image is smaller than the minimum size. Scale up to avoid clipping.
        scale = min_scale
        initial = (extent * scale).multiple_of(8)

    else:  # Image is in acceptable range.
        scale = 1.0
        initial = expanded

    batch = compute_batch_size(Extent.largest(initial, extent))
    return ScaledExtent(initial, expanded, extent, scale), image, mask_image, batch


def prepare_extent(extent: Extent, sd_ver: SDVersion, downscale: bool = True):
    scaled, _, _, batch = prepare(extent, None, None, sd_ver, downscale)
    return scaled, batch


def prepare_image(image: Image, sd_ver: SDVersion, downscale: bool = True):
    scaled, out_image, _, batch = prepare(image.extent, image, None, sd_ver, downscale)
    assert out_image is not None
    return scaled, out_image, batch


def prepare_masked(image: Image, mask: Mask, sd_ver: SDVersion, downscale: bool = True):
    scaled, out_image, out_mask, batch = prepare(image.extent, image, mask, sd_ver, downscale)
    assert out_image and out_mask
    return scaled, out_image, out_mask, batch


class LiveParams:
    is_active = False
    strength = 0.3
    seed = random.randint(0, 2**31 - 1)


def _sampler_params(
    style: Style, clip_vision=False, upscale=False, live=LiveParams()
) -> dict[str, Any]:
    config = style.get_sampler_config(upscale, live.is_active)
    sampler_name = {
        "DDIM": "ddim",
        "DPM++ 2M": "dpmpp_2m",
        "DPM++ 2M Karras": "dpmpp_2m",
        "DPM++ 2M SDE": "dpmpp_2m_sde_gpu",
        "DPM++ 2M SDE Karras": "dpmpp_2m_sde_gpu",
        "LCM": "lcm",
    }[config.sampler]
    sampler_scheduler = {
        "DDIM": "ddim_uniform",
        "DPM++ 2M": "normal",
        "DPM++ 2M Karras": "karras",
        "DPM++ 2M SDE": "normal",
        "DPM++ 2M SDE Karras": "karras",
        "LCM": "sgm_uniform",
    }[config.sampler]
    params = dict(
        sampler=sampler_name, scheduler=sampler_scheduler, steps=config.steps, cfg=config.cfg
    )
    if clip_vision:
        params["cfg"] = min(5, config.cfg)
    if live.is_active:
        params["seed"] = live.seed
    elif settings.fixed_seed:
        try:
            params["seed"] = int(settings.random_seed)
        except ValueError:
            log.warning(f"Invalid random seed: {settings.random_seed}")
    return params


def load_model_with_lora(w: ComfyWorkflow, comfy: Client, style: Style, is_live=False):
    checkpoint = style.sd_checkpoint
    if checkpoint not in comfy.checkpoints:
        checkpoint = next(iter(comfy.checkpoints.keys()))
        log.warning(f"Style checkpoint {style.sd_checkpoint} not found, using default {checkpoint}")
    model, clip, vae = w.load_checkpoint(checkpoint)

    if style.vae != StyleSettings.vae.default:
        if style.vae in comfy.vae_models:
            vae = w.load_vae(style.vae)
        else:
            log.warning(f"Style VAE {style.vae} not found, using default VAE from checkpoint")

    for lora in style.loras:
        if lora["name"] not in comfy.lora_models:
            log.warning(f"Style LoRA {lora['name']} not found, skipping")
            continue
        model, clip = w.load_lora(model, clip, lora["name"], lora["strength"], lora["strength"])

    if style.get_sampler_config(is_live=is_live).sampler == "LCM":
        sdver = resolve_sd_version(style, comfy)
        if comfy.lcm_model[sdver] is None:
            raise Exception(f"LCM LoRA model not found for {sdver.value}")
        model, _ = w.load_lora(model, clip, comfy.lcm_model[sdver], 1.0, 1.0)
        model = w.model_sampling_discrete(model, "lcm")

    return model, clip, vae


class Control:
    mode: ControlMode
    image: Image | Output
    mask: None | Mask | Output = None
    strength: float = 1.0
    end: float = 1.0

    def __init__(
        self,
        mode: ControlMode,
        image: Image | Output,
        strength=1.0,
        mask: None | Mask | Output = None,
        end: float=1.0,
    ):
        self.mode = mode
        self.image = image
        self.strength = strength
        self.mask = mask
        self.end = end

    def load_image(self, w: ComfyWorkflow):
        if isinstance(self.image, Image):
            self.image = w.load_image(self.image)
        return self.image

    def load_mask(self, w: ComfyWorkflow):
        assert self.mask is not None
        if isinstance(self.mask, Mask):
            self.mask = w.load_mask(self.mask.to_image())
        return self.mask

    def __eq__(self, other):
        if isinstance(other, Control):
            return self.__dict__ == other.__dict__
        return False


class Conditioning:
    prompt: str
    negative_prompt: str = ""
    area: Optional[Bounds] = None
    control: List[Control]

    def __init__(
        self,
        prompt="",
        negative_prompt="",
        control: list[Control] | None = None,
        area: Bounds | None = None,
    ):
        self.prompt = prompt
        self.negative_prompt = negative_prompt
        self.control = control or []
        self.area = area

    def copy(self):
        return Conditioning(self.prompt, self.negative_prompt, [c for c in self.control], self.area)

    def crop(self, w: ComfyWorkflow, bounds: Bounds):
        for control in self.control:
            control.image = w.crop_image(control.load_image(w), bounds)
            if control.mask:
                control.mask = w.crop_mask(control.load_mask(w), bounds)


def merge_prompt(prompt: str, style_prompt: str):
    if style_prompt == "":
        return prompt
    elif "{prompt}" in style_prompt:
        return style_prompt.replace("{prompt}", prompt)
    elif prompt == "":
        return style_prompt
    return f"{prompt}, {style_prompt}"


def apply_conditioning(
    cond: Conditioning, w: ComfyWorkflow, comfy: Client, model: Output, clip: Output, style: Style
):
    prompt = merge_prompt(cond.prompt, style.style_prompt)
    if cond.area:
        prompt = merge_prompt("", style.style_prompt)
    positive = w.clip_text_encode(clip, prompt)
    negative = w.clip_text_encode(clip, merge_prompt(cond.negative_prompt, style.negative_prompt))
    model, positive, negative = apply_control(cond, w, comfy, model, positive, negative, style)
    if cond.area and cond.prompt != "":
        positive_area = w.clip_text_encode(clip, cond.prompt)
        positive_area = w.conditioning_area(positive_area, cond.area)
        positive = w.conditioning_combine(positive, positive_area)
    return model, positive, negative


def apply_control(
    cond: Conditioning,
    w: ComfyWorkflow,
    comfy: Client,
    model: Output,
    positive: Output,
    negative: Output,
    style: Style,
):
    sd_ver = resolve_sd_version(style, comfy)

    # Apply control net to the positive clip conditioning in a chain
    for control in (c for c in cond.control if c.mode is not ControlMode.image):
        model_file = comfy.control_model[control.mode][sd_ver]
        if model_file is None:
            continue
        image = control.load_image(w)
        if control.mode is ControlMode.inpaint:
            image = w.inpaint_preprocessor(image, control.load_mask(w))
        if control.mode.is_lines:  # ControlNet expects white lines on black background
            image = w.invert_image(image)
        controlnet = w.load_controlnet(model_file)
        positive, negative = w.apply_controlnet(positive, negative, controlnet, image, strength=control.strength, end_percent=control.end)

    # Merge all images into a single batch and apply IP-adapter to the model once
    ip_model_file = comfy.ip_adapter_model[sd_ver]
    if ip_model_file is not None:
        ip_image = None
        ip_strength = 0
        for control in (c for c in cond.control if c.mode is ControlMode.image):
            image = control.load_image(w)
            if ip_image is None:
                ip_image = image
                ip_strength = control.strength
            else:
                ip_image = w.batch_image(ip_image, image)
        if ip_image is not None:
            clip_vision = w.load_clip_vision(comfy.clip_vision_model)
            ip_adapter = w.load_ip_adapter(ip_model_file)
            weight_type = "original" if comfy.ip_adapter_has_weight_type else None
            model = w.apply_ip_adapter(
                ip_adapter, clip_vision, ip_image, model, ip_strength, weight_type=weight_type
            )

    return model, positive, negative


def upscale(
    w: ComfyWorkflow,
    style: Style,
    latent: Output,
    extent: ScaledExtent,
    prompt_pos: Output,
    prompt_neg: Output,
    model: Output,
    vae: Output,
    comfy: Client,
):
    params = _sampler_params(style, upscale=not settings.use_advanced_sampler)
    if extent.scale > (1 / 1.5):
        # up to 1.5x scale: upscale latent
        upscale = w.scale_latent(latent, extent.expanded)
        params["denoise"] = 0.5
    else:
        # for larger upscaling factors use super-resolution model
        upscale_model = w.load_upscale_model(comfy.default_upscaler)
        decoded = w.vae_decode(vae, latent)
        upscale = w.upscale_image(upscale_model, decoded)
        upscale = w.scale_image(upscale, extent.expanded)
        upscale = w.vae_encode(vae, upscale)
        params["denoise"] = 0.4
        if not settings.use_advanced_sampler:
            params["steps"] = max(1, int(params["steps"] * 0.8))

    if settings.use_advanced_sampler:
        return w.ksampler_advanced(model, prompt_pos, prompt_neg, upscale, **params, two_pass=False)
    else:
        return w.ksampler(model, prompt_pos, prompt_neg, upscale, **params)


def generate(
    comfy: Client, style: Style, input_extent: Extent, cond: Conditioning, live=LiveParams()
):
    extent, batch = prepare_extent(
        input_extent, resolve_sd_version(style, comfy), downscale=not live.is_active
    )
    sampler_params = _sampler_params(style, live=live)
    batch = 1 if live.is_active else batch

    w = ComfyWorkflow()
    model, clip, vae = load_model_with_lora(w, comfy, style, is_live=live.is_active)
    latent = w.empty_latent_image(extent.initial.width, extent.initial.height, batch)
    model, positive, negative = apply_conditioning(cond, w, comfy, model, clip, style)
<<<<<<< HEAD
    if settings.use_advanced_sampler:
        out_latent = w.ksampler_advanced(model, positive, negative, latent, **sampler_params, two_pass=True)
=======
    if settings.use_advanced_sampler and not live.is_active:
        out_latent = w.ksampler_advanced(model, positive, negative, latent, **sampler_params)
>>>>>>> aa199997
    else:
        out_latent = w.ksampler(model, positive, negative, latent, **sampler_params)
    if extent.requires_upscale:
        out_latent = upscale(w, style, out_latent, extent, positive, negative, model, vae, comfy)
    out_image = w.vae_decode(vae, out_latent)
    if extent.requires_downscale or extent.is_incompatible:
        out_image = w.scale_image(out_image, extent.target)
    w.send_image(out_image)
    return w


def inpaint(comfy: Client, style: Style, image: Image, mask: Mask, cond: Conditioning):
    sd_ver = resolve_sd_version(style, comfy)
    extent, scaled_image, scaled_mask, _ = prepare_masked(image, mask, sd_ver)
    target_bounds = mask.bounds
    region_expanded = target_bounds.extent.at_least(64).multiple_of(8)
    expanded_bounds = Bounds(*mask.bounds.offset, *region_expanded)

    w = ComfyWorkflow()
    model, clip, vae = load_model_with_lora(w, comfy, style)
    in_image = w.load_image(scaled_image)
    in_mask = w.load_mask(scaled_mask)
    cropped_mask = w.load_mask(mask.to_image())
    if extent.requires_downscale:
        in_image = w.scale_image(in_image, extent.initial)
        in_mask = w.scale_mask(in_mask, extent.initial)

    cond_base = cond.copy()
    cond_base.area = cond_base.area or mask.bounds
    cond_base.area = Bounds.scale(cond_base.area, extent.scale)
    image_strength = 0.5 if cond.prompt == "" else 0.3
    image_context = create_inpaint_context(scaled_image, cond_base.area, default=in_image)
    cond_base.control.append(Control(ControlMode.image, image_context, image_strength))
    cond_base.control.append(Control(ControlMode.inpaint, in_image, mask=in_mask))
    model, positive, negative = apply_conditioning(cond_base, w, comfy, model, clip, style)

    batch = compute_batch_size(Extent.largest(scaled_image.extent, region_expanded))
    latent = w.vae_encode_inpaint(vae, in_image, in_mask)
    latent = w.batch_latent(latent, batch)
    if settings.use_advanced_sampler:
        out_latent = w.ksampler_advanced(
            model, positive, negative, latent, **_sampler_params(style, clip_vision=True), two_pass=False
        )
    else:
        out_latent = w.ksampler(
            model, positive, negative, latent, **_sampler_params(style, clip_vision=True)
        )
    if extent.requires_upscale:
        params = _sampler_params(style, clip_vision=True, upscale=not settings.use_advanced_sampler)
        if extent.scale > (1 / 1.5):
            # up to 1.5x scale: upscale latent
            latent = w.scale_latent(out_latent, extent.expanded)
            latent = w.crop_latent(latent, expanded_bounds)
            no_mask = w.solid_mask(expanded_bounds.extent, 1.0)
            latent = w.set_latent_noise_mask(latent, no_mask)
        else:
            # for larger upscaling factors use super-resolution model
            upscale_model = w.load_upscale_model(comfy.default_upscaler)
            upscale = w.vae_decode(vae, out_latent)
            upscale = w.crop_image(upscale, Bounds.scale(expanded_bounds, extent.scale))
            upscale = w.upscale_image(upscale_model, upscale)
            upscale = w.scale_image(upscale, expanded_bounds.extent)
            latent = w.vae_encode(vae, upscale)

        cond_upscale = cond.copy()
        cond_upscale.area = None
        cond_upscale.crop(w, expanded_bounds)
        cond_upscale.control.append(
            Control(ControlMode.inpaint, Image.crop(image, target_bounds), mask=cropped_mask)
        )
        _, positive_upscale, _ = apply_conditioning(cond_upscale, w, comfy, model, clip, style)
        if settings.use_advanced_sampler:
            out_latent = w.ksampler_advanced(model, positive_upscale, negative, latent, denoise=0.5, **params, two_pass=True)
        else:
            out_latent = w.ksampler(model, positive_upscale, negative, latent, denoise=0.5, **params)

    elif extent.requires_downscale:
        pass  # crop to target bounds after decode and downscale
    else:
        out_latent = w.crop_latent(out_latent, expanded_bounds)

    out_image = w.vae_decode(vae, out_latent)
    if expanded_bounds.extent != target_bounds.extent:
        out_image = w.scale_image(out_image, target_bounds.extent)
    if extent.requires_downscale:
        out_image = w.scale_image(out_image, extent.target)
        out_image = w.crop_image(out_image, target_bounds)
    out_masked = w.apply_mask(out_image, cropped_mask)
    w.send_image(out_masked)
    return w


def refine(
    comfy: Client,
    style: Style,
    image: Image,
    cond: Conditioning,
    strength: float,
    live=LiveParams(),
):
    assert strength > 0 and strength < 1
    extent, image, batch = prepare_image(image, resolve_sd_version(style, comfy), downscale=False)
    sampler_params = _sampler_params(style, live=live)

    w = ComfyWorkflow()
    model, clip, vae = load_model_with_lora(w, comfy, style, is_live=live.is_active)
    in_image = w.load_image(image)
    if extent.is_incompatible:
        in_image = w.scale_image(in_image, extent.expanded)
    latent = w.vae_encode(vae, in_image)
    if batch > 1 and not live.is_active:
        latent = w.batch_latent(latent, batch)
    model, positive, negative = apply_conditioning(cond, w, comfy, model, clip, style)
<<<<<<< HEAD
    if settings.use_advanced_sampler:
        sampler = w.ksampler_advanced(model, positive, negative, latent, denoise=strength, **sampler_params, two_pass=False)
=======
    if settings.use_advanced_sampler and not live.is_active:
        sampler = w.ksampler_advanced(model, positive, negative, latent, denoise=strength, **sampler_params)
>>>>>>> aa199997
    else:
        sampler = w.ksampler(model, positive, negative, latent, denoise=strength, **sampler_params)
    out_image = w.vae_decode(vae, sampler)
    if extent.is_incompatible:
        out_image = w.scale_image(out_image, extent.target)
    w.send_image(out_image)
    return w


def refine_region(
    comfy: Client, style: Style, image: Image, mask: Mask, cond: Conditioning, strength: float
):
    assert strength > 0 and strength < 1

    downscale_if_needed = strength >= 0.7
    sd_ver = resolve_sd_version(style, comfy)
    extent, image, mask_image, batch = prepare_masked(image, mask, sd_ver, downscale_if_needed)

    w = ComfyWorkflow()
    model, clip, vae = load_model_with_lora(w, comfy, style)
    in_image = w.load_image(image)
    in_mask = w.load_mask(mask_image)
    if extent.requires_downscale:
        in_image = w.scale_image(in_image, extent.initial)
        in_mask = w.scale_mask(in_mask, extent.initial)
    elif extent.is_incompatible:
        in_image = w.scale_image(in_image, extent.expanded)
        in_mask = w.scale_mask(in_mask, extent.expanded)
    latent = w.vae_encode(vae, in_image)
    latent = w.set_latent_noise_mask(latent, in_mask)
    latent = w.batch_latent(latent, batch)
    cond.control.append(Control(ControlMode.inpaint, in_image, mask=in_mask))
    model, positive, negative = apply_conditioning(cond, w, comfy, model, clip, style)
    if settings.use_advanced_sampler:
        out_latent = w.ksampler_advanced(
            model, positive, negative, latent, denoise=strength, **_sampler_params(style), two_pass=False
        )
    else:
        out_latent = w.ksampler(
            model, positive, negative, latent, denoise=strength, **_sampler_params(style)
        )
    if extent.requires_upscale:
        out_latent = upscale(w, style, out_latent, extent, positive, negative, model, vae, comfy)
    out_image = w.vae_decode(vae, out_latent)
    if extent.requires_downscale or extent.is_incompatible:
        out_image = w.scale_image(out_image, extent.target)
    original_mask = w.load_mask(mask.to_image())
    out_masked = w.apply_mask(out_image, original_mask)
    w.send_image(out_masked)
    return w


def create_control_image(image: Image, mode: ControlMode):
    assert mode not in [ControlMode.image, ControlMode.inpaint]

    w = ComfyWorkflow()
    input = w.load_image(image)
    result = None

    if mode is ControlMode.canny_edge:
        result = w.add("Canny", 1, image=input, low_threshold=0.4, high_threshold=0.8)
    else:
        args = {
            "image": input,
            "resolution": image.extent.multiple_of(64).shortest_side,
        }
        if mode is ControlMode.scribble:
            result = w.add("PiDiNetPreprocessor", 1, **args, safe="enable")
            result = w.add("ScribblePreprocessor", 1, image=result, resolution=args['resolution'])
        elif mode is ControlMode.line_art:
            result = w.add("LineArtPreprocessor", 1, **args, coarse="disable")
        elif mode is ControlMode.soft_edge:
            result = w.add("HEDPreprocessor", 1, **args, safe="enable")
        elif mode is ControlMode.depth:
            result = w.add("MiDaS-DepthMapPreprocessor", 1, **args, a=math.pi * 2, bg_threshold=0.1)
        elif mode is ControlMode.normal:
            result = w.add("BAE-NormalMapPreprocessor", 1, **args)
        elif mode is ControlMode.pose:
            feat = dict(detect_hand="enable", detect_body="enable", detect_face="enable")
            result = w.add("DWPreprocessor", 1, **args, **feat)
        elif mode is ControlMode.segmentation:
            result = w.add("OneFormer-COCO-SemSegPreprocessor", 1, **args)
        assert result is not None

        if args["resolution"] != image.extent.shortest_side:
            result = w.scale_image(result, image.extent)

    if mode.is_lines:
        result = w.invert_image(result)
    w.send_image(result)
    return w


def upscale_simple(comfy: Client, image: Image, model: str, factor: float):
    w = ComfyWorkflow()
    upscale_model = w.load_upscale_model(model)
    img = w.load_image(image)
    img = w.upscale_image(upscale_model, img)
    if factor != 4.0:
        img = w.scale_image(img, image.extent * factor)
    w.send_image(img)
    return w


def upscale_tiled(
    comfy: Client, image: Image, model: str, factor: float, style: Style, strength: float
):
    sd_ver = resolve_sd_version(style, comfy)
    cond = Conditioning("4k uhd")
    target_extent = image.extent * factor
    if sd_ver is SDVersion.sd15:
        tile_count = target_extent.longest_side / 768
        tile_extent = (target_extent * (1 / tile_count)).multiple_of(8)
    else:  # SDXL
        tile_extent = Extent(1024, 1024)

    w = ComfyWorkflow()
    img = w.load_image(image)
    checkpoint, clip, vae = load_model_with_lora(w, comfy, style)
    upscale_model = w.load_upscale_model(model)
    if sd_ver.has_controlnet_blur:
        cond.control.append(Control(ControlMode.blur, img))
    checkpoint, positive, negative = apply_conditioning(cond, w, comfy, checkpoint, clip, style)
    img = w.upscale_tiled(
        image=img,
        model=checkpoint,
        positive=positive,
        negative=negative,
        vae=vae,
        upscale_model=upscale_model,
        factor=factor,
        denoise=strength,
        original_extent=image.extent,
        tile_extent=tile_extent,
        **_sampler_params(style, upscale=True),
    )
    if not target_extent.is_multiple_of(8):
        img = w.scale_image(img, target_extent)
    w.send_image(img)
    return w<|MERGE_RESOLUTION|>--- conflicted
+++ resolved
@@ -386,13 +386,8 @@
     model, clip, vae = load_model_with_lora(w, comfy, style, is_live=live.is_active)
     latent = w.empty_latent_image(extent.initial.width, extent.initial.height, batch)
     model, positive, negative = apply_conditioning(cond, w, comfy, model, clip, style)
-<<<<<<< HEAD
-    if settings.use_advanced_sampler:
+    if settings.use_advanced_sampler and not live.is_active:
         out_latent = w.ksampler_advanced(model, positive, negative, latent, **sampler_params, two_pass=True)
-=======
-    if settings.use_advanced_sampler and not live.is_active:
-        out_latent = w.ksampler_advanced(model, positive, negative, latent, **sampler_params)
->>>>>>> aa199997
     else:
         out_latent = w.ksampler(model, positive, negative, latent, **sampler_params)
     if extent.requires_upscale:
@@ -506,13 +501,8 @@
     if batch > 1 and not live.is_active:
         latent = w.batch_latent(latent, batch)
     model, positive, negative = apply_conditioning(cond, w, comfy, model, clip, style)
-<<<<<<< HEAD
-    if settings.use_advanced_sampler:
+    if settings.use_advanced_sampler and not live.is_active:
         sampler = w.ksampler_advanced(model, positive, negative, latent, denoise=strength, **sampler_params, two_pass=False)
-=======
-    if settings.use_advanced_sampler and not live.is_active:
-        sampler = w.ksampler_advanced(model, positive, negative, latent, denoise=strength, **sampler_params)
->>>>>>> aa199997
     else:
         sampler = w.ksampler(model, positive, negative, latent, denoise=strength, **sampler_params)
     out_image = w.vae_decode(vae, sampler)
