from __future__ import annotations
import math
import random
from typing import Any, List, NamedTuple, Optional

from .image import Bounds, Extent, Image, Mask
from .client import Client, resolve_sd_version
from .style import SDVersion, Style, StyleSettings
from .resources import ControlMode
from .settings import settings
from .comfyworkflow import ComfyWorkflow, Output
from .util import client_logger as log


class ScaledExtent(NamedTuple):
    initial: Extent  # resolution for initial generation
    expanded: Extent  # resolution for high res pass
    target: Extent  # target resolution (may not be multiple of 8)
    scale: float  # scale factor from target to initial

    @property
    def requires_upscale(self):
        assert self.scale == 1 or self.initial != self.expanded
        return self.scale < 1

    @property
    def requires_downscale(self):
        assert self.scale == 1 or self.initial != self.expanded
        return self.scale > 1

    @property
    def is_incompatible(self):
        assert self.target == self.expanded or not self.target.is_multiple_of(8)
        return self.target != self.expanded


def compute_bounds(extent: Extent, mask_bounds: Optional[Bounds], strength: float):
    """Compute the area of the image to use as input for diffusion."""

    if mask_bounds is not None:
        if strength == 1.0:
            # For 100% strength inpainting get additional surrounding image content for context
            context_padding = max(extent.longest_side // 16, mask_bounds.extent.average_side // 2)
            image_bounds = Bounds.pad(
                mask_bounds, context_padding, min_size=512, multiple=8, square=True
            )
            image_bounds = Bounds.clamp(image_bounds, extent)
            return image_bounds
        else:
            # For img2img inpainting (strength < 100%) only use the mask area as input
            return mask_bounds
    else:
        return Bounds(0, 0, *extent)


def create_inpaint_context(image: Image, area: Bounds, default: Output):
    extent = image.extent
    area = Bounds.pad(area, 0, multiple=8)
    area = Bounds.clamp(area, extent)
    # Check for outpaint scenario where mask covers the entire left/top/bottom/right side
    # of the image. Crop away the masked area in that case.
    if area.height >= extent.height and extent.width - area.width > 224:
        offset = 0
        if area.x == 0:
            offset = area.width
        if area.x == 0 or area.x + area.width == extent.width:
            return Image.crop(image, Bounds(offset, 0, extent.width - area.width, extent.height))
    if area.width >= extent.width and extent.height - area.height > 224:
        offset = 0
        if area.y == 0:
            offset = area.height
        if area.y == 0 or area.y + area.height == extent.height:
            return Image.crop(image, Bounds(0, offset, extent.width, extent.height - area.height))
    return default


def compute_batch_size(extent: Extent, min_size=512, max_batches: Optional[int] = None):
    max_batches = max_batches or settings.batch_size
    desired_pixels = min_size * min_size * max_batches
    requested_pixels = extent.width * extent.height
    return max(1, min(max_batches, desired_pixels // requested_pixels))


def prepare(
    extent: Extent, image: Image | None, mask: Mask | None, sdver: SDVersion, downscale=True
):
    mask_image = mask.to_image(extent) if mask else None

    # Latent space uses an 8 times lower resolution, so results are always multiples of 8.
    # If the target image is not a multiple of 8, the result must be scaled to fit.
    expanded = extent.multiple_of(8)

    min_size, max_size, min_pixel_count, max_pixel_count = {
        SDVersion.sd15: (512, 768, 512**2, 512 * 768),
        SDVersion.sdxl: (896, 1280, 1024**2, 1024**2),
    }[sdver]
    min_scale = math.sqrt(min_pixel_count / extent.pixel_count)
    max_scale = math.sqrt(max_pixel_count / extent.pixel_count)

    if downscale and max_scale < 1 and any(x > max_size for x in extent):
        # Image is larger than the maximum size. Scale down to avoid repetition artifacts.
        scale = max_scale
        initial = (extent * scale).multiple_of(8)
        # Images are scaled here directly to avoid encoding and processing
        # very large images in subsequent steps.
        if image:
            image = Image.scale(image, initial)
        if mask_image:
            mask_image = Image.scale(mask_image, initial)

    elif min_scale > 1 and all(x < min_size for x in extent):
        # Image is smaller than the minimum size. Scale up to avoid clipping.
        scale = min_scale
        initial = (extent * scale).multiple_of(8)

    else:  # Image is in acceptable range.
        scale = 1.0
        initial = expanded

    batch = compute_batch_size(Extent.largest(initial, extent))
    return ScaledExtent(initial, expanded, extent, scale), image, mask_image, batch


def prepare_extent(extent: Extent, sd_ver: SDVersion, downscale: bool = True):
    scaled, _, _, batch = prepare(extent, None, None, sd_ver, downscale)
    return scaled, batch


def prepare_image(image: Image, sd_ver: SDVersion, downscale: bool = True):
    scaled, out_image, _, batch = prepare(image.extent, image, None, sd_ver, downscale)
    assert out_image is not None
    return scaled, out_image, batch


def prepare_masked(image: Image, mask: Mask, sd_ver: SDVersion, downscale: bool = True):
    scaled, out_image, out_mask, batch = prepare(image.extent, image, mask, sd_ver, downscale)
    assert out_image and out_mask
    return scaled, out_image, out_mask, batch


class LiveParams:
    is_active = False
    strength = 0.3
    seed = random.randint(0, 2**31 - 1)


def _sampler_params(
    style: Style, clip_vision=False, upscale=False, live=LiveParams()
) -> dict[str, Any]:
    config = style.get_sampler_config(upscale, live.is_active)
    sampler_name = {
        "DDIM": "ddim",
        "DPM++ 2M": "dpmpp_2m",
        "DPM++ 2M Karras": "dpmpp_2m",
        "DPM++ 2M SDE": "dpmpp_2m_sde_gpu",
        "DPM++ 2M SDE Karras": "dpmpp_2m_sde_gpu",
        "LCM": "lcm",
    }[config.sampler]
    sampler_scheduler = {
        "DDIM": "ddim_uniform",
        "DPM++ 2M": "normal",
        "DPM++ 2M Karras": "karras",
        "DPM++ 2M SDE": "normal",
        "DPM++ 2M SDE Karras": "karras",
        "LCM": "sgm_uniform",
    }[config.sampler]
    params = dict(
        sampler=sampler_name, scheduler=sampler_scheduler, steps=config.steps, cfg=config.cfg
    )
    if clip_vision:
        params["cfg"] = min(5, config.cfg)
    if live.is_active:
        params["seed"] = live.seed
    elif settings.fixed_seed:
        try:
            params["seed"] = int(settings.random_seed)
        except ValueError:
            log.warning(f"Invalid random seed: {settings.random_seed}")
    return params


def load_model_with_lora(w: ComfyWorkflow, comfy: Client, style: Style, is_live=False):
    checkpoint = style.sd_checkpoint
    if checkpoint not in comfy.checkpoints:
        checkpoint = next(iter(comfy.checkpoints.keys()))
        log.warning(f"Style checkpoint {style.sd_checkpoint} not found, using default {checkpoint}")
    model, clip, vae = w.load_checkpoint(checkpoint)

    if style.vae != StyleSettings.vae.default:
        if style.vae in comfy.vae_models:
            vae = w.load_vae(style.vae)
        else:
            log.warning(f"Style VAE {style.vae} not found, using default VAE from checkpoint")

    for lora in style.loras:
        if lora["name"] not in comfy.lora_models:
            log.warning(f"Style LoRA {lora['name']} not found, skipping")
            continue
        model, clip = w.load_lora(model, clip, lora["name"], lora["strength"], lora["strength"])

    if style.get_sampler_config(is_live=is_live).sampler == "LCM":
        sdver = resolve_sd_version(style, comfy)
        if comfy.lcm_model[sdver] is None:
            raise Exception(f"LCM LoRA model not found for {sdver.value}")
        model, _ = w.load_lora(model, clip, comfy.lcm_model[sdver], 1.0, 1.0)
        model = w.model_sampling_discrete(model, "lcm")

    return model, clip, vae


class Control:
    mode: ControlMode
    image: Image | Output
    mask: None | Mask | Output = None
    strength: float = 1.0
    end: float = 1.0

    def __init__(
        self,
        mode: ControlMode,
        image: Image | Output,
        strength=1.0,
        mask: None | Mask | Output = None,
        end=1.0,
    ):
        self.mode = mode
        self.image = image
        self.strength = strength
        self.mask = mask
        self.end = end

    def load_image(self, w: ComfyWorkflow):
        if isinstance(self.image, Image):
            self.image = w.load_image(self.image)
        return self.image

    def load_mask(self, w: ComfyWorkflow):
        assert self.mask is not None
        if isinstance(self.mask, Mask):
            self.mask = w.load_mask(self.mask.to_image())
        return self.mask

    def __eq__(self, other):
        if isinstance(other, Control):
            return self.__dict__ == other.__dict__
        return False


class Conditioning:
    prompt: str
    negative_prompt: str = ""
    area: Optional[Bounds] = None
    control: List[Control]

    def __init__(
        self,
        prompt="",
        negative_prompt="",
        control: list[Control] | None = None,
        area: Bounds | None = None,
    ):
        self.prompt = prompt
        self.negative_prompt = negative_prompt
        self.control = control or []
        self.area = area

    def copy(self):
        return Conditioning(self.prompt, self.negative_prompt, [c for c in self.control], self.area)

    def crop(self, w: ComfyWorkflow, bounds: Bounds):
        for control in self.control:
            control.image = w.crop_image(control.load_image(w), bounds)
            if control.mask:
                control.mask = w.crop_mask(control.load_mask(w), bounds)


def merge_prompt(prompt: str, style_prompt: str):
    if style_prompt == "":
        return prompt
    elif "{prompt}" in style_prompt:
        return style_prompt.replace("{prompt}", prompt)
    elif prompt == "":
        return style_prompt
    return f"{prompt}, {style_prompt}"


def apply_conditioning(
    cond: Conditioning, w: ComfyWorkflow, comfy: Client, model: Output, clip: Output, style: Style
):
    prompt = merge_prompt(cond.prompt, style.style_prompt)
    if cond.area:
        prompt = merge_prompt("", style.style_prompt)
    positive = w.clip_text_encode(clip, prompt)
    negative = w.clip_text_encode(clip, merge_prompt(cond.negative_prompt, style.negative_prompt))
    model, positive, negative = apply_control(cond, w, comfy, model, positive, negative, style)
    if cond.area and cond.prompt != "":
        positive_area = w.clip_text_encode(clip, cond.prompt)
        positive_area = w.conditioning_area(positive_area, cond.area)
        positive = w.conditioning_combine(positive, positive_area)
    return model, positive, negative


def apply_control(
    cond: Conditioning,
    w: ComfyWorkflow,
    comfy: Client,
    model: Output,
    positive: Output,
    negative: Output,
    style: Style,
):
    sd_ver = resolve_sd_version(style, comfy)

    # Apply control net to the positive clip conditioning in a chain
    for control in (c for c in cond.control if c.mode is not ControlMode.image):
        model_file = comfy.control_model[control.mode][sd_ver]
        if model_file is None:
            continue
        image = control.load_image(w)
        if control.mode is ControlMode.inpaint:
            image = w.inpaint_preprocessor(image, control.load_mask(w))
        if control.mode.is_lines:  # ControlNet expects white lines on black background
            image = w.invert_image(image)
        controlnet = w.load_controlnet(model_file)
        positive, negative = w.apply_controlnet(
            positive,
            negative,
            controlnet,
            image,
            strength=control.strength,
            end_percent=control.end,
        )

    # Merge all images into a single batch and apply IP-adapter to the model once
    ip_model_file = comfy.ip_adapter_model[sd_ver]
    if ip_model_file is not None:
        ip_image = None
        ip_strength = 0
        for control in (c for c in cond.control if c.mode is ControlMode.image):
            image = control.load_image(w)
            if ip_image is None:
                ip_image = image
                ip_strength = control.strength
            else:
                ip_image = w.batch_image(ip_image, image)
        if ip_image is not None:
            clip_vision = w.load_clip_vision(comfy.clip_vision_model)
            ip_adapter = w.load_ip_adapter(ip_model_file)
            weight_type = "original" if comfy.ip_adapter_has_weight_type else None
            model = w.apply_ip_adapter(
                ip_adapter, clip_vision, ip_image, model, ip_strength, weight_type=weight_type
            )

    return model, positive, negative


def upscale(
    w: ComfyWorkflow,
    style: Style,
    latent: Output,
    extent: ScaledExtent,
    prompt_pos: Output,
    prompt_neg: Output,
    model: Output,
    vae: Output,
    comfy: Client,
):
    params = _sampler_params(style)
    if extent.scale > (1 / 1.5):
        # up to 1.5x scale: upscale latent
        upscale = w.scale_latent(latent, extent.expanded)
        params["denoise"] = 0.5
    else:
        # for larger upscaling factors use super-resolution model
        upscale_model = w.load_upscale_model(comfy.default_upscaler)
        decoded = w.vae_decode(vae, latent)
        upscale = w.upscale_image(upscale_model, decoded)
        upscale = w.scale_image(upscale, extent.expanded)
        upscale = w.vae_encode(vae, upscale)
        params["denoise"] = 0.4

<<<<<<< HEAD
    if settings.use_advanced_sampler:
        return w.ksampler_advanced(model, prompt_pos, prompt_neg, upscale, **params, two_pass=False)
    else:
        return w.ksampler(model, prompt_pos, prompt_neg, upscale, **params)
=======
    return w.ksampler_advanced(model, prompt_pos, prompt_neg, upscale, **params)
>>>>>>> 1efa583f


def generate(
    comfy: Client, style: Style, input_extent: Extent, cond: Conditioning, live=LiveParams()
):
    extent, batch = prepare_extent(
        input_extent, resolve_sd_version(style, comfy), downscale=not live.is_active
    )
    sampler_params = _sampler_params(style, live=live)
    batch = 1 if live.is_active else batch

    w = ComfyWorkflow()
    model, clip, vae = load_model_with_lora(w, comfy, style, is_live=live.is_active)
    latent = w.empty_latent_image(extent.initial.width, extent.initial.height, batch)
    model, positive, negative = apply_conditioning(cond, w, comfy, model, clip, style)
<<<<<<< HEAD
    if settings.use_advanced_sampler:
        out_latent = w.ksampler_advanced(
            model, positive,
            negative,
            latent,
            two_pass=settings.use_refiner_pass,
            first_pass_sampler=settings.first_pass_sampler,
            min_steps=sampler_params['steps'] if live.is_active else None,
            **sampler_params
        )
    else:
        out_latent = w.ksampler(model, positive, negative, latent, **sampler_params)
=======
    out_latent = w.ksampler_advanced(
        model, positive,
        negative,
        latent,
        min_steps=sampler_params['steps'] if live.is_active else None,
        **sampler_params
    )
>>>>>>> 1efa583f
    if extent.requires_upscale:
        out_latent = upscale(w, style, out_latent, extent, positive, negative, model, vae, comfy)
    out_image = w.vae_decode(vae, out_latent)
    if extent.requires_downscale or extent.is_incompatible:
        out_image = w.scale_image(out_image, extent.target)
    w.send_image(out_image)
    return w


def inpaint(comfy: Client, style: Style, image: Image, mask: Mask, cond: Conditioning):
    sd_ver = resolve_sd_version(style, comfy)
    extent, scaled_image, scaled_mask, _ = prepare_masked(image, mask, sd_ver)
    target_bounds = mask.bounds
    region_expanded = target_bounds.extent.at_least(64).multiple_of(8)
    expanded_bounds = Bounds(*mask.bounds.offset, *region_expanded)

    w = ComfyWorkflow()
    model, clip, vae = load_model_with_lora(w, comfy, style)
    in_image = w.load_image(scaled_image)
    in_mask = w.load_mask(scaled_mask)
    cropped_mask = w.load_mask(mask.to_image())
    if extent.requires_downscale:
        in_image = w.scale_image(in_image, extent.initial)
        in_mask = w.scale_mask(in_mask, extent.initial)

    cond_base = cond.copy()
    cond_base.area = cond_base.area or mask.bounds
    cond_base.area = Bounds.scale(cond_base.area, extent.scale)
    image_strength = 0.5 if cond.prompt == "" else 0.3
    image_context = create_inpaint_context(scaled_image, cond_base.area, default=in_image)
    cond_base.control.append(Control(ControlMode.image, image_context, image_strength))
    cond_base.control.append(Control(ControlMode.inpaint, in_image, mask=in_mask))
    model, positive, negative = apply_conditioning(cond_base, w, comfy, model, clip, style)

    batch = compute_batch_size(Extent.largest(scaled_image.extent, region_expanded))
    latent = w.vae_encode_inpaint(vae, in_image, in_mask)
    latent = w.batch_latent(latent, batch)
<<<<<<< HEAD
    if settings.use_advanced_sampler:
        out_latent = w.ksampler_advanced(
            model, positive, negative, latent, **_sampler_params(style, clip_vision=True), two_pass=False
        )
    else:
        out_latent = w.ksampler(
            model, positive, negative, latent, **_sampler_params(style, clip_vision=True)
        )
=======
    out_latent = w.ksampler_advanced(
        model, positive, negative, latent, **_sampler_params(style, clip_vision=True)
    )
>>>>>>> 1efa583f
    if extent.requires_upscale:
        params = _sampler_params(style, clip_vision=True)
        if extent.scale > (1 / 1.5):
            # up to 1.5x scale: upscale latent
            latent = w.scale_latent(out_latent, extent.expanded)
            latent = w.crop_latent(latent, expanded_bounds)
            no_mask = w.solid_mask(expanded_bounds.extent, 1.0)
            latent = w.set_latent_noise_mask(latent, no_mask)
        else:
            # for larger upscaling factors use super-resolution model
            upscale_model = w.load_upscale_model(comfy.default_upscaler)
            upscale = w.vae_decode(vae, out_latent)
            upscale = w.crop_image(upscale, Bounds.scale(expanded_bounds, extent.scale))
            upscale = w.upscale_image(upscale_model, upscale)
            upscale = w.scale_image(upscale, expanded_bounds.extent)
            latent = w.vae_encode(vae, upscale)

        cond_upscale = cond.copy()
        cond_upscale.area = None
        cond_upscale.crop(w, expanded_bounds)
        cond_upscale.control.append(
            Control(ControlMode.inpaint, Image.crop(image, target_bounds), mask=cropped_mask)
        )
        _, positive_up, negative_up = apply_conditioning(cond_upscale, w, comfy, model, clip, style)
<<<<<<< HEAD
        if settings.use_advanced_sampler:
            out_latent = w.ksampler_advanced(model, positive_up, negative_up, latent, denoise=0.5, **params, two_pass=False)
        else:
            out_latent = w.ksampler(model, positive_up, negative_up, latent, denoise=0.5, **params)
=======
        out_latent = w.ksampler_advanced(model, positive_up, negative_up, latent, denoise=0.5, **params)
>>>>>>> 1efa583f

    elif extent.requires_downscale:
        pass  # crop to target bounds after decode and downscale
    else:
        out_latent = w.crop_latent(out_latent, expanded_bounds)

    out_image = w.vae_decode(vae, out_latent)
    if expanded_bounds.extent != target_bounds.extent:
        out_image = w.scale_image(out_image, target_bounds.extent)
    if extent.requires_downscale:
        out_image = w.scale_image(out_image, extent.target)
        out_image = w.crop_image(out_image, target_bounds)
    out_masked = w.apply_mask(out_image, cropped_mask)
    w.send_image(out_masked)
    return w


def refine(
    comfy: Client,
    style: Style,
    image: Image,
    cond: Conditioning,
    strength: float,
    live=LiveParams(),
):
    assert strength > 0 and strength < 1
    extent, image, batch = prepare_image(image, resolve_sd_version(style, comfy), downscale=False)
    sampler_params = _sampler_params(style, live=live)

    w = ComfyWorkflow()
    model, clip, vae = load_model_with_lora(w, comfy, style, is_live=live.is_active)
    in_image = w.load_image(image)
    if extent.is_incompatible:
        in_image = w.scale_image(in_image, extent.expanded)
    latent = w.vae_encode(vae, in_image)
    if batch > 1 and not live.is_active:
        latent = w.batch_latent(latent, batch)
    model, positive, negative = apply_conditioning(cond, w, comfy, model, clip, style)
<<<<<<< HEAD
    if settings.use_advanced_sampler:
        sampler = w.ksampler_advanced(
            model,
            positive,
            negative,
            latent,
            denoise=strength,
            two_pass=settings.use_refiner_pass,
            first_pass_sampler=settings.first_pass_sampler,
            min_steps=sampler_params['steps'] if live.is_active else None,
            **sampler_params
        )
    else:
        sampler = w.ksampler(model, positive, negative, latent, denoise=strength, **sampler_params)
=======
    sampler = w.ksampler_advanced(
        model,
        positive,
        negative,
        latent,
        denoise=strength,
        min_steps=sampler_params['steps'] if live.is_active else None,
        **sampler_params
    )
>>>>>>> 1efa583f
    out_image = w.vae_decode(vae, sampler)
    if extent.is_incompatible:
        out_image = w.scale_image(out_image, extent.target)
    w.send_image(out_image)
    return w


def refine_region(
    comfy: Client, style: Style, image: Image, mask: Mask, cond: Conditioning, strength: float
):
    assert strength > 0 and strength < 1

    downscale_if_needed = strength >= 0.7
    sd_ver = resolve_sd_version(style, comfy)
    extent, image, mask_image, batch = prepare_masked(image, mask, sd_ver, downscale_if_needed)

    w = ComfyWorkflow()
    model, clip, vae = load_model_with_lora(w, comfy, style)
    in_image = w.load_image(image)
    in_mask = w.load_mask(mask_image)
    if extent.requires_downscale:
        in_image = w.scale_image(in_image, extent.initial)
        in_mask = w.scale_mask(in_mask, extent.initial)
    elif extent.is_incompatible:
        in_image = w.scale_image(in_image, extent.expanded)
        in_mask = w.scale_mask(in_mask, extent.expanded)
    latent = w.vae_encode(vae, in_image)
    latent = w.set_latent_noise_mask(latent, in_mask)
    latent = w.batch_latent(latent, batch)
    cond.control.append(Control(ControlMode.inpaint, in_image, mask=in_mask))
    model, positive, negative = apply_conditioning(cond, w, comfy, model, clip, style)
<<<<<<< HEAD
    if settings.use_advanced_sampler:
        out_latent = w.ksampler_advanced(
            model, positive, negative, latent, denoise=strength, **_sampler_params(style), two_pass=False
        )
    else:
        out_latent = w.ksampler(
            model, positive, negative, latent, denoise=strength, **_sampler_params(style)
        )
=======
    out_latent = w.ksampler_advanced(
        model, positive, negative, latent, denoise=strength, **_sampler_params(style)
    )
>>>>>>> 1efa583f
    if extent.requires_upscale:
        out_latent = upscale(w, style, out_latent, extent, positive, negative, model, vae, comfy)
    out_image = w.vae_decode(vae, out_latent)
    if extent.requires_downscale or extent.is_incompatible:
        out_image = w.scale_image(out_image, extent.target)
    original_mask = w.load_mask(mask.to_image())
    out_masked = w.apply_mask(out_image, original_mask)
    w.send_image(out_masked)
    return w


def create_control_image(image: Image, mode: ControlMode):
    assert mode not in [ControlMode.image, ControlMode.inpaint]

    w = ComfyWorkflow()
    input = w.load_image(image)
    result = None

    if mode is ControlMode.canny_edge:
        result = w.add("Canny", 1, image=input, low_threshold=0.4, high_threshold=0.8)
    else:
        args = {
            "image": input,
            "resolution": image.extent.multiple_of(64).shortest_side,
        }
        if mode is ControlMode.scribble:
            result = w.add("PiDiNetPreprocessor", 1, **args, safe="enable")
            result = w.add("ScribblePreprocessor", 1, image=result, resolution=args["resolution"])
        elif mode is ControlMode.line_art:
            result = w.add("LineArtPreprocessor", 1, **args, coarse="disable")
        elif mode is ControlMode.soft_edge:
            result = w.add("HEDPreprocessor", 1, **args, safe="enable")
        elif mode is ControlMode.depth:
            result = w.add("MiDaS-DepthMapPreprocessor", 1, **args, a=math.pi * 2, bg_threshold=0.1)
        elif mode is ControlMode.normal:
            result = w.add("BAE-NormalMapPreprocessor", 1, **args)
        elif mode is ControlMode.pose:
            feat = dict(detect_hand="enable", detect_body="enable", detect_face="enable")
            result = w.add("DWPreprocessor", 1, **args, **feat)
        elif mode is ControlMode.segmentation:
            result = w.add("OneFormer-COCO-SemSegPreprocessor", 1, **args)
        assert result is not None

        if args["resolution"] != image.extent.shortest_side:
            result = w.scale_image(result, image.extent)

    if mode.is_lines:
        result = w.invert_image(result)
    w.send_image(result)
    return w


def upscale_simple(comfy: Client, image: Image, model: str, factor: float):
    w = ComfyWorkflow()
    upscale_model = w.load_upscale_model(model)
    img = w.load_image(image)
    img = w.upscale_image(upscale_model, img)
    if factor != 4.0:
        img = w.scale_image(img, image.extent * factor)
    w.send_image(img)
    return w


def upscale_tiled(
    comfy: Client, image: Image, model: str, factor: float, style: Style, strength: float
):
    sd_ver = resolve_sd_version(style, comfy)
    cond = Conditioning("4k uhd")
    target_extent = image.extent * factor
    if sd_ver is SDVersion.sd15:
        tile_count = target_extent.longest_side / 768
        tile_extent = (target_extent * (1 / tile_count)).multiple_of(8)
    else:  # SDXL
        tile_extent = Extent(1024, 1024)

    w = ComfyWorkflow()
    img = w.load_image(image)
    checkpoint, clip, vae = load_model_with_lora(w, comfy, style)
    upscale_model = w.load_upscale_model(model)
    if sd_ver.has_controlnet_blur:
        cond.control.append(Control(ControlMode.blur, img))
    checkpoint, positive, negative = apply_conditioning(cond, w, comfy, checkpoint, clip, style)
    img = w.upscale_tiled(
        image=img,
        model=checkpoint,
        positive=positive,
        negative=negative,
        vae=vae,
        upscale_model=upscale_model,
        factor=factor,
        denoise=strength,
        original_extent=image.extent,
        tile_extent=tile_extent,
        **_sampler_params(style, upscale=True),
    )
    if not target_extent.is_multiple_of(8):
        img = w.scale_image(img, target_extent)
    w.send_image(img)
    return w<|MERGE_RESOLUTION|>--- conflicted
+++ resolved
@@ -379,14 +379,7 @@
         upscale = w.vae_encode(vae, upscale)
         params["denoise"] = 0.4
 
-<<<<<<< HEAD
-    if settings.use_advanced_sampler:
-        return w.ksampler_advanced(model, prompt_pos, prompt_neg, upscale, **params, two_pass=False)
-    else:
-        return w.ksampler(model, prompt_pos, prompt_neg, upscale, **params)
-=======
-    return w.ksampler_advanced(model, prompt_pos, prompt_neg, upscale, **params)
->>>>>>> 1efa583f
+    return w.ksampler_advanced(model, prompt_pos, prompt_neg, upscale, **params, two_pass=False)
 
 
 def generate(
@@ -402,28 +395,15 @@
     model, clip, vae = load_model_with_lora(w, comfy, style, is_live=live.is_active)
     latent = w.empty_latent_image(extent.initial.width, extent.initial.height, batch)
     model, positive, negative = apply_conditioning(cond, w, comfy, model, clip, style)
-<<<<<<< HEAD
-    if settings.use_advanced_sampler:
-        out_latent = w.ksampler_advanced(
-            model, positive,
-            negative,
-            latent,
-            two_pass=settings.use_refiner_pass,
-            first_pass_sampler=settings.first_pass_sampler,
-            min_steps=sampler_params['steps'] if live.is_active else None,
-            **sampler_params
-        )
-    else:
-        out_latent = w.ksampler(model, positive, negative, latent, **sampler_params)
-=======
     out_latent = w.ksampler_advanced(
         model, positive,
         negative,
         latent,
+        two_pass=settings.use_refiner_pass,
+        first_pass_sampler=settings.first_pass_sampler,
         min_steps=sampler_params['steps'] if live.is_active else None,
         **sampler_params
     )
->>>>>>> 1efa583f
     if extent.requires_upscale:
         out_latent = upscale(w, style, out_latent, extent, positive, negative, model, vae, comfy)
     out_image = w.vae_decode(vae, out_latent)
@@ -461,20 +441,9 @@
     batch = compute_batch_size(Extent.largest(scaled_image.extent, region_expanded))
     latent = w.vae_encode_inpaint(vae, in_image, in_mask)
     latent = w.batch_latent(latent, batch)
-<<<<<<< HEAD
-    if settings.use_advanced_sampler:
-        out_latent = w.ksampler_advanced(
-            model, positive, negative, latent, **_sampler_params(style, clip_vision=True), two_pass=False
-        )
-    else:
-        out_latent = w.ksampler(
-            model, positive, negative, latent, **_sampler_params(style, clip_vision=True)
-        )
-=======
     out_latent = w.ksampler_advanced(
-        model, positive, negative, latent, **_sampler_params(style, clip_vision=True)
+        model, positive, negative, latent, **_sampler_params(style, clip_vision=True), two_pass=False
     )
->>>>>>> 1efa583f
     if extent.requires_upscale:
         params = _sampler_params(style, clip_vision=True)
         if extent.scale > (1 / 1.5):
@@ -499,14 +468,7 @@
             Control(ControlMode.inpaint, Image.crop(image, target_bounds), mask=cropped_mask)
         )
         _, positive_up, negative_up = apply_conditioning(cond_upscale, w, comfy, model, clip, style)
-<<<<<<< HEAD
-        if settings.use_advanced_sampler:
-            out_latent = w.ksampler_advanced(model, positive_up, negative_up, latent, denoise=0.5, **params, two_pass=False)
-        else:
-            out_latent = w.ksampler(model, positive_up, negative_up, latent, denoise=0.5, **params)
-=======
-        out_latent = w.ksampler_advanced(model, positive_up, negative_up, latent, denoise=0.5, **params)
->>>>>>> 1efa583f
+        out_latent = w.ksampler_advanced(model, positive_up, negative_up, latent, denoise=0.5, **params, two_pass=False)
 
     elif extent.requires_downscale:
         pass  # crop to target bounds after decode and downscale
@@ -545,32 +507,17 @@
     if batch > 1 and not live.is_active:
         latent = w.batch_latent(latent, batch)
     model, positive, negative = apply_conditioning(cond, w, comfy, model, clip, style)
-<<<<<<< HEAD
-    if settings.use_advanced_sampler:
-        sampler = w.ksampler_advanced(
-            model,
-            positive,
-            negative,
-            latent,
-            denoise=strength,
-            two_pass=settings.use_refiner_pass,
-            first_pass_sampler=settings.first_pass_sampler,
-            min_steps=sampler_params['steps'] if live.is_active else None,
-            **sampler_params
-        )
-    else:
-        sampler = w.ksampler(model, positive, negative, latent, denoise=strength, **sampler_params)
-=======
     sampler = w.ksampler_advanced(
         model,
         positive,
         negative,
         latent,
         denoise=strength,
+        two_pass=settings.use_refiner_pass,
+        first_pass_sampler=settings.first_pass_sampler,
         min_steps=sampler_params['steps'] if live.is_active else None,
         **sampler_params
     )
->>>>>>> 1efa583f
     out_image = w.vae_decode(vae, sampler)
     if extent.is_incompatible:
         out_image = w.scale_image(out_image, extent.target)
@@ -602,20 +549,9 @@
     latent = w.batch_latent(latent, batch)
     cond.control.append(Control(ControlMode.inpaint, in_image, mask=in_mask))
     model, positive, negative = apply_conditioning(cond, w, comfy, model, clip, style)
-<<<<<<< HEAD
-    if settings.use_advanced_sampler:
-        out_latent = w.ksampler_advanced(
-            model, positive, negative, latent, denoise=strength, **_sampler_params(style), two_pass=False
-        )
-    else:
-        out_latent = w.ksampler(
-            model, positive, negative, latent, denoise=strength, **_sampler_params(style)
-        )
-=======
     out_latent = w.ksampler_advanced(
-        model, positive, negative, latent, denoise=strength, **_sampler_params(style)
+        model, positive, negative, latent, denoise=strength, **_sampler_params(style), two_pass=False
     )
->>>>>>> 1efa583f
     if extent.requires_upscale:
         out_latent = upscale(w, style, out_latent, extent, positive, negative, model, vae, comfy)
     out_image = w.vae_decode(vae, out_latent)
