from __future__ import annotations

from copy import copy
from dataclasses import dataclass, field
from typing import Any, NamedTuple
import math
import random

from . import resolution, resources
from .api import ControlInput, ImageInput, CheckpointInput, SamplingInput, WorkflowInput, LoraInput
from .api import ExtentInput, InpaintMode, InpaintParams, FillMode, ConditioningInput, WorkflowKind
from .api import RegionInput, CustomWorkflowInput
from .image import Bounds, Extent, Image, Mask, multiple_of
from .client import ClientModels, ModelDict, resolve_arch
from .files import FileLibrary, FileFormat
from .style import Style, StyleSettings, SamplerPresets
from .resolution import ScaledExtent, ScaleMode, TileLayout, get_inpaint_reference
from .resources import ControlMode, Arch, UpscalerName, ResourceKind, ResourceId
from .settings import PerformanceSettings, settings
from .text import merge_prompt, extract_loras
from .comfy_workflow import ComfyWorkflow, ComfyRunMode, Input, Output, ComfyNode
from .localization import translate as _
from .settings import settings
from .util import ensure, median_or_zero, unique


def detect_inpaint_mode(extent: Extent, area: Bounds):
    if area.width >= extent.width or area.height >= extent.height:
        return InpaintMode.expand
    return InpaintMode.fill


def generate_seed():
    # Currently only using 32 bit because Qt widgets don't support int64
    return random.randint(0, 2**31 - 1)


def _sampling_from_style(style: Style, strength: float, is_live: bool):
    sampler_name = style.live_sampler if is_live else style.sampler
    cfg = style.live_cfg_scale if is_live else style.cfg_scale
    min_steps, max_steps = style.get_steps(is_live=is_live)
    preset = SamplerPresets.instance()[sampler_name]
    result = SamplingInput(
        sampler=preset.sampler,
        scheduler=preset.scheduler,
        cfg_scale=cfg or preset.cfg,
        total_steps=max_steps,
    )
    if strength < 1.0:
        result.total_steps, result.start_step = apply_strength(strength, max_steps, min_steps)
    return result


def apply_strength(strength: float, steps: int, min_steps: int = 0) -> tuple[int, int]:
    start_at_step = round(steps * (1 - strength))

    if min_steps and steps - start_at_step < min_steps:
        steps = math.floor(min_steps / strength)
        start_at_step = steps - min_steps

    return steps, start_at_step


# Given the pair we got from `apply_strength`, reconstruct a weight (in percent).
# representing a natural midpoint of the range.
# For example, if the pair is 4/8, return 50.
# This is used for snapping the strength widget.
# If the resulting step-count is adjusted upward as per above, no such
# midpoint can be reliably determined. In that case, we return None.
def snap_to_percent(steps: int, start_at_step: int, max_steps: int) -> int | None:
    if steps != max_steps:
        return None
    return round((steps - start_at_step) * 100 / steps)


def _sampler_params(sampling: SamplingInput, strength: float | None = None):
    params: dict[str, Any] = dict(
        sampler=sampling.sampler,
        scheduler=sampling.scheduler,
        steps=sampling.total_steps,
        start_at_step=sampling.start_step,
        cfg=sampling.cfg_scale,
        seed=sampling.seed,
    )
    if strength is not None:
        params["steps"], params["start_at_step"] = apply_strength(strength, sampling.total_steps)
    return params


def load_checkpoint_with_lora(w: ComfyWorkflow, checkpoint: CheckpointInput, models: ClientModels):
    arch = checkpoint.version
    model_info = models.checkpoints.get(checkpoint.checkpoint)
    if model_info is None:
        raise RuntimeError(f"Style checkpoint {checkpoint.checkpoint} not found")

    clip, vae = None, None
    match model_info.format:
        case FileFormat.checkpoint:
            model, clip, vae = w.load_checkpoint(model_info.filename)
        case FileFormat.diffusion:
            model = w.load_diffusion_model(model_info.filename)
        case _:
            raise RuntimeError(
                f"Style checkpoint {checkpoint.checkpoint} has an unsupported format {model_info.format.name}"
            )

    if clip is None or arch is Arch.sd3:
        te = models.for_arch(arch).text_encoder
        match arch:
            case Arch.sd15:
                clip = w.load_clip(te["clip_l"], "stable_diffusion")
            case Arch.sdxl | Arch.illu | Arch.illu_v:
                clip = w.load_dual_clip(te["clip_g"], te["clip_l"], type="sdxl")
            case Arch.sd3:
                if te.find("t5"):
                    clip = w.load_triple_clip(te["clip_l"], te["clip_g"], te["t5"])
                else:
                    clip = w.load_dual_clip(te["clip_g"], te["clip_l"], type="sd3")
            case Arch.flux:
                clip = w.load_dual_clip(te["clip_l"], te["t5"], type="flux")
            case _:
                raise RuntimeError(f"No text encoder for model architecture {arch.name}")

    if arch.supports_clip_skip and checkpoint.clip_skip != StyleSettings.clip_skip.default:
        clip = w.clip_set_last_layer(clip, (checkpoint.clip_skip * -1))

    if checkpoint.vae and checkpoint.vae != StyleSettings.vae.default:
        vae = w.load_vae(checkpoint.vae)
    if vae is None:
        vae = w.load_vae(models.for_arch(arch).vae)

    for lora in checkpoint.loras:
        model, clip = w.load_lora(model, clip, lora.name, lora.strength, lora.strength)

    if arch is Arch.sd3:
        model = w.skip_layer_guidance_sd3(model)
        model = w.model_sampling_sd3(model)

    if checkpoint.v_prediction_zsnr:
        model = w.model_sampling_discrete(model, "v_prediction", zsnr=True)

    is_zsnr = checkpoint.v_prediction_zsnr or arch is Arch.illu_v
    if is_zsnr and checkpoint.rescale_cfg > 0:
        model = w.rescale_cfg(model, checkpoint.rescale_cfg)

    if arch.supports_lcm:
        lcm_lora = models.for_arch(arch).lora.find("lcm")
        if lcm_lora and any(l.name == lcm_lora for l in checkpoint.loras):
            model = w.model_sampling_discrete(model, "lcm")

    if arch.supports_attention_guidance and checkpoint.self_attention_guidance:
        model = w.apply_self_attention_guidance(model)

    return model, clip, vae


class ImageReshape(NamedTuple):
    """Instructions to optionally crop and/or resize an image.
    The crop is done first. A crop is only performed if the image matches the trigger extent."""

    target_extent: Extent | None
    crop: tuple[Extent, Bounds] | None = None


no_reshape = ImageReshape(None, None)


class ImageOutput:
    """Wraps an image/mask or the output of a loaded image/mask.
    Allows to consume the image with optional resizing and cropping.
    Resize and crop operations are cached to avoid duplicating nodes in the workflow."""

    def __init__(self, image: Image | Output | None, is_mask: bool = False):
        if isinstance(image, Output):
            self.image = None
            self._output = image
        else:
            self.image = image
            self._output = None
        self.is_mask = is_mask
        self._scaled: Output | None = None
        self._cropped: Output | None = None
        self._scale: Extent | None = None
        self._bounds: Bounds | None = None

    def load(
        self,
        w: ComfyWorkflow,
        reshape: Extent | ImageReshape = no_reshape,
        default_image: Output | None = None,
    ):
        if isinstance(reshape, Extent):
            reshape = ImageReshape(reshape)

        if self._output is None:
            if self.image is None:
                self._output = ensure(default_image)
                if reshape.target_extent is not None:
                    self._output = w.scale_image(self._output, reshape.target_extent)
            elif self.is_mask:
                self._output = w.load_mask(self.image)
            else:
                self._output = w.load_image(self.image)

        result = self._output
        if self.image is None:
            return result  # default image
        extent = self.image.extent

        if reshape.crop is not None:
            trigger_extent, crop_bounds = reshape.crop
            if extent == trigger_extent:
                if self._cropped is None or self._bounds != crop_bounds:
                    if self.is_mask:
                        self._cropped = w.crop_mask(result, crop_bounds)
                    else:
                        self._cropped = w.crop_image(result, crop_bounds)
                    self._bounds = crop_bounds
                result = self._cropped
                extent = crop_bounds.extent

        if reshape.target_extent is not None and extent != reshape.target_extent:
            if self._scaled is None or self._scale != reshape.target_extent:
                if self.is_mask:
                    self._scaled = w.scale_mask(result, reshape.target_extent)
                else:
                    self._scaled = w.scale_control_image(result, reshape.target_extent)
                self._scale = reshape.target_extent
            result = self._scaled

        return result

    def __bool__(self):
        return self.image is not None


@dataclass
class Control:
    mode: ControlMode
    image: ImageOutput
    mask: ImageOutput | None = None
    strength: float = 1.0
    range: tuple[float, float] = (0.0, 1.0)

    @staticmethod
    def from_input(i: ControlInput):
        return Control(i.mode, ImageOutput(i.image), None, i.strength, i.range)


class TextPrompt:
    text: str
    language: str
    # Cached values to avoid re-encoding the same text for multiple regions and passes
    _output: Output | None = None
    _clip: Output | None = None  # can be different due to Lora hooks

    def __init__(self, text: str, language: str):
        self.text = text
        self.language = language

    def encode(self, w: ComfyWorkflow, clip: Output, style_prompt: str | None = None, models: ModelDict = None, split_conditioning=False):
        text = self.text
        if text != "" and style_prompt:
            text = merge_prompt(text, style_prompt, self.language)
        if self._output is None or self._clip != clip:
            if text and self.language:
                text = w.translate(text)
<<<<<<< HEAD
            self._output = w.clip_text_encode(clip, text, models, split_conditioning)
=======
            self._output = w.clip_text_encode(clip, text)
            self._clip = clip
>>>>>>> 90cab405
        return self._output


@dataclass
class Region:
    mask: ImageOutput
    bounds: Bounds
    positive: TextPrompt
    control: list[Control] = field(default_factory=list)
    loras: list[LoraInput] = field(default_factory=list)
    is_background: bool = False
    clip: Output | None = None

    @staticmethod
    def from_input(i: RegionInput, index: int, language: str):
        control = [Control.from_input(c) for c in i.control]
        mask = ImageOutput(i.mask, is_mask=True)
        return Region(
            mask,
            i.bounds,
            TextPrompt(i.positive, language),
            control,
            i.loras,
            is_background=index == 0,
        )

    def patch_clip(self, w: ComfyWorkflow, clip: Output):
        if self.clip is None:
            self.clip = clip
            if len(self.loras) > 0:
                hooks = w.create_hook_lora([(lora.name, lora.strength) for lora in self.loras])
                self.clip = w.set_clip_hooks(clip, hooks)
        return self.clip

    def encode_prompt(self, w: ComfyWorkflow, clip: Output, style_prompt: str | None = None):
        return self.positive.encode(w, self.patch_clip(w, clip), style_prompt)

    def copy(self):
        control = [copy(c) for c in self.control]
        loras = copy(self.loras)
        return Region(
            self.mask, self.bounds, self.positive, control, loras, self.is_background, self.clip
        )


@dataclass
class Conditioning:
    positive: TextPrompt
    negative: TextPrompt
    control: list[Control] = field(default_factory=list)
    regions: list[Region] = field(default_factory=list)
    style_prompt: str = ""

    @staticmethod
    def from_input(i: ConditioningInput):
        return Conditioning(
            TextPrompt(i.positive, i.language),
            TextPrompt(i.negative, i.language),
            [Control.from_input(c) for c in i.control],
            [Region.from_input(r, idx, i.language) for idx, r in enumerate(i.regions)],
            i.style,
        )

    def copy(self):
        return Conditioning(
            self.positive,
            self.negative,
            [copy(c) for c in self.control],
            [r.copy() for r in self.regions],
            self.style_prompt,
        )

    def downscale(self, original: Extent, target: Extent):
        downscale_control_images(self.all_control, original, target)

    @property
    def all_control(self):
        return self.control + [c for r in self.regions for c in r.control]

    @property
    def language(self):
        return self.positive.language


def downscale_control_images(
    control_layers: list[Control] | list[ControlInput], original: Extent, target: Extent
):
    # Meant to be called during preperation, when desired generation resolution is lower than canvas size:
    # no need to encode and send the full resolution images to the server.
    if original.width > target.width and original.height > target.height:
        for control in control_layers:
            assert isinstance(control.image, Image)
            # Only scale if control image resolution matches canvas resolution
            if control.image.extent == original and control.mode is not ControlMode.canny_edge:
                if isinstance(control, ControlInput):
                    control.image = Image.scale(control.image, target)
                elif control.image.image:
                    control.image.image = Image.scale(control.image.image, target)


def downscale_all_control_images(cond: ConditioningInput, original: Extent, target: Extent):
    downscale_control_images(cond.control, original, target)
    for region in cond.regions:
        downscale_control_images(region.control, original, target)


<<<<<<< HEAD
def encode_text_prompt(w: ComfyWorkflow, cond: Conditioning, clip: Output, models: ModelDict):
    positive = cond.positive.encode(w, clip, cond.style_prompt, models, split_conditioning=settings.split_conditioning_sdxl)
    negative = cond.negative.encode(w, clip, None, models, split_conditioning=settings.split_conditioning_sdxl)
=======
def encode_text_prompt(
    w: ComfyWorkflow,
    cond: Conditioning,
    clip: Output,
    regions: Output | None,
):
    if len(cond.regions) <= 1 or all(len(r.loras) == 0 for r in cond.regions):
        positive = cond.positive.encode(w, clip, cond.style_prompt)
        negative = cond.negative.encode(w, clip)
        return positive, negative

    assert regions is not None
    positive = None
    negative = None
    region_masks = w.list_region_masks(regions)

    for i, region in enumerate(cond.regions):
        region_positive = region.encode_prompt(w, clip, cond.style_prompt)
        region_negative = cond.negative.encode(w, region.patch_clip(w, clip))
        mask = w.mask_batch_element(region_masks, i)
        positive, negative = w.combine_masked_conditioning(
            region_positive, region_negative, positive, negative, mask
        )

    assert positive is not None and negative is not None
>>>>>>> 90cab405
    return positive, negative


def apply_attention_mask(
<<<<<<< HEAD
    w: ComfyWorkflow, model: Output, cond: Conditioning, clip: Output, target_extent: Extent | None, models: ModelDict
=======
    w: ComfyWorkflow,
    model: Output,
    cond: Conditioning,
    clip: Output,
    shape: Extent | ImageReshape = no_reshape,
>>>>>>> 90cab405
):
    if len(cond.regions) == 0:
        return model, None

    if len(cond.regions) == 1:
        region = cond.regions[0]
        cond.positive = region.positive
        cond.control += region.control
        return model, None

    bottom_region = cond.regions[0]
    if bottom_region.is_background:
<<<<<<< HEAD
        regions = w.background_region(bottom_region.positive.encode(w, clip, cond.style_prompt, models, split_conditioning=settings.split_conditioning_sdxl))
=======
        regions = w.background_region(bottom_region.encode_prompt(w, clip, cond.style_prompt))
>>>>>>> 90cab405
        remaining = cond.regions[1:]
    else:
        regions = w.background_region(cond.positive.encode(w, clip, cond.style_prompt, models, split_conditioning=settings.split_conditioning_sdxl))
        remaining = cond.regions

    for region in remaining:
<<<<<<< HEAD
        mask = region.mask.load(w, target_extent)
        prompt = region.positive.encode(w, clip, cond.style_prompt, models, split_conditioning=settings.split_conditioning_sdxl)
=======
        mask = region.mask.load(w, shape)
        prompt = region.encode_prompt(w, clip, cond.style_prompt)
>>>>>>> 90cab405
        regions = w.define_region(regions, mask, prompt)

    model = w.attention_mask(model, regions)
    return model, regions


def apply_control(
    w: ComfyWorkflow,
    model: Output,
    positive: Output,
    negative: Output,
    control_layers: list[Control],
    shape: Extent | ImageReshape,
    vae: Output,
    models: ModelDict,
):
    models = models.control
    control_lora: ControlMode | None = None

    for control in (c for c in control_layers if c.mode.is_control_net):
        image = control.image.load(w, shape)
        if control.mode is ControlMode.inpaint and models.arch is Arch.sd15:
            assert control.mask is not None, "Inpaint control requires a mask"
            image = w.inpaint_preprocessor(image, control.mask.load(w))
        if control.mode.is_lines:  # ControlNet expects white lines on black background
            image = w.invert_image(image)

        if lora := models.lora.find(control.mode):
            if control_lora is not None:
                raise Exception(
                    _("The following control layers cannot be used together:")
                    + f" {control_lora.text}, {control.mode.text}"
                )
            control_lora = control.mode
            model = w.load_lora_model(model, lora, control.strength)
            positive, negative, __ = w.instruct_pix_to_pix_conditioning(
                positive, negative, vae, image
            )
            continue

        if cn_model := models.find(control.mode):
            controlnet = w.load_controlnet(cn_model)
        elif cn_model := models.find(ControlMode.universal):
            controlnet = w.load_controlnet(cn_model)
            controlnet = w.set_controlnet_type(controlnet, control.mode)
        else:
            raise Exception(f"ControlNet model not found for mode {control.mode}")

        if control.mode is ControlMode.inpaint and models.arch is Arch.flux:
            assert control.mask is not None, "Inpaint control requires a mask"
            mask = control.mask.load(w)
            positive, negative = w.apply_controlnet_inpainting(
                positive, negative, controlnet, vae, image, mask, control.strength, control.range
            )
        else:
            positive, negative = w.apply_controlnet(
                positive, negative, controlnet, image, vae, control.strength, control.range
            )

    positive = apply_style_models(w, positive, control_layers, models)

    return model, positive, negative


def apply_style_models(
    w: ComfyWorkflow, cond: Output, control_layers: list[Control], models: ModelDict
):
    if models.arch is Arch.flux:
        references: Output | None = None

        for control in (c for c in control_layers if c.mode is ControlMode.reference):
            image = control.image.load(w)
            references = w.define_reference_image(
                references, image, control.strength, control.range
            )
        if references is not None:
            clip_vision_model = models.all.resource(ResourceKind.clip_vision, "redux", Arch.flux)
            clip_vision = w.load_clip_vision(clip_vision_model)
            redux = w.load_style_model(models.ip_adapter[ControlMode.reference])
            cond = w.apply_reference_images(cond, clip_vision, redux, references)

    return cond


def apply_ip_adapter(
    w: ComfyWorkflow,
    model: Output,
    control_layers: list[Control],
    models: ModelDict,
    mask: Output | None = None,
):
    if models.arch is Arch.flux:
        return model  # No IP-adapter for Flux, using Style model instead

    models = models.ip_adapter

    # Create a separate embedding for each face ID (though more than 1 is questionable)
    face_layers = [c for c in control_layers if c.mode is ControlMode.face]
    if len(face_layers) > 0:
        clip_vision = w.load_clip_vision(models.clip_vision)
        ip_adapter = w.load_ip_adapter(models[ControlMode.face])
        insight_face = w.load_insight_face()
        for control in face_layers:
            model = w.apply_ip_adapter_face(
                model,
                ip_adapter,
                clip_vision,
                insight_face,
                control.image.load(w),
                control.strength,
                range=control.range,
                mask=mask,
            )

    # Encode images with their weights into a batch and apply IP-adapter to the model once
    def encode_and_apply_ip_adapter(model: Output, control_layers: list[Control], weight_type: str):
        clip_vision = w.load_clip_vision(models.clip_vision)
        ip_adapter = w.load_ip_adapter(models[ControlMode.reference])
        embeds: list[Output] = []
        range = (0.99, 0.01)

        for control in control_layers:
            if len(embeds) >= 5:
                raise Exception(_("Too many control layers of type") + f" '{mode.text}' (max 5)")
            img = control.image.load(w)
            embeds.append(w.encode_ip_adapter(img, control.strength, ip_adapter, clip_vision)[0])
            range = (min(range[0], control.range[0]), max(range[1], control.range[1]))

        combined = w.combine_ip_adapter_embeds(embeds) if len(embeds) > 1 else embeds[0]
        return w.apply_ip_adapter(
            model, ip_adapter, clip_vision, combined, 1.0, weight_type, range, mask
        )

    modes = [
        (ControlMode.reference, "linear"),
        (ControlMode.style, "style transfer"),
        (ControlMode.composition, "composition"),
    ]
    # Chain together different IP-adapter weight types.
    for mode, weight_type in modes:
        ref_layers = [c for c in control_layers if c.mode is mode]
        if len(ref_layers) > 0:
            model = encode_and_apply_ip_adapter(model, ref_layers, weight_type)

    return model


def apply_regional_ip_adapter(
    w: ComfyWorkflow,
    model: Output,
    regions: list[Region],
    shape: Extent | ImageReshape,
    models: ModelDict,
):
    for region in (r for r in regions if r.mask):
        model = apply_ip_adapter(w, model, region.control, models, region.mask.load(w, shape))
    return model


def scale(
    extent: Extent,
    target: Extent,
    mode: ScaleMode,
    w: ComfyWorkflow,
    image: Output,
    models: ModelDict,
):
    """Handles scaling images from `extent` to `target` resolution.
    Uses either lanczos or a fast upscaling model."""

    if mode is ScaleMode.none:
        return image
    elif mode is ScaleMode.resize:
        return w.scale_image(image, target)
    else:
        assert mode is ScaleMode.upscale_fast
        ratio = target.pixel_count / extent.pixel_count
        factor = max(2, min(4, math.ceil(math.sqrt(ratio))))
        upscale_model = w.load_upscale_model(models.upscale[UpscalerName.fast_x(factor)])
        image = w.upscale_image(upscale_model, image)
        image = w.scale_image(image, target)
        return image


def scale_to_initial(
    extent: ScaledExtent, w: ComfyWorkflow, image: Output, models: ModelDict, is_mask=False
):
    if is_mask and extent.target != extent.initial:
        return w.scale_mask(image, extent.initial)
    elif not is_mask:
        return scale(extent.input, extent.initial, extent.initial_scaling, w, image, models)
    else:
        assert is_mask and extent.initial_scaling is ScaleMode.none
        return image


def scale_to_target(extent: ScaledExtent, w: ComfyWorkflow, image: Output, models: ModelDict):
    return scale(extent.desired, extent.target, extent.target_scaling, w, image, models)


def scale_refine_and_decode(
    extent: ScaledExtent,
    w: ComfyWorkflow,
    cond: Conditioning,
    sampling: SamplingInput,
    latent: Output,
    model: Output,
    clip: Output,
    vae: Output,
    models: ModelDict,
):
    """Handles scaling images from `initial` to `desired` resolution.
    If it is a substantial upscale, runs a high-res SD refinement pass.
    Takes latent as input and returns a decoded image."""

    mode = extent.refinement_scaling
    if mode in [ScaleMode.none, ScaleMode.resize, ScaleMode.upscale_fast]:
        decoded = w.vae_decode(vae, latent, tiled=extent.desired.width * extent.desired.height > 3e6)
        return scale(extent.initial, extent.desired, mode, w, decoded, models)

<<<<<<< HEAD
    model = apply_attention_mask(w, model, cond, clip, extent.desired, models)
=======
    model, regions = apply_attention_mask(w, model, cond, clip, extent.desired)
>>>>>>> 90cab405
    model = apply_regional_ip_adapter(w, model, cond.regions, extent.desired, models)

    if mode is ScaleMode.upscale_small:
        upscaler = models.upscale[UpscalerName.fast_2x]
    else:
        assert mode is ScaleMode.upscale_quality
        upscaler = models.upscale[UpscalerName.default]

    upscale_model = w.load_upscale_model(upscaler)
    decoded = w.vae_decode(vae, latent, tiled=extent.desired.width * extent.desired.height > 3e6)
    upscale = w.upscale_image(upscale_model, decoded)
    upscale = w.scale_image(upscale, extent.desired)
    latent = w.vae_encode(vae, upscale)
    params = _sampler_params(sampling, strength=0.4)

    positive, negative = encode_text_prompt(w, cond, clip, regions)
    model, positive, negative = apply_control(
        w, model, positive, negative, cond.all_control, extent.desired, vae, models
    )
    result = w.sampler_custom_advanced(model, positive, negative, latent, models.arch, **params, two_pass=False)
    image = w.vae_decode(vae, result, tiled=extent.desired.width * extent.desired.height > 3e6)
    return image


def ensure_minimum_extent(w: ComfyWorkflow, image: Output, extent: Extent, min_extent: int):
    # For example, upscale with model requires minimum size of 32x32
    if extent.shortest_side < min_extent:
        image = w.scale_image(image, extent * (min_extent / extent.shortest_side))
    return image


class MiscParams(NamedTuple):
    batch_count: int
    nsfw_filter: float


def generate(
    w: ComfyWorkflow,
    checkpoint: CheckpointInput,
    extent: ScaledExtent,
    cond: Conditioning,
    sampling: SamplingInput,
    misc: MiscParams,
    models: ModelDict,
):
    model, clip, vae = load_checkpoint_with_lora(w, checkpoint, models.all)
    model = apply_ip_adapter(w, model, cond.control, models)
    model_orig = copy(model)
<<<<<<< HEAD
    if models.arch is Arch.flux:
        clip = w.override_clip_device(clip, "cpu")
    model = apply_attention_mask(w, model, cond, clip, extent.initial, models)
    model = apply_regional_ip_adapter(w, model, cond.regions, extent.initial, models)
    latent = w.empty_latent_image(extent.initial, models.arch, misc.batch_count)
    prompt_pos, prompt_neg = encode_text_prompt(w, cond, clip, models)
=======
    model, regions = apply_attention_mask(w, model, cond, clip, extent.initial)
    model = apply_regional_ip_adapter(w, model, cond.regions, extent.initial, models)
    latent = w.empty_latent_image(extent.initial, models.arch, misc.batch_count)
    positive, negative = encode_text_prompt(w, cond, clip, regions)
>>>>>>> 90cab405
    model, positive, negative = apply_control(
        w, model, positive, negative, cond.all_control, extent.initial, vae, models
    )
    out_latent = w.sampler_custom_advanced(
        model,
        positive,
        negative,
        latent,
        models.arch,
        two_pass=settings.use_refiner_pass,
        first_pass_sampler=settings.first_pass_sampler,
        **_sampler_params(sampling)
    )
    out_image = scale_refine_and_decode(
        extent, w, cond, sampling, out_latent, model_orig, clip, vae, models
    )
    out_image = w.nsfw_filter(out_image, sensitivity=misc.nsfw_filter)
    out_image = scale_to_target(extent, w, out_image, models)
    w.send_image(out_image)
    return w


def fill_masked(w: ComfyWorkflow, image: Output, mask: Output, fill: FillMode, models: ModelDict):
    if fill is FillMode.blur:
        return w.blur_masked(image, mask, 65, falloff=9)
    elif fill is FillMode.border:
        image = w.fill_masked(image, mask, "navier-stokes")
        return w.blur_masked(image, mask, 65)
    elif fill is FillMode.neutral:
        return w.fill_masked(image, mask, "neutral", falloff=9)
    elif fill is FillMode.inpaint:
        model = w.load_inpaint_model(models.inpaint["default"])
        return w.inpaint_image(model, image, mask)
    elif fill is FillMode.replace:
        return w.fill_masked(image, mask, "neutral")
    return image


def apply_grow_feather(w: ComfyWorkflow, mask: Output, inpaint: InpaintParams):
    if inpaint.grow or inpaint.feather:
        mask = w.expand_mask(mask, inpaint.grow, inpaint.feather)
    return mask


def detect_inpaint(
    mode: InpaintMode,
    bounds: Bounds,
    sd_ver: Arch,
    prompt: str,
    control: list[ControlInput],
    strength: float,
):
    assert mode is not InpaintMode.automatic
    result = InpaintParams(mode, bounds)

    if sd_ver is Arch.sd15:
        result.use_inpaint_model = strength > 0.5
        result.use_condition_mask = (
            mode is InpaintMode.add_object
            and prompt != ""
            and not any(c.mode.is_structural for c in control)
        )
    elif sd_ver is Arch.sdxl:
        result.use_inpaint_model = strength > 0.8
    elif sd_ver is Arch.flux:
        result.use_inpaint_model = strength == 1.0

    is_ref_mode = mode in [InpaintMode.fill, InpaintMode.expand]
    result.use_reference = is_ref_mode and prompt == ""

    result.fill = {
        InpaintMode.fill: FillMode.blur,
        InpaintMode.expand: FillMode.border,
        InpaintMode.add_object: FillMode.neutral,
        InpaintMode.remove_object: FillMode.inpaint,
        InpaintMode.replace_background: FillMode.replace,
    }[mode]
    return result


def inpaint_control(image: Output | ImageOutput, mask: Output | ImageOutput, arch: Arch):
    strength, range = 1.0, (0.0, 1.0)
    if arch is Arch.flux:
        strength, range = 0.9, (0.0, 0.5)
    if isinstance(image, Output):
        image = ImageOutput(image)
    if isinstance(mask, Output):
        mask = ImageOutput(mask, is_mask=True)
    return Control(ControlMode.inpaint, image, mask, strength, range)


def inpaint(
    w: ComfyWorkflow,
    images: ImageInput,
    checkpoint: CheckpointInput,
    cond: Conditioning,
    sampling: SamplingInput,
    params: InpaintParams,
    crop_upscale_extent: Extent,
    misc: MiscParams,
    models: ModelDict,
):
    target_bounds = params.target_bounds
    extent = ScaledExtent.from_input(images.extent)  # for initial generation with large context

    model, clip, vae = load_checkpoint_with_lora(w, checkpoint, models.all)
    model = w.differential_diffusion(model)
    model_orig = copy(model)

    upscale_extent = ScaledExtent(  # after crop to the masked region
        Extent(0, 0), Extent(0, 0), crop_upscale_extent, target_bounds.extent
    )
    initial_bounds = extent.convert(target_bounds, "target", "initial")

    if models.arch is Arch.flux:
        clip = w.override_clip_device(clip, "cpu")

    in_image = w.load_image(ensure(images.initial_image))
    in_image = scale_to_initial(extent, w, in_image, models)
    in_mask = w.load_mask(ensure(images.hires_mask))
    in_mask = apply_grow_feather(w, in_mask, params)
    initial_mask = scale_to_initial(extent, w, in_mask, models, is_mask=True)
    cropped_mask = w.crop_mask(in_mask, target_bounds)

    cond_base = cond.copy()
<<<<<<< HEAD
    cond_base.downscale(extent.input, extent.initial)
    model = apply_attention_mask(w, model, cond_base, clip, extent.initial, models)
=======
    model, regions = apply_attention_mask(w, model, cond_base, clip, extent.initial)
>>>>>>> 90cab405

    if params.use_reference:
        reference = get_inpaint_reference(ensure(images.initial_image), initial_bounds) or in_image
        cond_base.control.append(
            Control(ControlMode.reference, ImageOutput(reference), None, 0.5, (0.2, 0.8))
        )
    inpaint_mask = ImageOutput(initial_mask, is_mask=True)
    if params.use_inpaint_model and models.control.find(ControlMode.inpaint) is not None:
        cond_base.control.append(inpaint_control(in_image, inpaint_mask, models.arch))
    if params.use_condition_mask and len(cond_base.regions) == 0:
        base_prompt = TextPrompt(merge_prompt("", cond_base.style_prompt), cond.language)
        cond_base.regions = [
            Region(ImageOutput(None), Bounds(0, 0, *extent.initial), base_prompt, []),
            Region(inpaint_mask, initial_bounds, cond_base.positive, []),
        ]
    in_image = fill_masked(w, in_image, initial_mask, params.fill, models)

    model = apply_ip_adapter(w, model, cond_base.control, models)
    model = apply_regional_ip_adapter(w, model, cond_base.regions, extent.initial, models)
<<<<<<< HEAD
    positive, negative = encode_text_prompt(w, cond, clip, models)
=======
    positive, negative = encode_text_prompt(w, cond_base, clip, regions)
>>>>>>> 90cab405
    model, positive, negative = apply_control(
        w, model, positive, negative, cond_base.all_control, extent.initial, vae, models
    )
    if params.use_inpaint_model and models.arch is Arch.sdxl:
        positive, negative, latent_inpaint, latent = w.vae_encode_inpaint_conditioning(
            vae, in_image, initial_mask, positive, negative
        )
        inpaint_patch = w.load_fooocus_inpaint(**models.fooocus_inpaint)
        inpaint_model = w.apply_fooocus_inpaint(model, inpaint_patch, latent_inpaint)
    elif params.use_inpaint_model and models.control.find(ControlMode.inpaint) is None:
        positive, negative, latent_inpaint, latent = w.vae_encode_inpaint_conditioning(
            vae, in_image, initial_mask, positive, negative
        )
        if models.arch is Arch.flux:  # flux1-fill based model
            sampling.cfg_scale = 30
        inpaint_model = model
    else:
        latent = w.vae_encode(vae, in_image)
        latent = w.set_latent_noise_mask(latent, initial_mask)
        inpaint_model = model

    latent = w.batch_latent(latent, misc.batch_count)
    out_latent = w.sampler_custom_advanced(
        inpaint_model, positive, negative, latent, models.arch, **_sampler_params(sampling), two_pass=False
    )

    if extent.refinement_scaling in [ScaleMode.upscale_small, ScaleMode.upscale_quality]:
        model = model_orig
        if extent.refinement_scaling is ScaleMode.upscale_small:
            upscaler = models.upscale[UpscalerName.fast_2x]
        else:
            upscaler = models.upscale[UpscalerName.default]
        upscale_mask = cropped_mask
        if crop_upscale_extent != target_bounds.extent:
            upscale_mask = w.scale_mask(cropped_mask, crop_upscale_extent)
        sampler_params = _sampler_params(sampling, strength=0.4)
        upscale_model = w.load_upscale_model(upscaler)
        upscale = w.vae_decode(vae, out_latent)
        upscale = w.crop_image(upscale, initial_bounds)
        upscale = ensure_minimum_extent(w, upscale, initial_bounds.extent, 32)
        upscale = w.upscale_image(upscale_model, upscale)
        upscale = w.scale_image(upscale, upscale_extent.desired)
        latent = w.vae_encode(vae, upscale)
        latent = w.set_latent_noise_mask(latent, upscale_mask)

        cond_upscale = cond.copy()
        shape = ImageReshape(upscale_extent.desired, crop=(extent.target, target_bounds))

<<<<<<< HEAD
        positive_up, negative_up = encode_text_prompt(w, cond_upscale, clip, models)
        model = apply_attention_mask(w, model, cond_upscale, clip, res, models)
        model = apply_regional_ip_adapter(w, model, cond_upscale.regions, res, models)
=======
        model, regions = apply_attention_mask(w, model, cond_upscale, clip, shape)
        model = apply_regional_ip_adapter(w, model, cond_upscale.regions, shape, models)
        positive_up, negative_up = encode_text_prompt(w, cond_upscale, clip, regions)
>>>>>>> 90cab405

        if params.use_inpaint_model and models.control.find(ControlMode.inpaint) is not None:
            hires_image = ImageOutput(images.hires_image)
            cond_upscale.control.append(inpaint_control(hires_image, upscale_mask, models.arch))
        model, positive_up, negative_up = apply_control(
            w, model, positive_up, negative_up, cond_upscale.all_control, shape, vae, models
        )
        out_latent = w.sampler_custom_advanced(
            model, positive_up, negative_up, latent, models.arch, **sampler_params, two_pass=False
        )
        out_image = w.vae_decode(vae, out_latent)
        out_image = scale_to_target(upscale_extent, w, out_image, models)
    else:
        desired_bounds = extent.convert(target_bounds, "target", "desired")
        desired_extent = desired_bounds.extent
        cropped_extent = ScaledExtent(
            desired_extent, desired_extent, desired_extent, target_bounds.extent
        )
        out_image = w.vae_decode(vae, out_latent, tiled=desired_extent.width * desired_extent.height > 3e6)
        out_image = scale(
            extent.initial, extent.desired, extent.refinement_scaling, w, out_image, models
        )
        out_image = w.crop_image(out_image, desired_bounds)
        out_image = scale_to_target(cropped_extent, w, out_image, models)

    out_image = w.nsfw_filter(out_image, sensitivity=misc.nsfw_filter)
    compositing_mask = w.denoise_to_compositing_mask(cropped_mask)
    out_masked = w.apply_mask(out_image, compositing_mask)
    w.send_image(out_masked)
    return w


def refine(
    w: ComfyWorkflow,
    image: Image,
    extent: ScaledExtent,
    checkpoint: CheckpointInput,
    cond: Conditioning,
    sampling: SamplingInput,
    misc: MiscParams,
    models: ModelDict,
):
    model, clip, vae = load_checkpoint_with_lora(w, checkpoint, models.all)
    model = apply_ip_adapter(w, model, cond.control, models)
<<<<<<< HEAD
    model = apply_attention_mask(w, model, cond, clip, extent.initial, models)
=======
    model, regions = apply_attention_mask(w, model, cond, clip, extent.initial)
>>>>>>> 90cab405
    model = apply_regional_ip_adapter(w, model, cond.regions, extent.initial, models)
    if models.arch is Arch.flux:
        clip = w.override_clip_device(clip, "cpu")
    in_image = w.load_image(image)
    in_image = scale_to_initial(extent, w, in_image, models)
    latent = w.vae_encode(vae, in_image)
    latent = w.batch_latent(latent, misc.batch_count)
<<<<<<< HEAD
    positive, negative = encode_text_prompt(w, cond, clip, models)
=======
    positive, negative = encode_text_prompt(w, cond, clip, regions)
>>>>>>> 90cab405
    model, positive, negative = apply_control(
        w, model, positive, negative, cond.all_control, extent.desired, vae, models
    )
    sampler = w.sampler_custom_advanced(
        model,
        positive,
        negative,
        latent,
        models.arch,
        two_pass=settings.use_refiner_pass,
        first_pass_sampler=settings.first_pass_sampler,
        **_sampler_params(sampling)
    )
    out_image = w.vae_decode(vae, sampler, tiled=extent.desired.width * extent.desired.height > 3e6)
    out_image = w.nsfw_filter(out_image, sensitivity=misc.nsfw_filter)
    out_image = scale_to_target(extent, w, out_image, models)
    w.send_image(out_image)
    return w


def refine_region(
    w: ComfyWorkflow,
    images: ImageInput,
    checkpoint: CheckpointInput,
    cond: Conditioning,
    sampling: SamplingInput,
    inpaint: InpaintParams,
    misc: MiscParams,
    models: ModelDict,
):
    extent = ScaledExtent.from_input(images.extent)

    model, clip, vae = load_checkpoint_with_lora(w, checkpoint, models.all)
    model = w.differential_diffusion(model)
    model = apply_ip_adapter(w, model, cond.control, models)
    model_orig = copy(model)
<<<<<<< HEAD
    if models.arch is Arch.flux:
        clip = w.override_clip_device(clip, "cpu")
    model = apply_attention_mask(w, model, cond, clip, extent.initial, models)
    model = apply_regional_ip_adapter(w, model, cond.regions, extent.initial, models)
    prompt_pos, prompt_neg = encode_text_prompt(w, cond, clip, models)
=======
    model, regions = apply_attention_mask(w, model, cond, clip, extent.initial)
    model = apply_regional_ip_adapter(w, model, cond.regions, extent.initial, models)
    positive, negative = encode_text_prompt(w, cond, clip, regions)
>>>>>>> 90cab405

    in_image = w.load_image(ensure(images.initial_image))
    in_image = scale_to_initial(extent, w, in_image, models)
    in_mask = w.load_mask(ensure(images.hires_mask))
    in_mask = apply_grow_feather(w, in_mask, inpaint)
    initial_mask = scale_to_initial(extent, w, in_mask, models, is_mask=True)

    if inpaint.use_inpaint_model and models.control.find(ControlMode.inpaint) is not None:
        cond.control.append(inpaint_control(in_image, initial_mask, models.arch))
    model, positive, negative = apply_control(
        w, model, positive, negative, cond.all_control, extent.initial, vae, models
    )
    if inpaint.use_inpaint_model and models.arch is Arch.sdxl:
        positive, negative, latent_inpaint, latent = w.vae_encode_inpaint_conditioning(
            vae, in_image, initial_mask, positive, negative
        )
        inpaint_patch = w.load_fooocus_inpaint(**models.fooocus_inpaint)
        inpaint_model = w.apply_fooocus_inpaint(model, inpaint_patch, latent_inpaint)
    elif inpaint.use_inpaint_model and models.control.find(ControlMode.inpaint) is None:
        positive, negative, latent_inpaint, latent = w.vae_encode_inpaint_conditioning(
            vae, in_image, initial_mask, positive, negative
        )
        inpaint_model = model
    else:
        latent = w.vae_encode(vae, in_image)
        latent = w.set_latent_noise_mask(latent, initial_mask)
        inpaint_model = model

    latent = w.batch_latent(latent, misc.batch_count)
    out_latent = w.sampler_custom_advanced(
        inpaint_model, positive, negative, latent, models.arch, **_sampler_params(sampling), two_pass=False
    )
    out_image = scale_refine_and_decode(
        extent, w, cond, sampling, out_latent, model_orig, clip, vae, models
    )
    out_image = w.nsfw_filter(out_image, sensitivity=misc.nsfw_filter)
    out_image = scale_to_target(extent, w, out_image, models)
    if extent.target != inpaint.target_bounds.extent:
        out_image = w.crop_image(out_image, inpaint.target_bounds)
        in_mask = w.crop_mask(in_mask, inpaint.target_bounds)
    compositing_mask = w.denoise_to_compositing_mask(in_mask)
    out_masked = w.apply_mask(out_image, compositing_mask)
    w.send_image(out_masked)
    return w


def create_control_image(
    w: ComfyWorkflow,
    image: Image,
    mode: ControlMode,
    extent: ScaledExtent,
    bounds: Bounds | None = None,
    seed: int = -1,
):
    assert mode not in [ControlMode.reference, ControlMode.face, ControlMode.inpaint]

    current_extent = extent.input
    input = w.load_image(image)
    result = None

    if mode is ControlMode.hands:
        if bounds is None:
            current_extent = current_extent.multiple_of(64)
            resolution = current_extent.shortest_side
        else:
            input = w.crop_image(input, bounds)
            resolution = bounds.extent.multiple_of(64).shortest_side
        result, _ = w.add(
            "MeshGraphormer-DepthMapPreprocessor",
            2,
            image=input,
            resolution=resolution,
            mask_type="based_on_depth",
            rand_seed=seed if seed != -1 else generate_seed(),
        )
        if bounds is not None:
            result = w.scale_image(result, bounds.extent)
            empty = w.empty_image(current_extent)
            result = w.composite_image_masked(result, empty, None, bounds.x, bounds.y)
    else:
        current_extent = current_extent.multiple_of(64).at_least(512)
        args = {"image": input, "resolution": current_extent.shortest_side}
        if mode is ControlMode.scribble:
            result = w.add("PiDiNetPreprocessor", 1, **args, safe="enable")
            result = w.add("ScribblePreprocessor", 1, image=result, resolution=args["resolution"])
        elif mode is ControlMode.line_art:
            result = w.add("LineArtPreprocessor", 1, **args, coarse="disable")
        elif mode is ControlMode.soft_edge:
            args["merge_with_lineart"] = "lineart_standard"
            args["lineart_lower_bound"] = 0.0
            args["lineart_upper_bound"] = 1.0
            args["object_min_size"] = 36
            args["object_connectivity"] = 1
            result = w.add("AnyLineArtPreprocessor_aux", 1, **args)
        elif mode is ControlMode.canny_edge:
            result = w.add("CannyEdgePreprocessor", 1, **args, low_threshold=80, high_threshold=200)
        elif mode is ControlMode.depth:
            model = "depth_anything_v2_vitb.pth"
            result = w.add("DepthAnythingV2Preprocessor", 1, **args, ckpt_name=model)
        elif mode is ControlMode.normal:
            result = w.add("BAE-NormalMapPreprocessor", 1, **args)
        elif mode is ControlMode.pose:
            result = w.estimate_pose(**args)
        elif mode is ControlMode.segmentation:
            result = w.add("OneFormer-COCO-SemSegPreprocessor", 1, **args)

        assert result is not None

    if mode.is_lines:
        result = w.invert_image(result)
    if current_extent != extent.target:
        result = w.scale_image(result, extent.target)

    w.send_image(result)
    return w


def upscale_simple(w: ComfyWorkflow, image: Image, model: str, factor: float):
    upscale_model = w.load_upscale_model(model)
    img = w.load_image(image)
    img = w.upscale_image(upscale_model, img)
    if factor != 4.0:
        img = w.scale_image(img, image.extent * factor)
    w.send_image(img)
    return w


def upscale_tiled(
    w: ComfyWorkflow,
    image: Image,
    extent: ExtentInput,
    checkpoint: CheckpointInput,
    cond: Conditioning,
    sampling: SamplingInput,
    upscale_model_name: str,
    misc: MiscParams,
    models: ModelDict,
):
    upscale_factor = extent.initial.width / extent.input.width
    layout = TileLayout.from_denoise_strength(
        extent.initial, extent.desired.width, sampling.denoise_strength
    )

    model, clip, vae = load_checkpoint_with_lora(w, checkpoint, models.all)
    model = apply_ip_adapter(w, model, cond.control, models)
<<<<<<< HEAD
    positive, negative = encode_text_prompt(w, cond, clip, models)
=======
>>>>>>> 90cab405

    in_image = w.load_image(image)
    if upscale_model_name:
        upscale_model = w.load_upscale_model(upscale_model_name)
        upscaled = w.upscale_image(upscale_model, in_image)
    else:
        upscaled = in_image
    if extent.input != extent.initial:
        upscaled = w.scale_image(upscaled, extent.initial)
    tile_layout = w.create_tile_layout(upscaled, layout.min_size, layout.padding, layout.blending)

    def tiled_control(control: Control, index: int):
        img = control.image.load(w, extent.initial, default_image=in_image)
        img = w.extract_image_tile(img, tile_layout, index)
        return Control(control.mode, ImageOutput(img), None, control.strength, control.range)

    def tiled_region(region: Region, index: int, tile_bounds: Bounds):
        region_bounds = Bounds.scale(region.bounds, upscale_factor)
        coverage = Bounds.intersection(tile_bounds, region_bounds).area / tile_bounds.area
        if coverage > 0.1:
            if region.mask:
                mask = region.mask.load(w, extent.initial)
                mask = w.extract_mask_tile(mask, tile_layout, index)
                region.mask = ImageOutput(mask, is_mask=True)
            return region
        return None

    out_image = upscaled
    for i in range(layout.total_tiles):
        bounds = layout.bounds(i)
        tile_image = w.extract_image_tile(upscaled, tile_layout, i)
        tile_mask = w.generate_tile_mask(tile_layout, i)

        tile_cond = cond.copy()
        regions = [tiled_region(r, i, bounds) for r in tile_cond.regions]
        tile_cond.regions = [r for r in regions if r is not None]
<<<<<<< HEAD
        tile_model = apply_attention_mask(w, model, tile_cond, clip, None, models)
        tile_model = apply_regional_ip_adapter(w, tile_model, tile_cond.regions, None, models)
=======
        tile_model, regions = apply_attention_mask(w, model, tile_cond, clip)
        tile_model = apply_regional_ip_adapter(w, tile_model, tile_cond.regions, no_reshape, models)
        positive, negative = encode_text_prompt(w, tile_cond, clip, regions)
>>>>>>> 90cab405

        control = [tiled_control(c, i) for c in tile_cond.all_control]
        tile_model, positive, negative = apply_control(
            w, tile_model, positive, negative, control, no_reshape, vae, models
        )

        latent = w.vae_encode(vae, tile_image)
        latent = w.set_latent_noise_mask(latent, tile_mask)
        sampler = w.sampler_custom_advanced(
            tile_model, positive, negative, latent, models.arch, **_sampler_params(sampling)
        )
        tile_result = w.vae_decode(vae, sampler)
        out_image = w.merge_image_tile(out_image, tile_layout, i, tile_result)

    out_image = w.nsfw_filter(out_image, sensitivity=misc.nsfw_filter)
    if extent.initial != extent.target:
        out_image = scale(extent.initial, extent.target, ScaleMode.resize, w, out_image, models)
    w.send_image(out_image)
    return w


def expand_custom(
    w: ComfyWorkflow,
    input: CustomWorkflowInput,
    images: ImageInput,
    seed: int,
    models: ClientModels,
):
    custom = ComfyWorkflow.from_dict(input.workflow)
    nodes: dict[int, int] = {}  # map old node IDs to new node IDs
    outputs: dict[Output, Input] = {}

    def map_input(input: Input):
        if isinstance(input, Output):
            mapped = outputs.get(input)
            if mapped is not None:
                return mapped
            else:
                return Output(nodes[input.node], input.output)
        return input

    def get_param(node: ComfyNode, expected_type: type | None = None):
        name = node.input("name", "")
        value = input.params.get(name)
        if value is None:
            raise Exception(f"Missing required parameter '{name}' for custom workflow")
        if expected_type and not isinstance(value, expected_type):
            raise Exception(f"Parameter '{name}' must be of type {expected_type}")
        return value

    for node in custom:
        match node.type:
            case "ETN_KritaCanvas":
                image = ensure(images.initial_image)
                outputs[node.output(0)] = w.load_image(image)
                outputs[node.output(1)] = image.width
                outputs[node.output(2)] = image.height
                outputs[node.output(3)] = seed
            case "ETN_KritaSelection":
                outputs[node.output(0)] = w.load_mask(ensure(images.hires_mask))
            case "ETN_Parameter":
                outputs[node.output(0)] = get_param(node)
            case "ETN_KritaImageLayer":
                outputs[node.output(0)] = w.load_image(get_param(node, Image))
            case "ETN_KritaMaskLayer":
                outputs[node.output(0)] = w.load_mask(get_param(node, Image))
            case "ETN_KritaStyle":
                style: Style = get_param(node, Style)
                is_live = node.input("sampler_preset", "auto") == "live"
                checkpoint_input = style.get_models(models.checkpoints.keys())
                sampling = _sampling_from_style(style, 1.0, is_live)
                model, clip, vae = load_checkpoint_with_lora(w, checkpoint_input, models)
                outputs[node.output(0)] = model
                outputs[node.output(1)] = clip
                outputs[node.output(2)] = vae
                outputs[node.output(3)] = style.style_prompt
                outputs[node.output(4)] = style.negative_prompt
                outputs[node.output(5)] = sampling.sampler
                outputs[node.output(6)] = sampling.scheduler
                outputs[node.output(7)] = sampling.total_steps
                outputs[node.output(8)] = sampling.cfg_scale
            case _:
                mapped_inputs = {k: map_input(v) for k, v in node.inputs.items()}
                mapped = ComfyNode(node.id, node.type, mapped_inputs)
                nodes[node.id] = w.copy(mapped).node

    w.guess_sample_count()
    return w


###################################################################################################


def prepare(
    kind: WorkflowKind,
    canvas: Image | Extent,
    cond: ConditioningInput,
    style: Style,
    seed: int,
    models: ClientModels,
    files: FileLibrary,
    perf: PerformanceSettings,
    mask: Mask | None = None,
    strength: float = 1.0,
    inpaint: InpaintParams | None = None,
    upscale_factor: float = 1.0,
    upscale_model: str = "",
    is_live: bool = False,
) -> WorkflowInput:
    """
    Takes UI model state, prepares images, normalizes inputs, and returns a WorkflowInput object
    which can be compared and serialized.
    """
    i = WorkflowInput(kind)
    i.conditioning = cond
    i.conditioning.positive, extra_loras = extract_loras(i.conditioning.positive, files.loras)
    i.conditioning.negative = merge_prompt(cond.negative, style.negative_prompt, cond.language)
    i.conditioning.style = style.style_prompt
    for idx, region in enumerate(i.conditioning.regions):
        assert region.mask or idx == 0, "Only the first/bottom region can be without a mask"
        region.positive, region.loras = extract_loras(region.positive, files.loras)
        region.loras = [l for l in region.loras if l not in extra_loras]
    i.sampling = _sampling_from_style(style, strength, is_live)
    i.sampling.seed = seed
    i.models = style.get_models(models.checkpoints.keys())
    i.conditioning.positive += _collect_lora_triggers(i.models.loras, files)
    i.models.loras = unique(i.models.loras + extra_loras, key=lambda l: l.name)
    arch = i.models.version = resolve_arch(style, models)

    _check_server_has_models(i.models, i.conditioning.regions, models, files, style.name)
    _check_inpaint_model(inpaint, arch, models)

    model_set = models.for_arch(arch)
    has_ip_adapter = model_set.ip_adapter.find(ControlMode.reference) is not None
    i.models.loras += _get_sampling_lora(style, is_live, model_set, models)
    all_control = cond.control + [c for r in cond.regions for c in r.control]
    face_weight = median_or_zero(c.strength for c in all_control if c.mode is ControlMode.face)
    if face_weight > 0:
        i.models.loras.append(LoraInput(model_set.lora["face"], 0.65 * face_weight))

    if kind is WorkflowKind.generate:
        assert isinstance(canvas, Extent)
        i.images, i.batch_count = resolution.prepare_extent(
            canvas, arch, ensure(style), perf, downscale=not is_live
        )
        downscale_all_control_images(i.conditioning, canvas, i.images.extent.desired)

    elif kind is WorkflowKind.inpaint:
        assert isinstance(canvas, Image) and mask and inpaint and style
        i.images, _ = resolution.prepare_image(canvas, arch, style, perf)
        i.images.hires_mask = mask.to_image(canvas.extent)
        upscale_extent, _ = resolution.prepare_extent(
            mask.bounds.extent, arch, style, perf, downscale=False
        )
        i.inpaint = InpaintParams.clamped(inpaint)
        i.inpaint.use_reference = inpaint.use_reference and has_ip_adapter
        i.crop_upscale_extent = upscale_extent.extent.desired
        largest_extent = Extent.largest(i.images.extent.initial, upscale_extent.extent.desired)
        i.batch_count = resolution.compute_batch_size(largest_extent, 512, perf.batch_size)
        scaling = ScaledExtent.from_input(i.images.extent).refinement_scaling
        if scaling in [ScaleMode.upscale_small, ScaleMode.upscale_quality]:
            i.images.hires_image = Image.crop(canvas, i.inpaint.target_bounds)
        if inpaint.mode is InpaintMode.remove_object and i.conditioning.positive == "":
            i.conditioning.positive = "background scenery"

    elif kind is WorkflowKind.refine:
        assert isinstance(canvas, Image) and style
        i.images, i.batch_count = resolution.prepare_image(
            canvas, arch, style, perf, downscale=False
        )
        downscale_all_control_images(i.conditioning, canvas.extent, i.images.extent.desired)

    elif kind is WorkflowKind.refine_region:
        assert isinstance(canvas, Image) and mask and inpaint and style
        allow_2pass = strength >= 0.7
        i.images, i.batch_count = resolution.prepare_image(
            canvas, arch, style, perf, downscale=allow_2pass
        )
        i.images.hires_mask = mask.to_image(canvas.extent)
        i.inpaint = InpaintParams.clamped(inpaint)
        downscale_all_control_images(i.conditioning, canvas.extent, i.images.extent.desired)

    elif kind is WorkflowKind.upscale_tiled:
        assert isinstance(canvas, Image) and style
        target_extent = canvas.extent * upscale_factor
        if style.preferred_resolution > 0:
            tile_size = style.preferred_resolution
        else:
            tile_size = 1024 if arch.is_sdxl_like else 800
        tile_size = max(tile_size, target_extent.longest_side // 12)  # max 12x12 tiles total
        tile_size = multiple_of(tile_size - 128, 8)
        tile_size = Extent(tile_size, tile_size)
        extent = ExtentInput(canvas.extent, target_extent.multiple_of(8), tile_size, target_extent)
        i.images = ImageInput(extent, canvas)
        i.upscale_model = upscale_model if upscale_factor > 1 else ""
        i.batch_count = 1

    else:
        raise Exception(f"Workflow {kind.name} not supported by this constructor")

    i.batch_count = 1 if is_live else i.batch_count
    i.nsfw_filter = settings.nsfw_filter
    return i


def prepare_upscale_simple(image: Image, model: str, factor: float):
    target_extent = image.extent * factor
    extent = ExtentInput(image.extent, image.extent, target_extent, target_extent)
    i = WorkflowInput(WorkflowKind.upscale_simple, ImageInput(extent, image))
    i.upscale_model = model
    return i


def prepare_create_control_image(
    image: Image,
    mode: ControlMode,
    performance_settings: PerformanceSettings,
    bounds: Bounds | None = None,
    seed: int = -1,
) -> WorkflowInput:
    i = WorkflowInput(WorkflowKind.control_image)
    i.control_mode = mode
    i.images = resolution.prepare_control(image, performance_settings)
    if bounds:
        seed = generate_seed() if seed == -1 else seed
        i.inpaint = InpaintParams(InpaintMode.fill, bounds)
        i.sampling = SamplingInput("", "", 1, 1, seed=seed)  # ignored apart from seed
    return i


def create(i: WorkflowInput, models: ClientModels, comfy_mode=ComfyRunMode.server) -> ComfyWorkflow:
    """
    Takes a WorkflowInput object and creates the corresponding ComfyUI workflow prompt.
    This should be a pure function, the workflow is entirely defined by the input.
    """
    workflow = ComfyWorkflow(models.node_inputs, comfy_mode)
    misc = MiscParams(i.batch_count, i.nsfw_filter)

    if i.kind is WorkflowKind.generate:
        return generate(
            workflow,
            ensure(i.models),
            ScaledExtent.from_input(i.extent),
            Conditioning.from_input(ensure(i.conditioning)),
            ensure(i.sampling),
            misc,
            models.for_arch(ensure(i.models).version),
        )
    elif i.kind is WorkflowKind.inpaint:
        return inpaint(
            workflow,
            ensure(i.images),
            ensure(i.models),
            Conditioning.from_input(ensure(i.conditioning)),
            ensure(i.sampling),
            ensure(i.inpaint),
            ensure(i.crop_upscale_extent),
            misc,
            models.for_arch(ensure(i.models).version),
        )
    elif i.kind is WorkflowKind.refine:
        return refine(
            workflow,
            i.image,
            ScaledExtent.from_input(i.extent),
            ensure(i.models),
            Conditioning.from_input(ensure(i.conditioning)),
            ensure(i.sampling),
            misc,
            models.for_arch(ensure(i.models).version),
        )
    elif i.kind is WorkflowKind.refine_region:
        return refine_region(
            workflow,
            ensure(i.images),
            ensure(i.models),
            Conditioning.from_input(ensure(i.conditioning)),
            ensure(i.sampling),
            ensure(i.inpaint),
            misc,
            models.for_arch(ensure(i.models).version),
        )
    elif i.kind is WorkflowKind.upscale_simple:
        return upscale_simple(workflow, i.image, i.upscale_model, i.upscale_factor)
    elif i.kind is WorkflowKind.upscale_tiled:
        return upscale_tiled(
            workflow,
            i.image,
            i.extent,
            ensure(i.models),
            Conditioning.from_input(ensure(i.conditioning)),
            ensure(i.sampling),
            i.upscale_model,
            misc,
            models.for_arch(ensure(i.models).version),
        )
    elif i.kind is WorkflowKind.control_image:
        return create_control_image(
            workflow,
            image=i.image,
            mode=i.control_mode,
            extent=ScaledExtent.from_input(i.extent),
            bounds=i.inpaint.target_bounds if i.inpaint else None,
            seed=i.sampling.seed if i.sampling else -1,
        )
    elif i.kind is WorkflowKind.custom:
        seed = ensure(i.sampling).seed
        return expand_custom(workflow, ensure(i.custom_workflow), ensure(i.images), seed, models)
    else:
        raise ValueError(f"Unsupported workflow kind: {i.kind}")


def _get_sampling_lora(style: Style, is_live: bool, model_set: ModelDict, models: ClientModels):
    sampler_name = style.live_sampler if is_live else style.sampler
    preset = SamplerPresets.instance()[sampler_name]
    if preset.lora:
        file = model_set.lora.find(preset.lora)
        if file is None and preset.lora not in models.loras:
            res = resources.search_path(ResourceKind.lora, model_set.arch, preset.lora)
            if res is None and preset.lora == "lightning":
                raise ValueError(
                    f"The chosen sampler preset '{sampler_name}' requires LoRA "
                    f"'{preset.lora}', which is not supported by {model_set.arch.value}."
                    " Please choose a different sampler."
                )
            elif res is None:
                raise ValueError(
                    _(
                        "Could not find LoRA '{lora}' used by sampler preset '{name}'",
                        lora=preset.lora,
                        name=sampler_name,
                    )
                )
            else:
                raise ValueError(
                    _(
                        "Could not find LoRA '{lora}' ({models}) used by sampler preset '{name}'",
                        lora=preset.lora,
                        name=sampler_name,
                        models=", ".join(res),
                    )
                )
        return [LoraInput(file or preset.lora, 1.0)]
    return []


def _collect_lora_triggers(loras: list[LoraInput], files: FileLibrary):
    def trigger_words(lora: LoraInput) -> str:
        if file := files.loras.find(lora.name):
            return file.meta("lora_triggers", "")
        return ""

    result = " ".join(trigger_words(lora) for lora in loras)
    return " " + result if result else ""


def _check_server_has_loras(
    loras: list[LoraInput], models: ClientModels, files: FileLibrary, style_name: str, arch: Arch
):
    for lora in loras:
        if lora.name not in models.loras:
            if lora_info := files.loras.find_local(lora.name):
                lora.storage_id = lora_info.compute_hash()
                continue  # local file available, can be uploaded to server
            raise ValueError(
                _(
                    "The LoRA '{lora}' used by style '{style}' is not available on the server",
                    lora=lora.name,
                    style=style_name,
                )
            )
        for id, res in models.resources.items():
            lora_arch = ResourceId.parse(id).arch
            if lora.name == res and arch is not lora_arch:
                raise ValueError(
                    _(
                        "Model architecture mismatch for LoRA '{lora}': Cannot use {lora_arch} LoRA with a {checkpoint_arch} checkpoint.",
                        lora=lora.name,
                        lora_arch=lora_arch.value,
                        checkpoint_arch=arch.value,
                    )
                )


def _check_server_has_models(
    input: CheckpointInput,
    regions: list[RegionInput],
    models: ClientModels,
    files: FileLibrary,
    style_name: str,
):
    if input.checkpoint not in models.checkpoints:
        raise ValueError(
            _(
                "The checkpoint '{checkpoint}' used by style '{style}' is not available on the server",
                checkpoint=input.checkpoint,
                style=style_name,
            )
        )

    _check_server_has_loras(input.loras, models, files, style_name, input.version)
    for region in regions:
        _check_server_has_loras(region.loras, models, files, style_name, input.version)

    if input.vae != StyleSettings.vae.default and input.vae not in models.vae:
        raise ValueError(
            _(
                "The VAE '{vae}' used by style '{style}' is not available on the server",
                vae=input.vae,
                style=style_name,
            )
        )


def _check_inpaint_model(inpaint: InpaintParams | None, arch: Arch, models: ClientModels):
    if inpaint and inpaint.use_inpaint_model and arch.has_controlnet_inpaint:
        if models.for_arch(arch).control.find(ControlMode.inpaint) is None:
            if arch is Arch.flux:
                return  # Optional for now, to allow using flux1-fill model instead of inpaint CN
            msg = f"No inpaint model found for {arch.value}."
            res_id = ResourceId(ResourceKind.controlnet, arch, ControlMode.inpaint)
            if res := resources.find_resource(res_id):
                msg += f" Missing '{res.filename}' in folder '{res.folder}'."
            raise ValueError(msg)<|MERGE_RESOLUTION|>--- conflicted
+++ resolved
@@ -265,12 +265,8 @@
         if self._output is None or self._clip != clip:
             if text and self.language:
                 text = w.translate(text)
-<<<<<<< HEAD
             self._output = w.clip_text_encode(clip, text, models, split_conditioning)
-=======
-            self._output = w.clip_text_encode(clip, text)
             self._clip = clip
->>>>>>> 90cab405
         return self._output
 
 
@@ -377,20 +373,16 @@
         downscale_control_images(region.control, original, target)
 
 
-<<<<<<< HEAD
-def encode_text_prompt(w: ComfyWorkflow, cond: Conditioning, clip: Output, models: ModelDict):
-    positive = cond.positive.encode(w, clip, cond.style_prompt, models, split_conditioning=settings.split_conditioning_sdxl)
-    negative = cond.negative.encode(w, clip, None, models, split_conditioning=settings.split_conditioning_sdxl)
-=======
 def encode_text_prompt(
     w: ComfyWorkflow,
     cond: Conditioning,
     clip: Output,
     regions: Output | None,
+    models: ModelDict,
 ):
     if len(cond.regions) <= 1 or all(len(r.loras) == 0 for r in cond.regions):
-        positive = cond.positive.encode(w, clip, cond.style_prompt)
-        negative = cond.negative.encode(w, clip)
+        positive = cond.positive.encode(w, clip, cond.style_prompt, models, split_conditioning=settings.split_conditioning_sdxl)
+        negative = cond.negative.encode(w, clip, None, models, split_conditioning=settings.split_conditioning_sdxl)
         return positive, negative
 
     assert regions is not None
@@ -407,20 +399,16 @@
         )
 
     assert positive is not None and negative is not None
->>>>>>> 90cab405
     return positive, negative
 
 
 def apply_attention_mask(
-<<<<<<< HEAD
-    w: ComfyWorkflow, model: Output, cond: Conditioning, clip: Output, target_extent: Extent | None, models: ModelDict
-=======
     w: ComfyWorkflow,
     model: Output,
     cond: Conditioning,
     clip: Output,
     shape: Extent | ImageReshape = no_reshape,
->>>>>>> 90cab405
+    models: ModelDict = None,
 ):
     if len(cond.regions) == 0:
         return model, None
@@ -433,24 +421,15 @@
 
     bottom_region = cond.regions[0]
     if bottom_region.is_background:
-<<<<<<< HEAD
-        regions = w.background_region(bottom_region.positive.encode(w, clip, cond.style_prompt, models, split_conditioning=settings.split_conditioning_sdxl))
-=======
-        regions = w.background_region(bottom_region.encode_prompt(w, clip, cond.style_prompt))
->>>>>>> 90cab405
+        regions = w.background_region(bottom_region.encode_prompt(w, clip, cond.style_prompt, models, split_conditioning=settings.split_conditioning_sdxl))
         remaining = cond.regions[1:]
     else:
         regions = w.background_region(cond.positive.encode(w, clip, cond.style_prompt, models, split_conditioning=settings.split_conditioning_sdxl))
         remaining = cond.regions
 
     for region in remaining:
-<<<<<<< HEAD
-        mask = region.mask.load(w, target_extent)
-        prompt = region.positive.encode(w, clip, cond.style_prompt, models, split_conditioning=settings.split_conditioning_sdxl)
-=======
         mask = region.mask.load(w, shape)
-        prompt = region.encode_prompt(w, clip, cond.style_prompt)
->>>>>>> 90cab405
+        prompt = region.encode_prompt(w, clip, cond.style_prompt, models, split_conditioning=settings.split_conditioning_sdxl)
         regions = w.define_region(regions, mask, prompt)
 
     model = w.attention_mask(model, regions)
@@ -671,11 +650,7 @@
         decoded = w.vae_decode(vae, latent, tiled=extent.desired.width * extent.desired.height > 3e6)
         return scale(extent.initial, extent.desired, mode, w, decoded, models)
 
-<<<<<<< HEAD
-    model = apply_attention_mask(w, model, cond, clip, extent.desired, models)
-=======
-    model, regions = apply_attention_mask(w, model, cond, clip, extent.desired)
->>>>>>> 90cab405
+    model, regions = apply_attention_mask(w, model, cond, clip, extent.desired, models)
     model = apply_regional_ip_adapter(w, model, cond.regions, extent.desired, models)
 
     if mode is ScaleMode.upscale_small:
@@ -724,19 +699,12 @@
     model, clip, vae = load_checkpoint_with_lora(w, checkpoint, models.all)
     model = apply_ip_adapter(w, model, cond.control, models)
     model_orig = copy(model)
-<<<<<<< HEAD
     if models.arch is Arch.flux:
         clip = w.override_clip_device(clip, "cpu")
-    model = apply_attention_mask(w, model, cond, clip, extent.initial, models)
+    model, regions = apply_attention_mask(w, model, cond, clip, extent.initial, models)
     model = apply_regional_ip_adapter(w, model, cond.regions, extent.initial, models)
     latent = w.empty_latent_image(extent.initial, models.arch, misc.batch_count)
-    prompt_pos, prompt_neg = encode_text_prompt(w, cond, clip, models)
-=======
-    model, regions = apply_attention_mask(w, model, cond, clip, extent.initial)
-    model = apply_regional_ip_adapter(w, model, cond.regions, extent.initial, models)
-    latent = w.empty_latent_image(extent.initial, models.arch, misc.batch_count)
-    positive, negative = encode_text_prompt(w, cond, clip, regions)
->>>>>>> 90cab405
+    positive, negative = encode_text_prompt(w, cond, clip, regions, models)
     model, positive, negative = apply_control(
         w, model, positive, negative, cond.all_control, extent.initial, vae, models
     )
@@ -862,12 +830,7 @@
     cropped_mask = w.crop_mask(in_mask, target_bounds)
 
     cond_base = cond.copy()
-<<<<<<< HEAD
-    cond_base.downscale(extent.input, extent.initial)
-    model = apply_attention_mask(w, model, cond_base, clip, extent.initial, models)
-=======
-    model, regions = apply_attention_mask(w, model, cond_base, clip, extent.initial)
->>>>>>> 90cab405
+    model, regions = apply_attention_mask(w, model, cond_base, clip, extent.initial, models)
 
     if params.use_reference:
         reference = get_inpaint_reference(ensure(images.initial_image), initial_bounds) or in_image
@@ -887,11 +850,7 @@
 
     model = apply_ip_adapter(w, model, cond_base.control, models)
     model = apply_regional_ip_adapter(w, model, cond_base.regions, extent.initial, models)
-<<<<<<< HEAD
-    positive, negative = encode_text_prompt(w, cond, clip, models)
-=======
-    positive, negative = encode_text_prompt(w, cond_base, clip, regions)
->>>>>>> 90cab405
+    positive, negative = encode_text_prompt(w, cond_base, clip, regions, models)
     model, positive, negative = apply_control(
         w, model, positive, negative, cond_base.all_control, extent.initial, vae, models
     )
@@ -940,15 +899,9 @@
         cond_upscale = cond.copy()
         shape = ImageReshape(upscale_extent.desired, crop=(extent.target, target_bounds))
 
-<<<<<<< HEAD
-        positive_up, negative_up = encode_text_prompt(w, cond_upscale, clip, models)
-        model = apply_attention_mask(w, model, cond_upscale, clip, res, models)
-        model = apply_regional_ip_adapter(w, model, cond_upscale.regions, res, models)
-=======
-        model, regions = apply_attention_mask(w, model, cond_upscale, clip, shape)
+        model, regions = apply_attention_mask(w, model, cond_upscale, clip, shape, models)
         model = apply_regional_ip_adapter(w, model, cond_upscale.regions, shape, models)
-        positive_up, negative_up = encode_text_prompt(w, cond_upscale, clip, regions)
->>>>>>> 90cab405
+        positive_up, negative_up = encode_text_prompt(w, cond_upscale, clip, regions, models)
 
         if params.use_inpaint_model and models.control.find(ControlMode.inpaint) is not None:
             hires_image = ImageOutput(images.hires_image)
@@ -993,11 +946,7 @@
 ):
     model, clip, vae = load_checkpoint_with_lora(w, checkpoint, models.all)
     model = apply_ip_adapter(w, model, cond.control, models)
-<<<<<<< HEAD
-    model = apply_attention_mask(w, model, cond, clip, extent.initial, models)
-=======
-    model, regions = apply_attention_mask(w, model, cond, clip, extent.initial)
->>>>>>> 90cab405
+    model, regions = apply_attention_mask(w, model, cond, clip, extent.initial, models)
     model = apply_regional_ip_adapter(w, model, cond.regions, extent.initial, models)
     if models.arch is Arch.flux:
         clip = w.override_clip_device(clip, "cpu")
@@ -1005,11 +954,7 @@
     in_image = scale_to_initial(extent, w, in_image, models)
     latent = w.vae_encode(vae, in_image)
     latent = w.batch_latent(latent, misc.batch_count)
-<<<<<<< HEAD
-    positive, negative = encode_text_prompt(w, cond, clip, models)
-=======
-    positive, negative = encode_text_prompt(w, cond, clip, regions)
->>>>>>> 90cab405
+    positive, negative = encode_text_prompt(w, cond, clip, regions, models)
     model, positive, negative = apply_control(
         w, model, positive, negative, cond.all_control, extent.desired, vae, models
     )
@@ -1046,17 +991,11 @@
     model = w.differential_diffusion(model)
     model = apply_ip_adapter(w, model, cond.control, models)
     model_orig = copy(model)
-<<<<<<< HEAD
     if models.arch is Arch.flux:
         clip = w.override_clip_device(clip, "cpu")
-    model = apply_attention_mask(w, model, cond, clip, extent.initial, models)
+    model, regions = apply_attention_mask(w, model, cond, clip, extent.initial, models)
     model = apply_regional_ip_adapter(w, model, cond.regions, extent.initial, models)
-    prompt_pos, prompt_neg = encode_text_prompt(w, cond, clip, models)
-=======
-    model, regions = apply_attention_mask(w, model, cond, clip, extent.initial)
-    model = apply_regional_ip_adapter(w, model, cond.regions, extent.initial, models)
-    positive, negative = encode_text_prompt(w, cond, clip, regions)
->>>>>>> 90cab405
+    positive, negative = encode_text_prompt(w, cond, clip, regions, models)
 
     in_image = w.load_image(ensure(images.initial_image))
     in_image = scale_to_initial(extent, w, in_image, models)
@@ -1202,10 +1141,6 @@
 
     model, clip, vae = load_checkpoint_with_lora(w, checkpoint, models.all)
     model = apply_ip_adapter(w, model, cond.control, models)
-<<<<<<< HEAD
-    positive, negative = encode_text_prompt(w, cond, clip, models)
-=======
->>>>>>> 90cab405
 
     in_image = w.load_image(image)
     if upscale_model_name:
@@ -1242,14 +1177,9 @@
         tile_cond = cond.copy()
         regions = [tiled_region(r, i, bounds) for r in tile_cond.regions]
         tile_cond.regions = [r for r in regions if r is not None]
-<<<<<<< HEAD
-        tile_model = apply_attention_mask(w, model, tile_cond, clip, None, models)
-        tile_model = apply_regional_ip_adapter(w, tile_model, tile_cond.regions, None, models)
-=======
-        tile_model, regions = apply_attention_mask(w, model, tile_cond, clip)
+        tile_model, regions = apply_attention_mask(w, model, tile_cond, clip, models)
         tile_model = apply_regional_ip_adapter(w, tile_model, tile_cond.regions, no_reshape, models)
-        positive, negative = encode_text_prompt(w, tile_cond, clip, regions)
->>>>>>> 90cab405
+        positive, negative = encode_text_prompt(w, tile_cond, clip, regions, models)
 
         control = [tiled_control(c, i) for c in tile_cond.all_control]
         tile_model, positive, negative = apply_control(
