--- conflicted
+++ resolved
@@ -265,26 +265,16 @@
     return positive, negative
 
 
-<<<<<<< HEAD
-def encode_attention_text_prompt(w: ComfyWorkflow, cond: Conditioning, positive: str, negative: str | None, clip: Output, models: ModelDict):
+def encode_attention_text_prompt(
+    w: ComfyWorkflow, cond: Conditioning, positive: str, negative: str | None, clip: Output, models: ModelDict
+):
     if positive != "":
         positive = merge_prompt(positive, cond.style_prompt)
-    positive = w.clip_text_encode(clip, positive, models, split_conditioning=settings.split_conditioning_sdxl)
-    if negative is not None:
-        negative = w.clip_text_encode(clip, negative, models, split_conditioning=settings.split_conditioning_sdxl)
-    return positive, negative
-=======
-def encode_attention_text_prompt(
-    w: ComfyWorkflow, cond: Conditioning, positive: str, negative: str | None, clip: Output
-):
-    if positive != "":
-        positive = merge_prompt(positive, cond.style_prompt)
-    positive_cond = w.clip_text_encode(clip, positive)
+    positive_cond = w.clip_text_encode(clip, positive, models, split_conditioning=settings.split_conditioning_sdxl)
     negative_cond = OutputNull
     if negative is not None:
-        negative_cond = w.clip_text_encode(clip, negative)
+        negative_cond = w.clip_text_encode(clip, negative, models, split_conditioning=settings.split_conditioning_sdxl)
     return positive_cond, negative_cond
->>>>>>> eac1403f
 
 
 def apply_attention(
@@ -293,10 +283,7 @@
     cond: Conditioning,
     clip: Output,
     extent: ScaledExtent,
-<<<<<<< HEAD
     models: ModelDict,
-=======
->>>>>>> eac1403f
     extent_name: str = "initial",
 ):
     if not cond.regions:
@@ -625,15 +612,10 @@
 
     model = apply_ip_adapter(w, model, cond_base.control, models)
     if params.use_single_region:
-<<<<<<< HEAD
-        region_pos, region_neg = find_region_prompts(cond, images.initial_mask)
-        positive, negative = encode_attention_text_prompt(w, cond_base, region_pos, region_neg, clip, models)
-=======
         region_pos, region_neg = find_region_prompts(cond)
         positive, negative = encode_attention_text_prompt(
-            w, cond_base, region_pos, region_neg, clip
-        )
->>>>>>> eac1403f
+            w, cond_base, region_pos, region_neg, clip, models
+        )
     else:
         positive, negative = encode_text_prompt(w, cond, clip, models)
 
@@ -658,23 +640,15 @@
 
     if extent.refinement_scaling in [ScaleMode.upscale_small, ScaleMode.upscale_quality]:
         if params.use_single_region:
-<<<<<<< HEAD
-            region_pos, region_neg = find_region_prompts(cond, images.initial_mask)
-            positive_up, negative_up = encode_attention_text_prompt(w, cond, region_pos, region_neg, clip, models)
-        else:
-            model_orig, applied_attention = apply_attention(w, model_orig, cond, clip, upscale_extent, models, "desired")
-            positive_up, negative_up = encode_text_prompt(w, cond, clip, models)
-=======
             region_pos, region_neg = find_region_prompts(cond)
             positive_up, negative_up = encode_attention_text_prompt(
-                w, cond, region_pos, region_neg, clip
+                w, cond, region_pos, region_neg, clip, models
             )
         else:
             model_orig, applied_attention = apply_attention(
-                w, model_orig, cond, clip, upscale_extent, "desired"
+                w, model_orig, cond, clip, upscale_extent, models, "desired"
             )
-            positive_up, negative_up = encode_text_prompt(w, cond, clip)
->>>>>>> eac1403f
+            positive_up, negative_up = encode_text_prompt(w, cond, clip, models)
 
         if extent.refinement_scaling is ScaleMode.upscale_small:
             upscaler = models.upscale[UpscalerName.fast_2x]
@@ -700,13 +674,9 @@
         positive_up, negative_up = apply_control(
             w, positive_up, negative_up, cond_upscale.control, res, models
         )
-<<<<<<< HEAD
-        out_latent = w.ksampler_advanced(model_orig, positive_up, negative_up, latent, **sampler_params, two_pass=False)
-=======
         out_latent = w.ksampler_advanced(
-            model_orig, positive_up, negative_up, latent, **sampler_params
-        )
->>>>>>> eac1403f
+            model_orig, positive_up, negative_up, latent, **sampler_params, two_pass=False
+        )
         out_image = w.vae_decode(vae, out_latent)
         out_image = scale_to_target(upscale_extent, w, out_image, models)
     else:
@@ -819,13 +789,8 @@
     model_orig = copy(model)
 
     if inpaint.use_single_region:
-<<<<<<< HEAD
-        region_pos, region_neg = find_region_prompts(cond, images.initial_mask)
+        region_pos, region_neg = find_region_prompts(cond)
         prompt_pos, prompt_neg = encode_attention_text_prompt(w, cond, region_pos, region_neg, clip, models)
-=======
-        region_pos, region_neg = find_region_prompts(cond)
-        prompt_pos, prompt_neg = encode_attention_text_prompt(w, cond, region_pos, region_neg, clip)
->>>>>>> eac1403f
         applied_attention = False
     else:
         model, applied_attention = apply_attention(w, model, cond, clip, extent, models)
