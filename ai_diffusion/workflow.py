from __future__ import annotations
from copy import copy
from enum import Enum
import math
import random
import re
from itertools import chain
from pathlib import Path
from typing import Any, List, NamedTuple, Optional, overload

from .image import Bounds, Extent, Image, Mask, multiple_of
from .client import Client, resolve_sd_version
from .style import Style, StyleSettings
from .resources import ControlMode, SDVersion, UpscalerName
from .settings import settings
from .comfyworkflow import ComfyWorkflow, Output
from .util import ensure, median_or_zero, client_logger as log


_pattern_lora = re.compile(r"\s*<lora:([^:<>]+)(?::(-?[^:<>]*))?>\s*", re.IGNORECASE)


def compute_bounds(extent: Extent, mask_bounds: Optional[Bounds], strength: float):
    """Compute the area of the image to use as input for diffusion."""

    if mask_bounds is not None:
        if strength == 1.0:
            # For 100% strength inpainting get additional surrounding image content for context
            context_padding = max(extent.longest_side // 16, mask_bounds.extent.average_side // 2)
            image_bounds = Bounds.pad(
                mask_bounds, context_padding, min_size=512, multiple=8, square=True
            )
            image_bounds = Bounds.clamp(image_bounds, extent)
            return image_bounds
        else:
            # For img2img inpainting (strength < 100%) only use the mask area as input
            return mask_bounds
    else:
        return Bounds(0, 0, *extent)


def create_inpaint_context(image: Image, area: Bounds, default: Output):
    extent = image.extent
    area = Bounds.pad(area, 0, multiple=8)
    area = Bounds.clamp(area, extent)
    # Check for outpaint scenario where mask covers the entire left/top/bottom/right side
    # of the image. Crop away the masked area in that case.
    if area.height >= extent.height and extent.width - area.width > 224:
        offset = 0
        if area.x == 0:
            offset = area.width
        if area.x == 0 or area.x + area.width == extent.width:
            return Image.crop(image, Bounds(offset, 0, extent.width - area.width, extent.height))
    if area.width >= extent.width and extent.height - area.height > 224:
        offset = 0
        if area.y == 0:
            offset = area.height
        if area.y == 0 or area.y + area.height == extent.height:
            return Image.crop(image, Bounds(0, offset, extent.width, extent.height - area.height))
    return default


def compute_batch_size(extent: Extent, min_size=512, max_batches: Optional[int] = None):
    max_batches = max_batches or settings.batch_size
    desired_pixels = min_size * min_size * max_batches
    requested_pixels = extent.width * extent.height
    return max(1, min(max_batches, desired_pixels // requested_pixels))


class ScaleMode(Enum):
    none = 0
    resize = 1  # downscale, or tiny upscale, use simple scaling like bilinear
    upscale_latent = 2  # upscale by small factor, can be done in latent space
    upscale_fast = 3  # upscale using a fast model
    upscale_quality = 4  # upscale using a quality model


class ScaledExtent(NamedTuple):
    input: Extent  # resolution of input image and mask
    initial: Extent  # resolution for initial generation
    desired: Extent  # resolution for high res refinement pass
    target: Extent  # target resolution in canvas (may not be multiple of 8)

    @overload
    def convert(self, extent: Extent, src: str, dst: str) -> Extent: ...

    @overload
    def convert(self, extent: Bounds, src: str, dst: str) -> Bounds: ...

    def convert(self, extent: Extent | Bounds, src: str, dst: str):
        """Converts an extent or bounds between two "resolution spaces"
        by scaling with the respective ratio."""
        src_extent: Extent = getattr(self, src)
        dst_extent: Extent = getattr(self, dst)
        scale_w = dst_extent.width / src_extent.width
        scale_h = dst_extent.height / src_extent.height
        if isinstance(extent, Extent):
            return Extent(round(extent.width * scale_w), round(extent.height * scale_h))
        else:
            return Bounds(
                round(extent.x * scale_w),
                round(extent.y * scale_h),
                round(extent.width * scale_w),
                round(extent.height * scale_h),
            )

    @property
    def initial_scaling(self):
        ratio = Extent.ratio(self.input, self.initial)
        if ratio < 1:
            return ScaleMode.resize
        else:
            return ScaleMode.none

    @property
    def refinement_scaling(self):
        ratio = Extent.ratio(self.initial, self.desired)
        if ratio < (1 / 1.5):
            return ScaleMode.upscale_quality
        elif ratio < 1:
            return ScaleMode.upscale_latent
        elif ratio > 1:
            return ScaleMode.resize
        else:
            return ScaleMode.none

    @property
    def target_scaling(self):
        ratio = Extent.ratio(self.desired, self.target)
        if ratio == 1:
            return ScaleMode.none
        elif ratio < 0.9:
            return ScaleMode.upscale_fast
        else:
            return ScaleMode.resize


class CheckpointResolution(NamedTuple):
    """Preferred resolution for a SD checkpoint, typically the resolution it was trained on."""

    min_size: int
    max_size: int
    min_scale: float
    max_scale: float

    @staticmethod
    def compute(extent: Extent, sd_ver: SDVersion, style: Style | None = None):
        if style is None or style.preferred_resolution == 0:
            min_size, max_size, min_pixel_count, max_pixel_count = {
                SDVersion.sd15: (512, 768, 512**2, 512 * 768),
                SDVersion.sdxl: (896, 1280, 1024**2, 1024**2),
            }[sd_ver]
        else:
            range_offset = multiple_of(round(0.2 * style.preferred_resolution), 8)
            min_size = style.preferred_resolution - range_offset
            max_size = style.preferred_resolution + range_offset
            min_pixel_count = max_pixel_count = style.preferred_resolution**2
        min_scale = math.sqrt(min_pixel_count / extent.pixel_count)
        max_scale = math.sqrt(max_pixel_count / extent.pixel_count)
        return CheckpointResolution(min_size, max_size, min_scale, max_scale)


def apply_resolution_settings(extent: Extent):
    result = extent * settings.resolution_multiplier
    max_pixels = settings.max_pixel_count * 10**6
    if max_pixels > 0 and result.pixel_count > int(max_pixels * 1.1):
        result = result.scale_to_pixel_count(max_pixels)
    return result


def prepare(
    extent: Extent,
    image: Image | None,
    mask: Mask | None,
    sd_version: SDVersion,
    style: Style | None = None,
    downscale=True,
):
    mask_image = mask.to_image(extent) if mask else None

    # Take settings into account to compute the desired resolution for diffusion.
    desired = apply_resolution_settings(extent)
    # The checkpoint may require a different resolution than what is requested.
    min_size, max_size, min_scale, max_scale = CheckpointResolution.compute(
        desired, sd_version, style
    )

    if downscale and max_scale < 1 and any(x > max_size for x in desired):
        # Desired resolution is larger than the maximum size. Do 2 passes:
        # first pass at checkpoint resolution, then upscale to desired resolution and refine.
        input = initial = (desired * max_scale).multiple_of(8)
        desired = desired.multiple_of(8)
        # Input images are scaled down here for the initial pass directly to avoid encoding
        # and processing large images in subsequent steps.
        image, mask_image = _scale_images(image, mask_image, target=initial)

    elif min_scale > 1 and all(x < min_size for x in desired):
        # Desired resolution is smaller than the minimum size. Do 1 pass at checkpoint resolution.
        input = extent
        scaled = desired * min_scale
        # Avoid unnecessary scaling if too small resolution is caused by resolution multiplier
        if all(x >= min_size and x <= max_size for x in extent):
            initial = desired = extent.multiple_of(8)
        else:
            initial = desired = scaled.multiple_of(8)

    else:  # Desired resolution is in acceptable range. Do 1 pass at desired resolution.
        input = extent
        initial = desired = desired.multiple_of(8)
        # Scale down input images if needed due to resolution_multiplier or max_pixel_count
        if extent.pixel_count > desired.pixel_count:
            input = desired
            image, mask_image = _scale_images(image, mask_image, target=desired)

    batch = compute_batch_size(Extent.largest(initial, desired))
    return ScaledExtent(input, initial, desired, extent), image, mask_image, batch


def prepare_extent(extent: Extent, sd_ver: SDVersion, style: Style, downscale=True):
    scaled, _, _, batch = prepare(extent, None, None, sd_ver, style, downscale)
    return scaled, batch


def prepare_image(image: Image, sd_ver: SDVersion, style: Style, downscale=True):
    scaled, out_image, _, batch = prepare(image.extent, image, None, sd_ver, style, downscale)
    assert out_image is not None
    return scaled, out_image, batch


def prepare_masked(image: Image, mask: Mask, sd_ver: SDVersion, style: Style, downscale=True):
    scaled, out_image, out_mask, batch = prepare(
        image.extent, image, mask, sd_ver, style, downscale
    )
    assert out_image and out_mask
    return scaled, out_image, out_mask, batch


def _scale_images(*imgs: Image | None, target: Extent):
    return [Image.scale(img, target) if img else None for img in imgs]


def generate_seed():
    # Currently only using 32 bit because Qt widgets don't support int64
    return random.randint(0, 2**31 - 1)


def _sampler_params(
    style: Style, strength=1.0, seed=-1, clip_vision=False, advanced=True, is_live=False
) -> dict[str, Any]:
    config = style.get_sampler_config(is_live)
    sampler_name = {
        "DDIM": "ddim",
        "DPM++ 2M": "dpmpp_2m",
        "DPM++ 2M Karras": "dpmpp_2m",
        "DPM++ SDE": "dpmpp_sde",
        "DPM++ SDE Karras": "dpmpp_sde",
        "DPM++ 2M SDE": "dpmpp_2m_sde_gpu",
        "DPM++ 2M SDE Karras": "dpmpp_2m_sde_gpu",
        "UniPC BH2": "uni_pc_bh2",
        "UniPC BH2 Karras": "uni_pc_bh2",
        "LCM": "lcm",
        "Euler": "euler",
        "Euler a": "euler_ancestral",
        "Euler a Karras": "euler_ancestral",
    }[config.sampler]
    sampler_scheduler = {
        "DDIM": "ddim_uniform",
        "DPM++ 2M": "normal",
        "DPM++ 2M Karras": "karras",
        "DPM++ SDE": "normal",
        "DPM++ SDE Karras": "karras",
        "DPM++ 2M SDE": "normal",
        "DPM++ 2M SDE Karras": "karras",
        "UniPC BH2": "ddim_uniform",
        "UniPC BH2 Karras": "karras",
        "LCM": "sgm_uniform",
        "Euler": "normal",
        "Euler a": "normal",
        "Euler a Karras": "karras",
    }[config.sampler]
    params: dict[str, Any] = dict(
        sampler=sampler_name,
        scheduler=sampler_scheduler,
        steps=config.steps,
        cfg=config.cfg,
        seed=seed,
    )
    if advanced:
        if strength < 1.0:
            params["steps"], params["start_at_step"] = _apply_strength(strength=strength, steps=params["steps"], min_steps=config.steps if is_live else 1)
        else:
            params["start_at_step"] = 0
    if advanced:
        if strength < 1.0:
            min_steps = config.steps if is_live else 1
            params["steps"], params["start_at_step"] = _apply_strength(
                strength, params["steps"], min_steps
            )
        else:
            params["start_at_step"] = 0
    if clip_vision:
        params["cfg"] = min(5, config.cfg)
    return params


def extract_loras(prompt: str, client_loras: list[str]):
    loras = []
    for match in _pattern_lora.findall(prompt):
        lora_name = ""

        for client_lora in client_loras:
            lora_filename = Path(client_lora).stem
            if match[0].lower() == lora_filename.lower():
                lora_name = client_lora

        if not lora_name:
            error = f"LoRA not found : {match[0]}"
            log.warning(error)
            raise Exception(error)

        lora_strength = match[1] if match[1] != "" else 1.0
        try:
            lora_strength = float(lora_strength)
        except ValueError:
            error = f"Invalid LoRA strength for {match[0]} : {lora_strength}"
            log.warning(error)
            raise Exception(error)

        loras.append(dict(name=lora_name, strength=lora_strength))
    return _pattern_lora.sub("", prompt), loras


def _apply_strength(strength: float, steps: int, min_steps: int = 0) -> tuple[int, int]:
    start_at_step = round(steps * (1 - strength))

    if min_steps and steps - start_at_step < min_steps:
        steps = math.floor(min_steps * 1 / strength)
        start_at_step = steps - min_steps

    return steps, start_at_step


def load_model_with_lora(
    w: ComfyWorkflow,
    comfy: Client,
    style: Style,
    cond: Conditioning,
    is_live=False,
):
    checkpoint = style.sd_checkpoint
    if checkpoint not in comfy.checkpoints:
        checkpoint = next(iter(comfy.checkpoints.keys()))
        log.warning(f"Style checkpoint {style.sd_checkpoint} not found, using default {checkpoint}")
    model, clip, vae = w.load_checkpoint(checkpoint)

    if style.clip_skip != StyleSettings.clip_skip.default:
        clip = w.clip_set_last_layer(clip, (style.clip_skip * -1))

    if style.vae != StyleSettings.vae.default:
        if style.vae in comfy.vae_models:
            vae = w.load_vae(style.vae)
        else:
            log.warning(f"Style VAE {style.vae} not found, using default VAE from checkpoint")

    for lora in chain(style.loras, cond.loras):
        if lora["name"] not in comfy.loras:
            log.warning(f"LoRA {lora['name']} not found, skipping")
            continue
        model, clip = w.load_lora(model, clip, lora["name"], lora["strength"], lora["strength"])

    sdver = resolve_sd_version(style, comfy)
    is_lcm = style.get_sampler_config(is_live=is_live).sampler == "LCM"
    if is_lcm:
        if lora := comfy.lora_models["lcm"][sdver]:
            model = w.load_lora_model(model, lora, 1.0)
        else:
            raise Exception(f"LCM LoRA model not found for {sdver.value}")

    face_weight = median_or_zero(c.strength for c in cond.control if c.mode is ControlMode.face)
    if face_weight > 0:
        if lora := comfy.lora_models["face"][sdver]:
            model = w.load_lora_model(model, lora, 0.65 * face_weight)
        else:
            raise Exception(f"IP-Adapter Face LoRA model not found for {sdver.value}")

    if style.v_prediction_zsnr:
        model = w.model_sampling_discrete(model, "v_prediction", zsnr=True)
        model = w.rescale_cfg(model, 0.7)
    elif is_lcm:
        model = w.model_sampling_discrete(model, "lcm")

    return model, clip, vae


class Control:
    mode: ControlMode
    image: Image | Output
    mask: None | Mask | Output = None
    strength: float = 1.0
    end: float = 1.0

    _original_extent: Extent | None = None

    def __init__(
        self,
        mode: ControlMode,
        image: Image | Output,
        strength=1.0,
        end=1.0,
        mask: None | Mask | Output = None,
    ):
        self.mode = mode
        self.image = image
        self.strength = strength
        self.mask = mask
        self.end = end

    def load_image(self, w: ComfyWorkflow, target_extent: Extent | None = None):
        if isinstance(self.image, Image):
            self._original_extent = self.image.extent
            self.image = w.load_image(self.image)
        if target_extent and self._original_extent != target_extent:
            return w.scale_control_image(self.image, target_extent)
        return self.image

    def load_mask(self, w: ComfyWorkflow):
        assert self.mask is not None
        if isinstance(self.mask, Mask):
            self.mask = w.load_mask(self.mask.to_image())
        return self.mask

    def __eq__(self, other):
        if isinstance(other, Control):
            return self.__dict__ == other.__dict__
        return False


class Conditioning:
    prompt: str
    negative_prompt: str = ""
    control: list[Control]
    area: Bounds | None = None
    loras: list[dict[str, Any]]

    def __init__(
        self,
        prompt="",
        negative_prompt="",
        control: list[Control] | None = None,
        area: Bounds | None = None,
        loras: list[dict[str, Any]] | None = None,
    ):
        self.prompt = prompt
        self.negative_prompt = negative_prompt
        self.control = control or []
        self.area = area
        self.loras = loras or []

    def copy(self):
        return Conditioning(
            self.prompt,
            self.negative_prompt,
            [copy(c) for c in self.control],
            self.area,
            self.loras,
        )

    def downscale(self, original: Extent, target: Extent):
        # Meant to be called during preperation, when desired generation resolution is lower than canvas size:
        # no need to encode and send the full resolution images to the server.
        if original.width > target.width and original.height > target.height:
            for control in self.control:
                assert isinstance(control.image, Image)
                # Only scale if control image resolution matches canvas resolution
                if control.image.extent == original and control.mode is not ControlMode.canny_edge:
                    control.image = Image.scale(control.image, target)

    def crop(self, bounds: Bounds):
        # Meant to be called during preperation, before adding inpaint layer.
        for control in self.control:
            assert isinstance(control.image, Image) and control.mask is None
            control.image = Image.crop(control.image, bounds)


def merge_prompt(prompt: str, style_prompt: str):
    if settings.split_conditioning_sdxl and (" . " in prompt or " . " in style_prompt):
        if " . " not in prompt:
            prompt += " . "
        if " . " not in style_prompt:
            style_prompt += " . "

        prompt_g, prompt_l = prompt.split(" . ")
        style_prompt_g, style_prompt_l = style_prompt.split(" . ")

        return f"{merge_prompt(prompt_g, style_prompt_g)} . {merge_prompt(prompt_l, style_prompt_l)}"

    if style_prompt == "":
        return prompt
    elif "{prompt}" in style_prompt:
        return style_prompt.replace("{prompt}", prompt)
    elif prompt == "":
        return style_prompt
    return f"{prompt}, {style_prompt}"


<<<<<<< HEAD
def apply_conditioning(
    cond: Conditioning, w: ComfyWorkflow, comfy: Client, model: Output, clip: Output, style: Style
):
    sd_ver = resolve_sd_version(style, comfy)
    prompt = merge_prompt(_pattern_lora.sub("", cond.prompt), style.style_prompt)
    area = cond.area
    if area and any(
        c.mode not in [ControlMode.reference, ControlMode.inpaint] for c in cond.control
    ):
        area = None  # Don't use area conditioning if there is already a ControlNet
    elif area:
        prompt = merge_prompt("", style.style_prompt)
    positive = w.clip_text_encode(clip, prompt, sd_ver, split_conditioning=settings.split_conditioning_sdxl)
    negative = w.clip_text_encode(clip, merge_prompt(cond.negative_prompt, style.negative_prompt), sd_ver, split_conditioning=settings.split_conditioning_sdxl)
    model, positive, negative = apply_control(cond, w, comfy, model, positive, negative, style)
    if area and cond.prompt != "":
        positive_area = w.clip_text_encode(clip, cond.prompt, sd_ver, split_conditioning=settings.split_conditioning_sdxl)
        positive_area = w.conditioning_area(positive_area, area)
=======
def encode_text_prompt(w: ComfyWorkflow, cond: Conditioning, clip: Output, style: Style):
    prompt = merge_prompt(cond.prompt, style.style_prompt)
    if cond.area:
        prompt = merge_prompt("", style.style_prompt)
    positive = w.clip_text_encode(clip, prompt)
    negative = w.clip_text_encode(clip, merge_prompt(cond.negative_prompt, style.negative_prompt))
    return positive, negative


def apply_area(w: ComfyWorkflow, positive: Output, cond: Conditioning, clip: Output):
    if cond.area and cond.prompt != "":
        positive_area = w.clip_text_encode(clip, cond.prompt)
        positive_area = w.conditioning_area(positive_area, cond.area)
>>>>>>> ccd80c06
        positive = w.conditioning_combine(positive, positive_area)
    return positive


def apply_control(
    w: ComfyWorkflow,
    positive: Output,
    negative: Output,
    control_layers: list[Control],
    extent: Extent,
    comfy: Client,
    sd_version: SDVersion,
):
    for control in (c for c in control_layers if c.mode.is_control_net):
        model_file = comfy.control_model[control.mode][sd_version]
        if model_file is None:
            continue
        image = control.load_image(w, extent)
        if control.mode is ControlMode.inpaint:
            image = w.inpaint_preprocessor(image, control.load_mask(w))
        if control.mode.is_lines:  # ControlNet expects white lines on black background
            image = w.invert_image(image)
        controlnet = w.load_controlnet(model_file)
        positive, negative = w.apply_controlnet(
            positive,
            negative,
            controlnet,
            image,
            strength=control.strength,
            end_percent=control.end,
        )

    return positive, negative


def apply_ip_adapter(
    w: ComfyWorkflow,
    model: Output,
    control_layers: list[Control],
    comfy: Client,
    sd_version: SDVersion,
):
    # Create a separate embedding for each face ID (though more than 1 is questionable)
    if ipadapter_model_name := comfy.ip_adapter_model[ControlMode.face][sd_version]:
        face_layers = [c for c in control_layers if c.mode is ControlMode.face]
        if len(face_layers) > 0:
            clip_vision = w.load_clip_vision(comfy.clip_vision_model)
            ip_adapter = w.load_ip_adapter(ipadapter_model_name)
            insight_face = w.load_insight_face()
            for control in face_layers:
                model = w.apply_ip_adapter_face(
                    ip_adapter,
                    clip_vision,
                    insight_face,
                    model,
                    control.load_image(w),
                    control.strength,
                    end_at=control.end,
                    faceid_v2="v2" in ipadapter_model_name,
                )

    # Encode images with their weights into a batch and apply IP-adapter to the model once
    if ipadapter_model_name := comfy.ip_adapter_model[ControlMode.reference][sd_version]:
        ip_images = []
        ip_weights = []
        ip_end_at = 0.1

        for control in (c for c in control_layers if c.mode is ControlMode.reference):
            if len(ip_images) >= 4:
                raise Exception("Too many control layers of type 'reference image' (maximum is 4)")
            ip_images.append(control.load_image(w))
            ip_weights.append(control.strength)
            ip_end_at = max(ip_end_at, control.end)

        max_weight = max(ip_weights, default=0.0)
        if len(ip_images) > 0 and max_weight > 0:
            ip_weights = [w / max_weight for w in ip_weights]
            clip_vision = w.load_clip_vision(comfy.clip_vision_model)
            ip_adapter = w.load_ip_adapter(ipadapter_model_name)
            embeds = w.encode_ip_adapter(clip_vision, ip_images, ip_weights, noise=0.2)
            model = w.apply_ip_adapter(ip_adapter, embeds, model, max_weight, end_at=ip_end_at)

    return model


def scale(
    extent: Extent, target: Extent, mode: ScaleMode, w: ComfyWorkflow, image: Output, comfy: Client
):
    """Handles scaling images from `extent` to `target` resolution.
    Uses either simple bilinear scaling or a fast upscaling model."""

    if mode is ScaleMode.none:
        return image
    elif mode is ScaleMode.resize:
        return w.scale_image(image, target)
    else:
        assert mode is ScaleMode.upscale_fast
        ratio = target.pixel_count / extent.pixel_count
        factor = max(2, min(4, math.ceil(math.sqrt(ratio))))
        upscale_model_name = ensure(comfy.upscale_models[UpscalerName.fast_x(factor)])
        upscale_model = w.load_upscale_model(upscale_model_name)
        image = w.upscale_image(upscale_model, image)
        image = w.scale_image(image, target)
        return image


def scale_to_initial(
    extent: ScaledExtent, w: ComfyWorkflow, image: Output, comfy: Client, is_mask=False
):
    if is_mask and extent.initial_scaling is ScaleMode.resize:
        return w.scale_mask(image, extent.initial)
    elif not is_mask:
        return scale(extent.input, extent.initial, extent.initial_scaling, w, image, comfy)
    else:
        assert is_mask and extent.initial_scaling is ScaleMode.none
        return image


def scale_to_target(extent: ScaledExtent, w: ComfyWorkflow, image: Output, comfy: Client):
    return scale(extent.desired, extent.target, extent.target_scaling, w, image, comfy)


def scale_refine_and_decode(
    extent: ScaledExtent,
    w: ComfyWorkflow,
    style: Style,
    latent: Output,
    prompt_pos: Output,
    prompt_neg: Output,
    cond: Conditioning,
    seed: int,
    model: Output,
    vae: Output,
    comfy: Client,
):
    """Handles scaling images from `initial` to `desired` resolution.
    If it is a substantial upscale, runs a high-res SD refinement pass.
    Takes latent as input and returns a decoded image."""

    mode = extent.refinement_scaling
    if mode in [ScaleMode.none, ScaleMode.resize, ScaleMode.upscale_fast]:
        decoded = w.vae_decode(vae, latent)
        return scale(extent.initial, extent.desired, mode, w, decoded, comfy)

    if mode is ScaleMode.upscale_latent:
        upscale = w.scale_latent(latent, extent.desired)
        params = _sampler_params(style, strength=0.5, seed=seed)
    else:
        assert mode is ScaleMode.upscale_quality
        upscale_model = w.load_upscale_model(comfy.default_upscaler)
        decoded = w.vae_decode(vae, latent)
        upscale = w.upscale_image(upscale_model, decoded)
        upscale = w.scale_image(upscale, extent.desired)
        upscale = w.vae_encode(vae, upscale)
        params = _sampler_params(style, strength=0.4, seed=seed)

<<<<<<< HEAD
    result = w.ksampler_advanced(model, prompt_pos, prompt_neg, upscale, **params, two_pass=False)
=======
    sd_ver = resolve_sd_version(style, comfy)
    positive, negative = apply_control(
        w, prompt_pos, prompt_neg, cond.control, extent.desired, comfy, sd_ver
    )
    result = w.ksampler_advanced(model, positive, negative, upscale, **params)
>>>>>>> ccd80c06
    image = w.vae_decode(vae, result)
    return image


def generate(
    comfy: Client, style: Style, input_extent: Extent, cond: Conditioning, seed: int, is_live=False
):
    sd_ver = resolve_sd_version(style, comfy)
    extent, batch = prepare_extent(input_extent, sd_ver, style, downscale=not is_live)
    cond.downscale(input_extent, extent.desired)
    sampler_params = _sampler_params(style, seed=seed, is_live=is_live)
    batch = 1 if is_live else batch

    w = ComfyWorkflow(comfy.nodes_inputs)
    model, clip, vae = load_model_with_lora(w, comfy, style, cond, is_live=is_live)
<<<<<<< HEAD
    latent = w.empty_latent_image(extent.initial.width, extent.initial.height, batch)
    model, positive, negative = apply_conditioning(cond, w, comfy, model, clip, style)
    out_latent = w.ksampler_advanced(
        model,
        positive,
        negative,
        latent,
        two_pass=settings.use_refiner_pass,
        first_pass_sampler=settings.first_pass_sampler,
        **sampler_params
    )
=======
    model = apply_ip_adapter(w, model, cond.control, comfy, sd_ver)
    latent = w.empty_latent_image(extent.initial, batch)
    prompt_pos, prompt_neg = encode_text_prompt(w, cond, clip, style)
    positive, negative = apply_control(
        w, prompt_pos, prompt_neg, cond.control, extent.initial, comfy, sd_ver
    )
    out_latent = w.ksampler_advanced(model, positive, negative, latent, **sampler_params)
>>>>>>> ccd80c06
    out_image = scale_refine_and_decode(
        extent, w, style, out_latent, prompt_pos, prompt_neg, cond, seed, model, vae, comfy
    )
    out_image = scale_to_target(extent, w, out_image, comfy)
    w.send_image(out_image)
    return w


def inpaint(comfy: Client, style: Style, image: Image, mask: Mask, cond: Conditioning, seed: int):
    target_bounds = mask.bounds
    sd_ver = resolve_sd_version(style, comfy)
    extent, scaled_image, scaled_mask, _ = prepare_masked(image, mask, sd_ver, style)
    upscale_extent, _ = prepare_extent(target_bounds.extent, sd_ver, style, downscale=False)

    w = ComfyWorkflow(comfy.nodes_inputs)
    model, clip, vae = load_model_with_lora(w, comfy, style, cond)
    in_image = w.load_image(scaled_image)
    in_image = scale_to_initial(extent, w, in_image, comfy)
    in_mask = w.load_mask(scaled_mask)
    in_mask = scale_to_initial(extent, w, in_mask, comfy, is_mask=True)
    cropped_mask = w.load_mask(mask.to_image())

    cond_base = cond.copy()
    cond_base.downscale(image.extent, extent.initial)
    cond_base.area = extent.convert(cond.area, "target", "initial") if cond.area else None
    image_strength = 0.5 if cond.prompt == "" else 0.3
    image_context = create_inpaint_context(scaled_image, cond_base.area or mask.bounds, in_image)
    cond_base.control.append(Control(ControlMode.reference, image_context, image_strength))
    cond_base.control.append(Control(ControlMode.inpaint, in_image, mask=in_mask))
    model = apply_ip_adapter(w, model, cond_base.control, comfy, sd_ver)
    prompt_pos, prompt_neg = encode_text_prompt(w, cond_base, clip, style)
    positive, negative = apply_control(
        w, prompt_pos, prompt_neg, cond_base.control, extent.initial, comfy, sd_ver
    )
    positive = apply_area(w, positive, cond_base, clip)

    batch = compute_batch_size(Extent.largest(extent.initial, upscale_extent.desired))
    latent = w.vae_encode_inpaint(vae, in_image, in_mask)
    latent = w.batch_latent(latent, batch)
    out_latent = w.ksampler_advanced(
        model, positive, negative, latent, **_sampler_params(style, seed=seed, clip_vision=True), two_pass=False
    )
    if extent.refinement_scaling in [ScaleMode.upscale_latent, ScaleMode.upscale_quality]:
        initial_bounds = extent.convert(target_bounds, "target", "initial")

        params = _sampler_params(style, strength=0.5, seed=seed, clip_vision=True)
        upscale_model = w.load_upscale_model(comfy.default_upscaler)
        upscale = w.vae_decode(vae, out_latent)
        upscale = w.crop_image(upscale, initial_bounds)
        upscale = w.upscale_image(upscale_model, upscale)
        upscale = w.scale_image(upscale, upscale_extent.desired)
        latent = w.vae_encode(vae, upscale)

        cond_upscale = cond.copy()
        cond_upscale.crop(target_bounds)
        cond_upscale.control.append(
            Control(ControlMode.inpaint, Image.crop(image, target_bounds), mask=cropped_mask)
        )
<<<<<<< HEAD
        _, positive_up, negative_up = apply_conditioning(cond_upscale, w, comfy, model, clip, style)
        out_latent = w.ksampler_advanced(model, positive_up, negative_up, latent, **params, two_pass=False)
=======
        positive_up, negative_up = apply_control(
            w, prompt_pos, prompt_neg, cond_upscale.control, upscale_extent.desired, comfy, sd_ver
        )
        out_latent = w.ksampler_advanced(model, positive_up, negative_up, latent, **params)
>>>>>>> ccd80c06
        out_image = w.vae_decode(vae, out_latent)
        out_image = scale_to_target(upscale_extent, w, out_image, comfy)
    else:
        desired_bounds = extent.convert(target_bounds, "target", "desired")
        cropped_extent = ScaledExtent(
            desired_bounds.extent,
            desired_bounds.extent,
            desired_bounds.extent,
            target_bounds.extent,
        )

        out_image = w.vae_decode(vae, out_latent)
        out_image = scale(
            extent.initial, extent.desired, extent.refinement_scaling, w, out_image, comfy
        )
        out_image = w.crop_image(out_image, desired_bounds)
        out_image = scale_to_target(cropped_extent, w, out_image, comfy)

    out_masked = w.apply_mask(out_image, cropped_mask)
    w.send_image(out_masked)
    return w


def refine(
    comfy: Client,
    style: Style,
    image: Image,
    cond: Conditioning,
    strength: float,
    seed: int,
    is_live=False,
):
    assert strength > 0 and strength < 1
    sd_ver = resolve_sd_version(style, comfy)
    extent, image, batch = prepare_image(image, sd_ver, style, downscale=False)
    cond.downscale(image.extent, extent.desired)
    sampler_params = _sampler_params(style, strength, seed, is_live=is_live)

    w = ComfyWorkflow(comfy.nodes_inputs)
    model, clip, vae = load_model_with_lora(w, comfy, style, cond, is_live=is_live)
    model = apply_ip_adapter(w, model, cond.control, comfy, sd_ver)
    in_image = w.load_image(image)
    in_image = scale_to_initial(extent, w, in_image, comfy)
    latent = w.vae_encode(vae, in_image)
    if batch > 1 and not is_live:
        latent = w.batch_latent(latent, batch)
<<<<<<< HEAD
    model, positive, negative = apply_conditioning(cond, w, comfy, model, clip, style)
    sampler = w.ksampler_advanced(
        model,
        positive,
        negative,
        latent,
        two_pass=settings.use_refiner_pass,
        first_pass_sampler=settings.first_pass_sampler,
        **sampler_params
    )
=======
    positive, negative = encode_text_prompt(w, cond, clip, style)
    positive, negative = apply_control(
        w, positive, negative, cond.control, extent.desired, comfy, sd_ver
    )
    sampler = w.ksampler_advanced(model, positive, negative, latent, **sampler_params)
>>>>>>> ccd80c06
    out_image = w.vae_decode(vae, sampler)
    out_image = scale_to_target(extent, w, out_image, comfy)
    w.send_image(out_image)
    return w


def refine_region(
    comfy: Client,
    style: Style,
    image: Image,
    mask: Mask,
    cond: Conditioning,
    strength: float,
    seed: int,
    is_live=False,
):
    assert strength > 0 and strength <= 1

    allow_2pass = strength >= 0.7
    sd_ver = resolve_sd_version(style, comfy)
    extent, image, mask_image, batch = prepare_masked(image, mask, sd_ver, style, allow_2pass)
    cond.downscale(image.extent, extent.desired)
    sampler_params = _sampler_params(style, strength, seed, is_live=is_live)

    w = ComfyWorkflow(comfy.nodes_inputs)
    model, clip, vae = load_model_with_lora(w, comfy, style, cond, is_live=is_live)
    model = apply_ip_adapter(w, model, cond.control, comfy, sd_ver)
    in_image = w.load_image(image)
    in_image = scale_to_initial(extent, w, in_image, comfy)
    in_mask = w.load_mask(mask_image)
    in_mask = scale_to_initial(extent, w, in_mask, comfy, is_mask=True)
    latent = w.vae_encode(vae, in_image)
    latent = w.set_latent_noise_mask(latent, in_mask)
    if batch > 1 and not is_live:
        latent = w.batch_latent(latent, batch)
    if not is_live:
        cond.control.append(Control(ControlMode.inpaint, in_image, mask=in_mask))
<<<<<<< HEAD
    model, positive, negative = apply_conditioning(cond, w, comfy, model, clip, style)
    out_latent = w.ksampler_advanced(
        model, positive, negative, latent, **sampler_params, two_pass=False
    )
=======
    prompt_pos, prompt_neg = encode_text_prompt(w, cond, clip, style)
    positive, negative = apply_control(
        w, prompt_pos, prompt_neg, cond.control, extent.initial, comfy, sd_ver
    )
    out_latent = w.ksampler_advanced(model, positive, negative, latent, **sampler_params)
>>>>>>> ccd80c06
    out_image = scale_refine_and_decode(
        extent, w, style, out_latent, prompt_pos, prompt_neg, cond, seed, model, vae, comfy
    )
    out_image = scale_to_target(extent, w, out_image, comfy)
    original_mask = w.load_mask(mask.to_image())
    out_masked = w.apply_mask(out_image, original_mask)
    w.send_image(out_masked)
    return w


def create_control_image(
    comfy: Client, image: Image, mode: ControlMode, bounds: Bounds | None = None, seed: int = -1
):
    assert mode not in [ControlMode.reference, ControlMode.face, ControlMode.inpaint]

    target_extent = image.extent
    current_extent = apply_resolution_settings(image.extent)
    if current_extent != target_extent:
        image = Image.scale(image, current_extent)

    w = ComfyWorkflow(comfy.nodes_inputs)
    input = w.load_image(image)
    result = None

    if mode is ControlMode.canny_edge:
        result = w.add("Canny", 1, image=input, low_threshold=0.4, high_threshold=0.8)

    elif mode is ControlMode.hands:
        if bounds is None:
            current_extent = current_extent.multiple_of(64)
            resolution = current_extent.shortest_side
        else:
            input = w.crop_image(input, bounds)
            resolution = bounds.extent.multiple_of(64).shortest_side
        result, _ = w.add(
            "MeshGraphormer-DepthMapPreprocessor",
            2,
            image=input,
            resolution=resolution,
            mask_type="based_on_depth",
            rand_seed=seed if seed != -1 else generate_seed(),
        )
        if bounds is not None:
            result = w.scale_image(result, bounds.extent)
            empty = w.empty_image(current_extent)
            result = w.composite_image_masked(result, empty, None, bounds.x, bounds.y)
    else:
        current_extent = current_extent.multiple_of(64)
        args = {"image": input, "resolution": current_extent.shortest_side}
        if mode is ControlMode.scribble:
            result = w.add("PiDiNetPreprocessor", 1, **args, safe="enable")
            result = w.add("ScribblePreprocessor", 1, image=result, resolution=args["resolution"])
        elif mode is ControlMode.line_art:
            result = w.add("LineArtPreprocessor", 1, **args, coarse="disable")
        elif mode is ControlMode.soft_edge:
            result = w.add("HEDPreprocessor", 1, **args, safe="enable")
        elif mode is ControlMode.depth:
            result = w.add("MiDaS-DepthMapPreprocessor", 1, **args, a=math.pi * 2, bg_threshold=0.1)
        elif mode is ControlMode.normal:
            result = w.add("BAE-NormalMapPreprocessor", 1, **args)
        elif mode is ControlMode.pose:
            feat = dict(detect_hand="enable", detect_body="enable", detect_face="enable")
            result = w.add("DWPreprocessor", 1, **args, **feat)
        elif mode is ControlMode.segmentation:
            result = w.add("OneFormer-COCO-SemSegPreprocessor", 1, **args)

        assert result is not None

    if mode.is_lines:
        result = w.invert_image(result)
    if current_extent != target_extent:
        result = w.scale_image(result, target_extent)

    w.send_image(result)
    return w


def upscale_simple(comfy: Client, image: Image, model: str, factor: float):
    w = ComfyWorkflow(comfy.nodes_inputs)
    upscale_model = w.load_upscale_model(model)
    img = w.load_image(image)
    img = w.upscale_image(upscale_model, img)
    if factor != 4.0:
        img = w.scale_image(img, image.extent * factor)
    w.send_image(img)
    return w


def upscale_tiled(
    comfy: Client, image: Image, model: str, factor: float, style: Style, strength: float, seed: int
):
    sd_ver = resolve_sd_version(style, comfy)
    cond = Conditioning("4k uhd")
    target_extent = image.extent * factor
    if style.preferred_resolution > 0:
        tile_extent = Extent(style.preferred_resolution, style.preferred_resolution)
    elif sd_ver is SDVersion.sd15:
        tile_count = target_extent.longest_side / 768
        tile_extent = (target_extent * (1 / tile_count)).multiple_of(8)
    else:  # SDXL
        tile_extent = Extent(1024, 1024)

    w = ComfyWorkflow(comfy.nodes_inputs)
    img = w.load_image(image)
    checkpoint, clip, vae = load_model_with_lora(w, comfy, style, cond)
    checkpoint = apply_ip_adapter(w, checkpoint, cond.control, comfy, sd_ver)
    upscale_model = w.load_upscale_model(model)
    positive, negative = encode_text_prompt(w, cond, clip, style)
    if sd_ver.has_controlnet_blur:
        blur = [Control(ControlMode.blur, img)]
        positive, negative = apply_control(w, positive, negative, blur, image.extent, comfy, sd_ver)
    img = w.upscale_tiled(
        image=img,
        model=checkpoint,
        positive=positive,
        negative=negative,
        vae=vae,
        upscale_model=upscale_model,
        factor=factor,
        denoise=strength,
        original_extent=image.extent,
        tile_extent=tile_extent,
        **_sampler_params(style, seed=seed, advanced=False),
    )
    if not target_extent.is_multiple_of(8):
        img = w.scale_image(img, target_extent)
    w.send_image(img)
    return w<|MERGE_RESOLUTION|>--- conflicted
+++ resolved
@@ -503,40 +503,21 @@
     return f"{prompt}, {style_prompt}"
 
 
-<<<<<<< HEAD
-def apply_conditioning(
-    cond: Conditioning, w: ComfyWorkflow, comfy: Client, model: Output, clip: Output, style: Style
-):
+def encode_text_prompt(w: ComfyWorkflow, cond: Conditioning, clip: Output, style: Style):
     sd_ver = resolve_sd_version(style, comfy)
-    prompt = merge_prompt(_pattern_lora.sub("", cond.prompt), style.style_prompt)
-    area = cond.area
-    if area and any(
-        c.mode not in [ControlMode.reference, ControlMode.inpaint] for c in cond.control
-    ):
-        area = None  # Don't use area conditioning if there is already a ControlNet
-    elif area:
+    prompt = merge_prompt(cond.prompt, style.style_prompt)
+    if cond.area:
         prompt = merge_prompt("", style.style_prompt)
     positive = w.clip_text_encode(clip, prompt, sd_ver, split_conditioning=settings.split_conditioning_sdxl)
     negative = w.clip_text_encode(clip, merge_prompt(cond.negative_prompt, style.negative_prompt), sd_ver, split_conditioning=settings.split_conditioning_sdxl)
-    model, positive, negative = apply_control(cond, w, comfy, model, positive, negative, style)
-    if area and cond.prompt != "":
+    return positive, negative
+
+
+def apply_area(w: ComfyWorkflow, positive: Output, cond: Conditioning, clip: Output):
+    sd_ver = resolve_sd_version(style, comfy)
+    if cond.area and cond.prompt != "":
         positive_area = w.clip_text_encode(clip, cond.prompt, sd_ver, split_conditioning=settings.split_conditioning_sdxl)
-        positive_area = w.conditioning_area(positive_area, area)
-=======
-def encode_text_prompt(w: ComfyWorkflow, cond: Conditioning, clip: Output, style: Style):
-    prompt = merge_prompt(cond.prompt, style.style_prompt)
-    if cond.area:
-        prompt = merge_prompt("", style.style_prompt)
-    positive = w.clip_text_encode(clip, prompt)
-    negative = w.clip_text_encode(clip, merge_prompt(cond.negative_prompt, style.negative_prompt))
-    return positive, negative
-
-
-def apply_area(w: ComfyWorkflow, positive: Output, cond: Conditioning, clip: Output):
-    if cond.area and cond.prompt != "":
-        positive_area = w.clip_text_encode(clip, cond.prompt)
         positive_area = w.conditioning_area(positive_area, cond.area)
->>>>>>> ccd80c06
         positive = w.conditioning_combine(positive, positive_area)
     return positive
 
@@ -693,15 +674,11 @@
         upscale = w.vae_encode(vae, upscale)
         params = _sampler_params(style, strength=0.4, seed=seed)
 
-<<<<<<< HEAD
-    result = w.ksampler_advanced(model, prompt_pos, prompt_neg, upscale, **params, two_pass=False)
-=======
     sd_ver = resolve_sd_version(style, comfy)
     positive, negative = apply_control(
         w, prompt_pos, prompt_neg, cond.control, extent.desired, comfy, sd_ver
     )
-    result = w.ksampler_advanced(model, positive, negative, upscale, **params)
->>>>>>> ccd80c06
+    result = w.ksampler_advanced(model, positive, negative, upscale, **params, two_pass=False)
     image = w.vae_decode(vae, result)
     return image
 
@@ -717,9 +694,12 @@
 
     w = ComfyWorkflow(comfy.nodes_inputs)
     model, clip, vae = load_model_with_lora(w, comfy, style, cond, is_live=is_live)
-<<<<<<< HEAD
-    latent = w.empty_latent_image(extent.initial.width, extent.initial.height, batch)
-    model, positive, negative = apply_conditioning(cond, w, comfy, model, clip, style)
+    model = apply_ip_adapter(w, model, cond.control, comfy, sd_ver)
+    latent = w.empty_latent_image(extent.initial, batch)
+    prompt_pos, prompt_neg = encode_text_prompt(w, cond, clip, style)
+    positive, negative = apply_control(
+        w, prompt_pos, prompt_neg, cond.control, extent.initial, comfy, sd_ver
+    )
     out_latent = w.ksampler_advanced(
         model,
         positive,
@@ -729,15 +709,6 @@
         first_pass_sampler=settings.first_pass_sampler,
         **sampler_params
     )
-=======
-    model = apply_ip_adapter(w, model, cond.control, comfy, sd_ver)
-    latent = w.empty_latent_image(extent.initial, batch)
-    prompt_pos, prompt_neg = encode_text_prompt(w, cond, clip, style)
-    positive, negative = apply_control(
-        w, prompt_pos, prompt_neg, cond.control, extent.initial, comfy, sd_ver
-    )
-    out_latent = w.ksampler_advanced(model, positive, negative, latent, **sampler_params)
->>>>>>> ccd80c06
     out_image = scale_refine_and_decode(
         extent, w, style, out_latent, prompt_pos, prompt_neg, cond, seed, model, vae, comfy
     )
@@ -796,15 +767,10 @@
         cond_upscale.control.append(
             Control(ControlMode.inpaint, Image.crop(image, target_bounds), mask=cropped_mask)
         )
-<<<<<<< HEAD
-        _, positive_up, negative_up = apply_conditioning(cond_upscale, w, comfy, model, clip, style)
-        out_latent = w.ksampler_advanced(model, positive_up, negative_up, latent, **params, two_pass=False)
-=======
         positive_up, negative_up = apply_control(
             w, prompt_pos, prompt_neg, cond_upscale.control, upscale_extent.desired, comfy, sd_ver
         )
-        out_latent = w.ksampler_advanced(model, positive_up, negative_up, latent, **params)
->>>>>>> ccd80c06
+        out_latent = w.ksampler_advanced(model, positive_up, negative_up, latent, **params, two_pass=False)
         out_image = w.vae_decode(vae, out_latent)
         out_image = scale_to_target(upscale_extent, w, out_image, comfy)
     else:
@@ -851,8 +817,10 @@
     latent = w.vae_encode(vae, in_image)
     if batch > 1 and not is_live:
         latent = w.batch_latent(latent, batch)
-<<<<<<< HEAD
-    model, positive, negative = apply_conditioning(cond, w, comfy, model, clip, style)
+    positive, negative = encode_text_prompt(w, cond, clip, style)
+    positive, negative = apply_control(
+        w, positive, negative, cond.control, extent.desired, comfy, sd_ver
+    )
     sampler = w.ksampler_advanced(
         model,
         positive,
@@ -862,13 +830,6 @@
         first_pass_sampler=settings.first_pass_sampler,
         **sampler_params
     )
-=======
-    positive, negative = encode_text_prompt(w, cond, clip, style)
-    positive, negative = apply_control(
-        w, positive, negative, cond.control, extent.desired, comfy, sd_ver
-    )
-    sampler = w.ksampler_advanced(model, positive, negative, latent, **sampler_params)
->>>>>>> ccd80c06
     out_image = w.vae_decode(vae, sampler)
     out_image = scale_to_target(extent, w, out_image, comfy)
     w.send_image(out_image)
@@ -906,18 +867,13 @@
         latent = w.batch_latent(latent, batch)
     if not is_live:
         cond.control.append(Control(ControlMode.inpaint, in_image, mask=in_mask))
-<<<<<<< HEAD
-    model, positive, negative = apply_conditioning(cond, w, comfy, model, clip, style)
-    out_latent = w.ksampler_advanced(
-        model, positive, negative, latent, **sampler_params, two_pass=False
-    )
-=======
     prompt_pos, prompt_neg = encode_text_prompt(w, cond, clip, style)
     positive, negative = apply_control(
         w, prompt_pos, prompt_neg, cond.control, extent.initial, comfy, sd_ver
     )
-    out_latent = w.ksampler_advanced(model, positive, negative, latent, **sampler_params)
->>>>>>> ccd80c06
+    out_latent = w.ksampler_advanced(
+        model, positive, negative, latent, **sampler_params, two_pass=False
+    )
     out_image = scale_refine_and_decode(
         extent, w, style, out_latent, prompt_pos, prompt_neg, cond, seed, model, vae, comfy
     )
