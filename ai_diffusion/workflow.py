from __future__ import annotations

import re
from copy import copy
from dataclasses import dataclass, field
from itertools import chain
from typing import Any
import math
import random

from . import resolution, resources
from .api import ControlInput, ImageInput, CheckpointInput, SamplingInput, WorkflowInput, LoraInput
from .api import ExtentInput, InpaintMode, InpaintParams, FillMode, ConditioningInput, WorkflowKind
from .api import RegionInput
from .image import Bounds, Extent, Image, Mask
from .client import ClientModels, ModelDict
from .style import Style, StyleSettings, SamplerPresets
from .resolution import ScaledExtent, ScaleMode, get_inpaint_reference
from .resources import ControlMode, SDVersion, UpscalerName, ResourceKind
from .settings import PerformanceSettings
from .text import merge_prompt, extract_loras
from .comfy_workflow import ComfyWorkflow, ComfyRunMode, Output, OutputNull
from .util import ensure, median_or_zero, client_logger as log


def detect_inpaint_mode(extent: Extent, area: Bounds):
    if area.width >= extent.width or area.height >= extent.height:
        return InpaintMode.expand
    return InpaintMode.fill


def generate_seed():
    # Currently only using 32 bit because Qt widgets don't support int64
    return random.randint(0, 2**31 - 1)


def _sampling_from_style(style: Style, strength: float, is_live: bool):
    sampler_name = style.live_sampler if is_live else style.sampler
    cfg = style.live_cfg_scale if is_live else style.cfg_scale
    total_steps = style.live_sampler_steps if is_live else style.sampler_steps
    preset = SamplerPresets.instance()[sampler_name]
    result = SamplingInput(
        sampler=preset.sampler,
        scheduler=preset.scheduler,
        cfg_scale=cfg or preset.cfg,
        total_steps=total_steps or preset.steps,
    )
    if strength < 1.0:
        # Unless we have something like a 1-step turbo model, ensure there are at least 4 steps
        # even at very low strength with low total steps of 4-8 (like Lightning/LCM).
        min_steps = min(4, total_steps)
        result.total_steps, result.start_step = _apply_strength(strength, total_steps, min_steps)
    return result


def _apply_strength(strength: float, steps: int, min_steps: int = 0) -> tuple[int, int]:
    start_at_step = round(steps * (1 - strength))

    if min_steps and steps - start_at_step < min_steps:
        steps = math.floor(min_steps * 1 / strength)
        start_at_step = steps - min_steps

    return steps, start_at_step


def _sampler_params(sampling: SamplingInput, strength: float | None = None, advanced=True):
    """Assemble the parameters which are passed to ComfyUI's KSampler/KSamplerAdvanced node.
    Optionally adjust the number of steps based on the strength parameter (for hires pass).
    """
    params: dict[str, Any] = dict(
        sampler=sampling.sampler,
        scheduler=sampling.scheduler,
        steps=sampling.actual_steps,
        cfg=sampling.cfg_scale,
        seed=sampling.seed,
    )
    assert strength is None or advanced
    if advanced:
        params["steps"] = sampling.total_steps
        params["start_at_step"] = sampling.start_step
        if strength is not None:
            params["steps"], params["start_at_step"] = _apply_strength(
                strength, sampling.total_steps
            )
    return params


def load_checkpoint_with_lora(w: ComfyWorkflow, checkpoint: CheckpointInput, models: ClientModels):
    checkpoint_model = checkpoint.checkpoint
    if checkpoint_model not in models.checkpoints:
        checkpoint_model = next(iter(models.checkpoints.keys()))
        log.warning(
            f"Style checkpoint {checkpoint.checkpoint} not found, using default {checkpoint_model}"
        )
    model, clip, vae = w.load_checkpoint(checkpoint_model)

    if checkpoint.clip_skip != StyleSettings.clip_skip.default:
        clip = w.clip_set_last_layer(clip, (checkpoint.clip_skip * -1))

    if checkpoint.vae != StyleSettings.vae.default:
        if checkpoint.vae in models.vae:
            vae = w.load_vae(checkpoint.vae)
        else:
            log.warning(f"Style VAE {checkpoint.vae} not found, using default VAE from checkpoint")

    for lora in checkpoint.loras:
        model, clip = w.load_lora(model, clip, lora.name, lora.strength, lora.strength)

    lcm_lora = models.for_checkpoint(checkpoint_model).lora["lcm"]
    is_lcm = any(l.name == lcm_lora for l in checkpoint.loras)

    if checkpoint.v_prediction_zsnr:
        model = w.model_sampling_discrete(model, "v_prediction", zsnr=True)
        model = w.rescale_cfg(model, 0.7)
    elif is_lcm:
        model = w.model_sampling_discrete(model, "lcm")

    if checkpoint.self_attention_guidance:
        model = w.apply_self_attention_guidance(model)

    return model, clip, vae


class Control:
    mode: ControlMode
    image: Image | Output
    mask: None | Mask | Output = None
    strength: float = 1.0
    range = (0.0, 1.0)

    _original_extent: Extent | None = None

    def __init__(
        self,
        mode: ControlMode,
        image: Image | Output,
        strength=1.0,
        range: tuple[float, float] = (0.0, 1.0),
        mask: None | Mask | Output = None,
    ):
        self.mode = mode
        self.image = image
        self.strength = strength
        self.mask = mask
        self.range = range

    @staticmethod
    def from_input(i: ControlInput):
        return Control(i.mode, i.image, i.strength, i.range)

    def load_image(self, w: ComfyWorkflow, target_extent: Extent | None = None):
        if isinstance(self.image, Image):
            self._original_extent = self.image.extent
            self.image = w.load_image(self.image)
        if target_extent and self._original_extent != target_extent:
            return w.scale_control_image(self.image, target_extent)
        return self.image

    def load_mask(self, w: ComfyWorkflow):
        assert self.mask is not None
        if isinstance(self.mask, Mask):
            self.mask = w.load_mask(self.mask.to_image())
        return self.mask

    def __eq__(self, other):
        if isinstance(other, Control):
            return self.__dict__ == other.__dict__
        return False


@dataclass
class Region:
    mask: Image | Output
    positive: str
    negative: str = ""
    control: list[Control] = field(default_factory=list)

    @staticmethod
    def from_input(i: RegionInput):
        return Region(i.mask, i.positive, i.negative, [Control.from_input(c) for c in i.control])

    def copy(self):
        return Region(self.mask, self.positive, self.negative, [copy(c) for c in self.control])

    def load_mask(self, w: ComfyWorkflow):
        if isinstance(self.mask, Image):
            self.mask = w.load_mask(self.mask)
        return self.mask


@dataclass
class Conditioning:
    positive: str
    negative: str = ""
    control: list[Control] = field(default_factory=list)
    regions: list[Region] = field(default_factory=list)
    style_prompt: str = ""

    @staticmethod
    def from_input(i: ConditioningInput):
        return Conditioning(
            i.positive,
            i.negative,
            [Control.from_input(c) for c in i.control],
            [Region.from_input(r) for r in i.regions],
            i.style,
        )

    def copy(self):
        return Conditioning(
            self.positive,
            self.negative,
            [copy(c) for c in self.control],
            [r.copy() for r in self.regions],
            self.style_prompt,
        )

    def downscale(self, original: Extent, target: Extent):
        downscale_control_images(self._all_control_layers, original, target)

    def crop(self, bounds: Bounds):
        # Meant to be called during preperation, before adding inpaint layer.
        for control in self._all_control_layers:
            assert isinstance(control.image, Image) and control.mask is None
            control.image = Image.crop(control.image, bounds)

    @property
    def positive_merged(self):
        return "\n".join(chain((r.positive for r in self.regions), [self.positive]))

    @property
    def _all_control_layers(self):
        return self.control + [c for r in self.regions for c in r.control]


def downscale_control_images(
    control_layers: list[Control] | list[ControlInput], original: Extent, target: Extent
):
    # Meant to be called during preperation, when desired generation resolution is lower than canvas size:
    # no need to encode and send the full resolution images to the server.
    if original.width > target.width and original.height > target.height:
        for control in control_layers:
            assert isinstance(control.image, Image)
            # Only scale if control image resolution matches canvas resolution
            if control.image.extent == original and control.mode is not ControlMode.canny_edge:
                control.image = Image.scale(control.image, target)


def downscale_all_control_images(cond: ConditioningInput, original: Extent, target: Extent):
    downscale_control_images(cond.control, original, target)
    for region in cond.regions:
        downscale_control_images(region.control, original, target)


def encode_text_prompt(w: ComfyWorkflow, cond: Conditioning, clip: Output):
    prompt = cond.positive_merged
    if prompt != "":
        prompt = merge_prompt(prompt, cond.style_prompt)
    positive = w.clip_text_encode(clip, prompt)
    negative = w.clip_text_encode(clip, cond.negative)
    return positive, negative


regex_attention_line = re.compile(r"^((?:PROMPT|ZONE|ATT|BREAK)\s*\d* )(.*)$")


def attention_cond_prompt(cond: Conditioning, index: int):
<<<<<<< HEAD
    if not cond.positive:
=======
    if not cond.prompt:
>>>>>>> b3d58735
        return cond, cond

    updated_prompt_lines = []
    att_prompts_lines = []
    i = 0
<<<<<<< HEAD
    for line in cond.positive.splitlines():
=======
    for line in cond.prompt.splitlines():
>>>>>>> b3d58735
        match = regex_attention_line.match(line)
        if not match:
            att_prompts_lines.append(line)
            updated_prompt_lines.append(line)
        else:
            if i == index:
                att_prompts_lines.append(match.group(2))
                updated_prompt_lines.append(match.group(1))
            else:
                updated_prompt_lines.append(line)

            i += 1

    att_cond = copy(cond)
    att_cond.prompt = "\n".join(att_prompts_lines)
<<<<<<< HEAD
    cond.positive = "\n".join(updated_prompt_lines)
=======
    cond.prompt = "\n".join(updated_prompt_lines)
>>>>>>> b3d58735

    return att_cond, cond


def apply_attention(
    w: ComfyWorkflow,
    model: Output,
    cond: Conditioning,
    clip: Output,
    extent: Extent,
):
    control_layers = cond.control
    controls = [c for c in control_layers if c.mode is ControlMode.attention]
    if not len(controls):
        return model, cond

    base_mask = w.solid_mask(extent, 1.0)
    conds: list[Output] = []
    masks: list[Output] = []
    mask_sum: Output = OutputNull

    # load masks, compute sum of all masks
    for i in range(len(controls)):
        control = controls[i]
        mask = w.load_image_mask(control.image)
        control_cond, cond = attention_cond_prompt(cond, i)

        mask_sum = (
            mask if mask_sum == OutputNull else w.attention_mask_composite(mask, mask_sum, "or")
        )
        conds.append(encode_text_prompt(w, control_cond, clip)[0])
        masks.append(mask)

    # subtract lower masks for each mask
    for i in range(len(masks)):
        sub_mask_sum: Output = OutputNull
        for j in range(len(masks)):
            if i > j:
                sub_mask_sum = (
                    masks[j]
                    if sub_mask_sum == OutputNull
                    else w.attention_mask_composite(masks[j], sub_mask_sum, "or")
                )

        if sub_mask_sum != OutputNull:
            masks[i] = w.attention_mask_composite(masks[i], sub_mask_sum, "subtract")

    base_mask = w.attention_mask_composite(base_mask, mask_sum, "subtract")
    cond, _ = attention_cond_prompt(cond, len(controls))
    model = w.apply_attention_couple(model, base_mask, conds, masks)

    return model, cond


def apply_control(
    w: ComfyWorkflow,
    positive: Output,
    negative: Output,
    control_layers: list[Control],
    extent: Extent,
    models: ModelDict,
):
    models = models.control
    for control in (c for c in control_layers if c.mode.is_control_net):
        image = control.load_image(w, extent)
        if control.mode is ControlMode.inpaint:
            image = w.inpaint_preprocessor(image, control.load_mask(w))
        if control.mode.is_lines:  # ControlNet expects white lines on black background
            image = w.invert_image(image)
        controlnet = w.load_controlnet(models[control.mode])
        positive, negative = w.apply_controlnet(
            positive,
            negative,
            controlnet,
            image,
            strength=control.strength,
            range=control.range,
        )

    return positive, negative


def apply_ip_adapter(
    w: ComfyWorkflow, model: Output, control_layers: list[Control], models: ModelDict
):
    models = models.ip_adapter

    # Create a separate embedding for each face ID (though more than 1 is questionable)
    face_layers = [c for c in control_layers if c.mode is ControlMode.face]
    if len(face_layers) > 0:
        clip_vision = w.load_clip_vision(models.clip_vision)
        ip_adapter = w.load_ip_adapter(models[ControlMode.face])
        insight_face = w.load_insight_face()
        for control in face_layers:
            model = w.apply_ip_adapter_face(
                model,
                ip_adapter,
                clip_vision,
                insight_face,
                control.load_image(w),
                control.strength,
                range=control.range,
            )

    # Encode images with their weights into a batch and apply IP-adapter to the model once
    def encode_and_apply_ip_adapter(model: Output, control_layers: list[Control], weight_type: str):
        clip_vision = w.load_clip_vision(models.clip_vision)
        ip_adapter = w.load_ip_adapter(models[ControlMode.reference])
        embeds: list[Output] = []
        range = (0.99, 0.01)

        for control in control_layers:
            if len(embeds) >= 5:
                raise Exception(f"Too many control layers of type '{mode.text}' (maximum is 5)")
            img = control.load_image(w)
            embeds.append(w.encode_ip_adapter(img, control.strength, ip_adapter, clip_vision)[0])
            range = (min(range[0], control.range[0]), max(range[1], control.range[1]))

        combined = w.combine_ip_adapter_embeds(embeds) if len(embeds) > 1 else embeds[0]
        return w.apply_ip_adapter(model, ip_adapter, clip_vision, combined, 1.0, weight_type, range)

    modes = [
        (ControlMode.reference, "linear"),
        (ControlMode.style, "style transfer"),
        (ControlMode.composition, "composition"),
    ]
    # Chain together different IP-adapter weight types.
    for mode, weight_type in modes:
        ref_layers = [c for c in control_layers if c.mode is mode]
        if len(ref_layers) > 0:
            model = encode_and_apply_ip_adapter(model, ref_layers, weight_type)

    return model


def scale(
    extent: Extent,
    target: Extent,
    mode: ScaleMode,
    w: ComfyWorkflow,
    image: Output,
    models: ModelDict,
):
    """Handles scaling images from `extent` to `target` resolution.
    Uses either simple bilinear scaling or a fast upscaling model."""

    if mode is ScaleMode.none:
        return image
    elif mode is ScaleMode.resize:
        return w.scale_image(image, target)
    else:
        assert mode is ScaleMode.upscale_fast
        ratio = target.pixel_count / extent.pixel_count
        factor = max(2, min(4, math.ceil(math.sqrt(ratio))))
        upscale_model = w.load_upscale_model(models.upscale[UpscalerName.fast_x(factor)])
        image = w.upscale_image(upscale_model, image)
        image = w.scale_image(image, target)
        return image


def scale_to_initial(
    extent: ScaledExtent, w: ComfyWorkflow, image: Output, models: ModelDict, is_mask=False
):
    if is_mask and extent.initial_scaling is ScaleMode.resize:
        return w.scale_mask(image, extent.initial)
    elif not is_mask:
        return scale(extent.input, extent.initial, extent.initial_scaling, w, image, models)
    else:
        assert is_mask and extent.initial_scaling is ScaleMode.none
        return image


def scale_to_target(extent: ScaledExtent, w: ComfyWorkflow, image: Output, models: ModelDict):
    return scale(extent.desired, extent.target, extent.target_scaling, w, image, models)


def scale_refine_and_decode(
    extent: ScaledExtent,
    w: ComfyWorkflow,
    cond: Conditioning,
    sampling: SamplingInput,
    latent: Output,
    prompt_pos: Output,
    prompt_neg: Output,
    model: Output,
    vae: Output,
    models: ModelDict,
):
    """Handles scaling images from `initial` to `desired` resolution.
    If it is a substantial upscale, runs a high-res SD refinement pass.
    Takes latent as input and returns a decoded image."""

    mode = extent.refinement_scaling
    if mode in [ScaleMode.none, ScaleMode.resize, ScaleMode.upscale_fast]:
        decoded = w.vae_decode(vae, latent)
        return scale(extent.initial, extent.desired, mode, w, decoded, models)

    if mode is ScaleMode.upscale_small:
        upscaler = models.upscale[UpscalerName.fast_2x]
    else:
        assert mode is ScaleMode.upscale_quality
        upscaler = models.upscale[UpscalerName.default]

    upscale_model = w.load_upscale_model(upscaler)
    decoded = w.vae_decode(vae, latent)
    upscale = w.upscale_image(upscale_model, decoded)
    upscale = w.scale_image(upscale, extent.desired)
    upscale = w.vae_encode(vae, upscale)
    params = _sampler_params(sampling, strength=0.4)

    positive, negative = apply_control(
        w, prompt_pos, prompt_neg, cond.control, extent.desired, models
    )
    result = w.ksampler_advanced(model, positive, negative, upscale, **params)
    image = w.vae_decode(vae, result)
    return image


def generate(
    w: ComfyWorkflow,
    checkpoint: CheckpointInput,
    extent: ScaledExtent,
    cond: Conditioning,
    sampling: SamplingInput,
    batch_count: int,
    models: ModelDict,
):
    model, clip, vae = load_checkpoint_with_lora(w, checkpoint, models.all)
    model = apply_ip_adapter(w, model, cond.control, models)
    model, cond = apply_attention(w, model, cond, clip, extent.initial)
    latent = w.empty_latent_image(extent.initial, batch_count)
    prompt_pos, prompt_neg = encode_text_prompt(w, cond, clip)
    positive, negative = apply_control(
        w, prompt_pos, prompt_neg, cond.control, extent.initial, models
    )
    out_latent = w.ksampler_advanced(model, positive, negative, latent, **_sampler_params(sampling))
    out_image = scale_refine_and_decode(
        extent, w, cond, sampling, out_latent, prompt_pos, prompt_neg, model, vae, models
    )
    out_image = scale_to_target(extent, w, out_image, models)
    w.send_image(out_image)
    return w


def fill_masked(w: ComfyWorkflow, image: Output, mask: Output, fill: FillMode, models: ModelDict):
    if fill is FillMode.blur:
        return w.blur_masked(image, mask, 65, falloff=9)
    elif fill is FillMode.border:
        image = w.fill_masked(image, mask, "navier-stokes")
        return w.blur_masked(image, mask, 65)
    elif fill is FillMode.neutral:
        return w.fill_masked(image, mask, "neutral", falloff=9)
    elif fill is FillMode.inpaint:
        model = w.load_inpaint_model(models.inpaint["default"])
        return w.inpaint_image(model, image, mask)
    elif fill is FillMode.replace:
        return w.fill_masked(image, mask, "neutral")
    return image


def detect_inpaint(
    mode: InpaintMode,
    bounds: Bounds,
    sd_ver: SDVersion,
    prompt: str,
    control: list[ControlInput],
    strength: float,
):
    assert mode is not InpaintMode.automatic
    result = InpaintParams(mode, bounds)

    result.use_inpaint_model = strength > 0.5
    if sd_ver is SDVersion.sd15:
        result.use_condition_mask = (
            mode is InpaintMode.add_object
            and prompt != ""
            and not any(c.mode.is_structural for c in control)
        )

    is_ref_mode = mode in [InpaintMode.fill, InpaintMode.expand]
    result.use_reference = is_ref_mode and prompt == ""

    result.fill = {
        InpaintMode.fill: FillMode.blur,
        InpaintMode.expand: FillMode.border,
        InpaintMode.add_object: FillMode.neutral,
        InpaintMode.remove_object: FillMode.inpaint,
        InpaintMode.replace_background: FillMode.replace,
    }[mode]
    return result


def inpaint(
    w: ComfyWorkflow,
    images: ImageInput,
    checkpoint: CheckpointInput,
    cond: Conditioning,
    sampling: SamplingInput,
    params: InpaintParams,
    crop_upscale_extent: Extent,
    batch_count: int,
    models: ModelDict,
):
    target_bounds = params.target_bounds
    extent = ScaledExtent.from_input(images.extent)  # for initial generation with large context
    upscale_extent = ScaledExtent(  # after crop to the masked region
        Extent(0, 0), Extent(0, 0), crop_upscale_extent, target_bounds.extent
    )
    initial_bounds = extent.convert(target_bounds, "target", "initial")

    model, clip, vae = load_checkpoint_with_lora(w, checkpoint, models.all)
    model = w.differential_diffusion(model)
    in_image = w.load_image(ensure(images.initial_image))
    in_image = scale_to_initial(extent, w, in_image, models)
    in_mask = w.load_mask(ensure(images.initial_mask))
    in_mask = scale_to_initial(extent, w, in_mask, models, is_mask=True)
    cropped_mask = w.load_mask(ensure(images.hires_mask))

    cond_base = cond.copy()
    cond_base.downscale(extent.input, extent.initial)
    if params.use_reference:
        reference = get_inpaint_reference(ensure(images.initial_image), initial_bounds) or in_image
        cond_base.control.append(Control(ControlMode.reference, reference, 0.5, (0.2, 0.8)))
    if params.use_inpaint_model and models.version is SDVersion.sd15:
        cond_base.control.append(Control(ControlMode.inpaint, in_image, mask=in_mask))
    if params.use_condition_mask and len(cond_base.regions) == 0:
        cond_base.regions.append(Region(in_mask, cond_base.positive, "", cond_base.control))
        cond_base.positive = "."  # + style prompt
        cond_base.control = []
    in_image = fill_masked(w, in_image, in_mask, params.fill, models)

    model = apply_ip_adapter(w, model, cond_base.control, models)
    positive, negative = encode_text_prompt(w, cond_base, clip)
    positive, negative = apply_control(
        w, positive, negative, cond_base.control, extent.initial, models
    )
    if params.use_inpaint_model and models.version is SDVersion.sdxl:
        positive, negative, latent_inpaint, latent = w.vae_encode_inpaint_conditioning(
            vae, in_image, in_mask, positive, negative
        )
        inpaint_patch = w.load_fooocus_inpaint(**models.fooocus_inpaint)
        inpaint_model = w.apply_fooocus_inpaint(model, inpaint_patch, latent_inpaint)
    else:
        latent = w.vae_encode(vae, in_image)
        latent = w.set_latent_noise_mask(latent, in_mask)
        inpaint_model = model

    latent = w.batch_latent(latent, batch_count)
    out_latent = w.ksampler_advanced(
        inpaint_model, positive, negative, latent, **_sampler_params(sampling)
    )

    if extent.refinement_scaling in [ScaleMode.upscale_small, ScaleMode.upscale_quality]:
        if extent.refinement_scaling is ScaleMode.upscale_small:
            upscaler = models.upscale[UpscalerName.fast_2x]
        else:
            upscaler = models.upscale[UpscalerName.default]
        sampler_params = _sampler_params(sampling, strength=0.4)
        upscale_model = w.load_upscale_model(upscaler)
        upscale = w.vae_decode(vae, out_latent)
        upscale = w.crop_image(upscale, initial_bounds)
        upscale = w.upscale_image(upscale_model, upscale)
        upscale = w.scale_image(upscale, upscale_extent.desired)
        latent = w.vae_encode(vae, upscale)
        latent = w.set_latent_noise_mask(latent, cropped_mask)

        cond_upscale = cond.copy()
        cond_upscale.crop(target_bounds)
        if params.use_inpaint_model and models.version is SDVersion.sd15:
            cond_upscale.control.append(
                Control(ControlMode.inpaint, ensure(images.hires_image), mask=cropped_mask)
            )
        res = upscale_extent.desired
        positive_up, negative_up = encode_text_prompt(w, cond_upscale, clip)
        positive_up, negative_up = apply_control(
            w, positive_up, negative_up, cond_upscale.control, res, models
        )
        out_latent = w.ksampler_advanced(model, positive_up, negative_up, latent, **sampler_params)
        out_image = w.vae_decode(vae, out_latent)
        out_image = scale_to_target(upscale_extent, w, out_image, models)
    else:
        desired_bounds = extent.convert(target_bounds, "target", "desired")
        desired_extent = desired_bounds.extent
        cropped_extent = ScaledExtent(
            desired_extent, desired_extent, desired_extent, target_bounds.extent
        )
        out_image = w.vae_decode(vae, out_latent)
        out_image = scale(
            extent.initial, extent.desired, extent.refinement_scaling, w, out_image, models
        )
        out_image = w.crop_image(out_image, desired_bounds)
        out_image = scale_to_target(cropped_extent, w, out_image, models)

    compositing_mask = w.denoise_to_compositing_mask(cropped_mask)
    out_masked = w.apply_mask(out_image, compositing_mask)
    w.send_image(out_masked)
    return w


def refine(
    w: ComfyWorkflow,
    image: Image,
    extent: ScaledExtent,
    checkpoint: CheckpointInput,
    cond: Conditioning,
    sampling: SamplingInput,
    batch_count: int,
    models: ModelDict,
):
    model, clip, vae = load_checkpoint_with_lora(w, checkpoint, models.all)
    model = apply_ip_adapter(w, model, cond.control, models)
    model, cond = apply_attention(w, model, cond, clip, extent.initial)
    in_image = w.load_image(image)
    in_image = scale_to_initial(extent, w, in_image, models)
    latent = w.vae_encode(vae, in_image)
    if batch_count > 1:
        latent = w.batch_latent(latent, batch_count)
    positive, negative = encode_text_prompt(w, cond, clip)
    positive, negative = apply_control(w, positive, negative, cond.control, extent.desired, models)
    sampler = w.ksampler_advanced(model, positive, negative, latent, **_sampler_params(sampling))
    out_image = w.vae_decode(vae, sampler)
    out_image = scale_to_target(extent, w, out_image, models)
    w.send_image(out_image)
    return w


def refine_region(
    w: ComfyWorkflow,
    images: ImageInput,
    checkpoint: CheckpointInput,
    cond: Conditioning,
    sampling: SamplingInput,
    inpaint: InpaintParams,
    batch_count: int,
    models: ModelDict,
):
    extent = ScaledExtent.from_input(images.extent)

    model, clip, vae = load_checkpoint_with_lora(w, checkpoint, models.all)
    model = w.differential_diffusion(model)
    model = apply_ip_adapter(w, model, cond.control, models)
    in_image = w.load_image(ensure(images.initial_image))
    in_image = scale_to_initial(extent, w, in_image, models)
    in_mask = w.load_mask(ensure(images.initial_mask))
    in_mask = scale_to_initial(extent, w, in_mask, models, is_mask=True)

    prompt_pos, prompt_neg = encode_text_prompt(w, cond, clip)
    if inpaint.use_inpaint_model and models.version is SDVersion.sd15:
        cond.control.append(Control(ControlMode.inpaint, in_image, mask=in_mask))
    positive, negative = apply_control(
        w, prompt_pos, prompt_neg, cond.control, extent.initial, models
    )
    if models.version is SDVersion.sd15 or not inpaint.use_inpaint_model:
        latent = w.vae_encode(vae, in_image)
        latent = w.set_latent_noise_mask(latent, in_mask)
        inpaint_model = model
    else:  # SDXL inpaint model
        positive, negative, latent_inpaint, latent = w.vae_encode_inpaint_conditioning(
            vae, in_image, in_mask, positive, negative
        )
        inpaint_patch = w.load_fooocus_inpaint(**models.fooocus_inpaint)
        inpaint_model = w.apply_fooocus_inpaint(model, inpaint_patch, latent_inpaint)

    if batch_count > 1:
        latent = w.batch_latent(latent, batch_count)

    out_latent = w.ksampler_advanced(
        inpaint_model, positive, negative, latent, **_sampler_params(sampling)
    )
    out_image = scale_refine_and_decode(
        extent, w, cond, sampling, out_latent, prompt_pos, prompt_neg, model, vae, models
    )
    out_image = scale_to_target(extent, w, out_image, models)
    if extent.target != inpaint.target_bounds.extent:
        out_image = w.crop_image(out_image, inpaint.target_bounds)
    original_mask = w.load_mask(ensure(images.hires_mask))
    compositing_mask = w.denoise_to_compositing_mask(original_mask)
    out_masked = w.apply_mask(out_image, compositing_mask)
    w.send_image(out_masked)
    return w


def create_control_image(
    w: ComfyWorkflow,
    image: Image,
    mode: ControlMode,
    extent: ScaledExtent,
    bounds: Bounds | None = None,
    seed: int = -1,
):
    assert mode not in [ControlMode.reference, ControlMode.face, ControlMode.inpaint]

    current_extent = extent.input
    input = w.load_image(image)
    result = None

    if mode is ControlMode.canny_edge:
        result = w.add("Canny", 1, image=input, low_threshold=0.4, high_threshold=0.8)

    elif mode is ControlMode.hands:
        if bounds is None:
            current_extent = current_extent.multiple_of(64)
            resolution = current_extent.shortest_side
        else:
            input = w.crop_image(input, bounds)
            resolution = bounds.extent.multiple_of(64).shortest_side
        result, _ = w.add(
            "MeshGraphormer-DepthMapPreprocessor",
            2,
            image=input,
            resolution=resolution,
            mask_type="based_on_depth",
            rand_seed=seed if seed != -1 else generate_seed(),
        )
        if bounds is not None:
            result = w.scale_image(result, bounds.extent)
            empty = w.empty_image(current_extent)
            result = w.composite_image_masked(result, empty, None, bounds.x, bounds.y)
    else:
        current_extent = current_extent.multiple_of(64)
        args = {"image": input, "resolution": current_extent.shortest_side}
        if mode is ControlMode.scribble:
            result = w.add("PiDiNetPreprocessor", 1, **args, safe="enable")
            result = w.add("ScribblePreprocessor", 1, image=result, resolution=args["resolution"])
        elif mode is ControlMode.line_art:
            result = w.add("LineArtPreprocessor", 1, **args, coarse="disable")
        elif mode is ControlMode.soft_edge:
            result = w.add("HEDPreprocessor", 1, **args, safe="disable")
        elif mode is ControlMode.depth:
            model = "depth_anything_vitb14.pth"
            result = w.add("DepthAnythingPreprocessor", 1, **args, ckpt_name=model)
        elif mode is ControlMode.normal:
            result = w.add("BAE-NormalMapPreprocessor", 1, **args)
        elif mode is ControlMode.pose:
            result = w.estimate_pose(**args)
        elif mode is ControlMode.segmentation:
            result = w.add("OneFormer-COCO-SemSegPreprocessor", 1, **args)

        assert result is not None

    if mode.is_lines:
        result = w.invert_image(result)
    if current_extent != extent.target:
        result = w.scale_image(result, extent.target)

    w.send_image(result)
    return w


def upscale_simple(w: ComfyWorkflow, image: Image, model: str, factor: float):
    upscale_model = w.load_upscale_model(model)
    img = w.load_image(image)
    img = w.upscale_image(upscale_model, img)
    if factor != 4.0:
        img = w.scale_image(img, image.extent * factor)
    w.send_image(img)
    return w


def upscale_tiled(
    w: ComfyWorkflow,
    image: Image,
    extent: ExtentInput,
    upscale_model_name: str,
    checkpoint: CheckpointInput,
    cond: Conditioning,
    sampling: SamplingInput,
    models: ModelDict,
):
    model, clip, vae = load_checkpoint_with_lora(w, checkpoint, models.all)
    model = apply_ip_adapter(w, model, cond.control, models)
    img = w.load_image(image)
    upscale_model = w.load_upscale_model(upscale_model_name)
    positive, negative = encode_text_prompt(w, cond, clip)
    if models.control.find(ControlMode.blur) is not None:
        blur = [Control(ControlMode.blur, img)]
        positive, negative = apply_control(w, positive, negative, blur, extent.input, models)

    img = w.upscale_tiled(
        image=img,
        model=model,
        positive=positive,
        negative=negative,
        vae=vae,
        upscale_model=upscale_model,
        factor=extent.target.width / extent.input.width,
        denoise=sampling.actual_steps / sampling.total_steps,
        original_extent=extent.input,
        tile_extent=extent.initial,
        **_sampler_params(sampling, advanced=False),
    )
    if not extent.target.is_multiple_of(8):
        img = w.scale_image(img, extent.target)
    w.send_image(img)
    return w


###################################################################################################


def prepare(
    kind: WorkflowKind,
    canvas: Image | Extent,
    cond: ConditioningInput,
    style: Style,
    seed: int,
    models: ClientModels,
    perf: PerformanceSettings,
    mask: Mask | None = None,
    strength: float = 1.0,
    inpaint: InpaintParams | None = None,
    upscale_factor: float = 1.0,
    upscale_model: str = "",
    is_live: bool = False,
) -> WorkflowInput:
    """
    Takes UI model state, prepares images, normalizes inputs, and returns a WorkflowInput object
    which can be compared and serialized.
    """
    i = WorkflowInput(kind)
    i.conditioning = cond
    i.conditioning.positive, extra_loras = extract_loras(i.conditioning.positive, models.loras)
    i.conditioning.negative = merge_prompt(cond.negative, style.negative_prompt)
    i.conditioning.style = style.style_prompt
    for region in i.conditioning.regions:
        region.positive, region_loras = extract_loras(region.positive, models.loras)
        extra_loras += region_loras
    i.sampling = _sampling_from_style(style, strength, is_live)
    i.sampling.seed = seed
    i.models = style.get_models()
    i.models.loras += extra_loras
    _check_server_has_models(i.models, models, style.name)

    sd_version = i.models.version = models.version_of(style.sd_checkpoint)
    model_set = models.for_version(sd_version)
    has_ip_adapter = model_set.ip_adapter.find(ControlMode.reference) is not None
    i.models.loras += _get_sampling_lora(style, is_live, model_set, models)
    all_control = cond.control + [c for r in cond.regions for c in r.control]
    face_weight = median_or_zero(c.strength for c in all_control if c.mode is ControlMode.face)
    if face_weight > 0:
        i.models.loras.append(LoraInput(model_set.lora["face"], 0.65 * face_weight))

    if kind is WorkflowKind.generate:
        assert isinstance(canvas, Extent)
        i.images, i.batch_count = resolution.prepare_extent(
            canvas, sd_version, ensure(style), perf, downscale=not is_live
        )
        downscale_all_control_images(i.conditioning, canvas, i.images.extent.desired)

    elif kind is WorkflowKind.inpaint:
        assert isinstance(canvas, Image) and mask and inpaint and style
        i.images, _ = resolution.prepare_masked(canvas, mask, sd_version, style, perf)
        upscale_extent, _ = resolution.prepare_extent(
            mask.bounds.extent, sd_version, style, perf, downscale=False
        )
        i.inpaint = inpaint
        i.inpaint.use_reference = inpaint.use_reference and has_ip_adapter
        i.crop_upscale_extent = upscale_extent.extent.desired
        largest_extent = Extent.largest(i.images.extent.initial, upscale_extent.extent.desired)
        i.batch_count = resolution.compute_batch_size(largest_extent, 512, perf.batch_size)
        i.images.hires_mask = mask.to_image()
        scaling = ScaledExtent.from_input(i.images.extent).refinement_scaling
        if scaling in [ScaleMode.upscale_small, ScaleMode.upscale_quality]:
            i.images.hires_image = Image.crop(canvas, i.inpaint.target_bounds)
        if inpaint.mode is InpaintMode.remove_object and i.conditioning.positive == "":
            i.conditioning.positive = "background scenery"

    elif kind is WorkflowKind.refine:
        assert isinstance(canvas, Image) and style
        i.images, i.batch_count = resolution.prepare_image(
            canvas, sd_version, style, perf, downscale=False
        )
        downscale_all_control_images(i.conditioning, canvas.extent, i.images.extent.desired)

    elif kind is WorkflowKind.refine_region:
        assert isinstance(canvas, Image) and mask and inpaint and style
        allow_2pass = strength >= 0.7
        i.images, i.batch_count = resolution.prepare_masked(
            canvas, mask, sd_version, style, perf, downscale=allow_2pass
        )
        i.images.hires_mask = mask.to_image()
        i.inpaint = inpaint
        downscale_all_control_images(i.conditioning, canvas.extent, i.images.extent.desired)

    elif kind is WorkflowKind.upscale_tiled:
        assert isinstance(canvas, Image) and style and upscale_model
        i.upscale_model = upscale_model
        target_extent = canvas.extent * upscale_factor
        if style.preferred_resolution > 0:
            tile_extent = Extent(style.preferred_resolution, style.preferred_resolution)
        elif sd_version is SDVersion.sd15:
            tile_count = target_extent.longest_side / 768
            tile_extent = (target_extent * (1 / tile_count)).multiple_of(8)
        else:  # SDXL
            tile_extent = Extent(1024, 1024)
        extent = ExtentInput(
            canvas.extent, tile_extent, target_extent.multiple_of(8), target_extent
        )
        i.images = ImageInput(extent, canvas)

    else:
        raise Exception(f"Workflow {kind.name} not supported by this constructor")

    i.batch_count = 1 if is_live else i.batch_count
    return i


def prepare_upscale_simple(image: Image, model: str, factor: float):
    target_extent = image.extent * factor
    extent = ExtentInput(image.extent, image.extent, target_extent, target_extent)
    i = WorkflowInput(WorkflowKind.upscale_simple, ImageInput(extent, image))
    i.upscale_model = model
    return i


def prepare_create_control_image(
    image: Image,
    mode: ControlMode,
    performance_settings: PerformanceSettings,
    bounds: Bounds | None = None,
    seed: int = -1,
) -> WorkflowInput:
    i = WorkflowInput(WorkflowKind.control_image)
    i.control_mode = mode
    i.images = resolution.prepare_control(image, performance_settings)
    if bounds:
        seed = generate_seed() if seed == -1 else seed
        i.inpaint = InpaintParams(InpaintMode.fill, bounds)
        i.sampling = SamplingInput("", "", 1, 1, seed=seed)  # ignored apart from seed
    return i


def create(i: WorkflowInput, models: ClientModels, comfy_mode=ComfyRunMode.server) -> ComfyWorkflow:
    """
    Takes a WorkflowInput object and creates the corresponding ComfyUI workflow prompt.
    This should be a pure function, the workflow is entirely defined by the input.
    """
    workflow = ComfyWorkflow(models.node_inputs, comfy_mode)

    if i.kind is WorkflowKind.generate:
        return generate(
            workflow,
            ensure(i.models),
            ScaledExtent.from_input(i.extent),
            Conditioning.from_input(ensure(i.conditioning)),
            ensure(i.sampling),
            i.batch_count,
            models.for_checkpoint(ensure(i.models).checkpoint),
        )
    elif i.kind is WorkflowKind.inpaint:
        return inpaint(
            workflow,
            ensure(i.images),
            ensure(i.models),
            Conditioning.from_input(ensure(i.conditioning)),
            ensure(i.sampling),
            ensure(i.inpaint),
            ensure(i.crop_upscale_extent),
            i.batch_count,
            models.for_checkpoint(ensure(i.models).checkpoint),
        )
    elif i.kind is WorkflowKind.refine:
        return refine(
            workflow,
            i.image,
            ScaledExtent.from_input(i.extent),
            ensure(i.models),
            Conditioning.from_input(ensure(i.conditioning)),
            ensure(i.sampling),
            i.batch_count,
            models.for_checkpoint(ensure(i.models).checkpoint),
        )
    elif i.kind is WorkflowKind.refine_region:
        return refine_region(
            workflow,
            ensure(i.images),
            ensure(i.models),
            Conditioning.from_input(ensure(i.conditioning)),
            ensure(i.sampling),
            ensure(i.inpaint),
            i.batch_count,
            models.for_checkpoint(ensure(i.models).checkpoint),
        )
    elif i.kind is WorkflowKind.upscale_simple:
        return upscale_simple(workflow, i.image, i.upscale_model, i.upscale_factor)
    elif i.kind is WorkflowKind.upscale_tiled:
        return upscale_tiled(
            workflow,
            i.image,
            i.extent,
            i.upscale_model,
            ensure(i.models),
            Conditioning.from_input(ensure(i.conditioning)),
            ensure(i.sampling),
            models.for_checkpoint(ensure(i.models).checkpoint),
        )
    elif i.kind is WorkflowKind.control_image:
        return create_control_image(
            workflow,
            image=i.image,
            mode=i.control_mode,
            extent=ScaledExtent.from_input(i.extent),
            bounds=i.inpaint.target_bounds if i.inpaint else None,
            seed=i.sampling.seed if i.sampling else -1,
        )
    else:
        raise ValueError(f"Unsupported workflow kind: {i.kind}")


def _get_sampling_lora(style: Style, is_live: bool, model_set: ModelDict, models: ClientModels):
    sampler_name = style.live_sampler if is_live else style.sampler
    preset = SamplerPresets.instance()[sampler_name]
    if preset.lora:
        file = model_set.lora.find(preset.lora)
        if file is None and not preset.lora in models.loras:
            res = resources.search_path(ResourceKind.lora, model_set.version, preset.lora)
            if res is None and preset.lora == "lightning":
                raise ValueError(
                    f"The chosen sampler preset '{sampler_name}' requires LoRA "
                    f"'{preset.lora}', which is not supported by {model_set.version.value}."
                    " Please choose a different sampler."
                )
            elif res is None:
                raise ValueError(
                    f"Could not find LoRA '{preset.lora}' used by sampler preset '{sampler_name}'"
                )
            else:
                raise ValueError(
                    f"Could not find LoRA '{preset.lora}' ({', '.join(res)}) used by sampler preset '{sampler_name}'"
                )
        return [LoraInput(file or preset.lora, 1.0)]
    return []


def _check_server_has_models(input: CheckpointInput, models: ClientModels, style_name: str):
    if input.checkpoint not in models.checkpoints:
        raise ValueError(
            f"The checkpoint '{input.checkpoint}' used by style '{style_name}' is not available on the server"
        )
    for lora in input.loras:
        if lora.name not in models.loras:
            raise ValueError(
                f"The LoRA '{lora.name}' used by style '{style_name}' is not available on the server"
            )
    if input.vae != StyleSettings.vae.default and input.vae not in models.vae:
        raise ValueError(
            f"The VAE '{input.vae}' used by style '{style_name}' is not available on the server"
        )<|MERGE_RESOLUTION|>--- conflicted
+++ resolved
@@ -265,21 +265,13 @@
 
 
 def attention_cond_prompt(cond: Conditioning, index: int):
-<<<<<<< HEAD
-    if not cond.positive:
-=======
     if not cond.prompt:
->>>>>>> b3d58735
         return cond, cond
 
     updated_prompt_lines = []
     att_prompts_lines = []
     i = 0
-<<<<<<< HEAD
-    for line in cond.positive.splitlines():
-=======
     for line in cond.prompt.splitlines():
->>>>>>> b3d58735
         match = regex_attention_line.match(line)
         if not match:
             att_prompts_lines.append(line)
@@ -295,11 +287,88 @@
 
     att_cond = copy(cond)
     att_cond.prompt = "\n".join(att_prompts_lines)
-<<<<<<< HEAD
+    cond.prompt = "\n".join(updated_prompt_lines)
+
+    return att_cond, cond
+
+
+def apply_attention(
+    w: ComfyWorkflow,
+    model: Output,
+    cond: Conditioning,
+    clip: Output,
+    extent: Extent,
+):
+    control_layers = cond.control
+    controls = [c for c in control_layers if c.mode is ControlMode.attention]
+    if not len(controls):
+        return model, cond
+
+    base_mask = w.solid_mask(extent, 1.0)
+    conds: list[Output] = []
+    masks: list[Output] = []
+    mask_sum: Output = OutputNull
+
+    # load masks, compute sum of all masks
+    for i in range(len(controls)):
+        control = controls[i]
+        mask = w.load_image_mask(control.image)
+        control_cond, cond = attention_cond_prompt(cond, i)
+
+        mask_sum = (
+            mask if mask_sum == OutputNull else w.attention_mask_composite(mask, mask_sum, "or")
+        )
+        conds.append(encode_text_prompt(w, control_cond, clip)[0])
+        masks.append(mask)
+
+    # subtract lower masks for each mask
+    for i in range(len(masks)):
+        sub_mask_sum: Output = OutputNull
+        for j in range(len(masks)):
+            if i > j:
+                sub_mask_sum = (
+                    masks[j]
+                    if sub_mask_sum == OutputNull
+                    else w.attention_mask_composite(masks[j], sub_mask_sum, "or")
+                )
+
+        if sub_mask_sum != OutputNull:
+            masks[i] = w.attention_mask_composite(masks[i], sub_mask_sum, "subtract")
+
+    base_mask = w.attention_mask_composite(base_mask, mask_sum, "subtract")
+    cond, _ = attention_cond_prompt(cond, len(controls))
+    model = w.apply_attention_couple(model, base_mask, conds, masks)
+
+    return model, cond
+
+
+regex_attention_line = re.compile(r"^((?:PROMPT|ZONE|ATT|BREAK)\s*\d* )(.*)$")
+
+
+def attention_cond_prompt(cond: Conditioning, index: int):
+    if not cond.positive:
+        return cond, cond
+
+    updated_prompt_lines = []
+    att_prompts_lines = []
+    i = 0
+    for line in cond.positive.splitlines():
+        match = regex_attention_line.match(line)
+        if not match:
+            att_prompts_lines.append(line)
+            updated_prompt_lines.append(line)
+        else:
+            if i == index:
+                att_prompts_lines.append(match.group(2))
+                updated_prompt_lines.append(match.group(1))
+            else:
+                updated_prompt_lines.append(line)
+
+            i += 1
+
+    att_cond = copy(cond)
+    att_cond.prompt = "\n".join(att_prompts_lines)
     cond.positive = "\n".join(updated_prompt_lines)
-=======
-    cond.prompt = "\n".join(updated_prompt_lines)
->>>>>>> b3d58735
 
     return att_cond, cond
 
