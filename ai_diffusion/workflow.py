from __future__ import annotations

from copy import copy
from dataclasses import dataclass, field
from typing import Any
import math
import random

from . import resolution, resources
from .api import ControlInput, ImageInput, CheckpointInput, SamplingInput, WorkflowInput, LoraInput
from .api import ExtentInput, InpaintMode, InpaintParams, FillMode, ConditioningInput, WorkflowKind
from .api import RegionInput
from .image import Bounds, Extent, Image, Mask, Point, multiple_of
from .client import ClientModels, ModelDict
from .style import Style, StyleSettings, SamplerPresets
from .resolution import ScaledExtent, ScaleMode, TileLayout, get_inpaint_reference
from .resources import ControlMode, SDVersion, UpscalerName, ResourceKind
from .settings import PerformanceSettings, settings
from .text import merge_prompt, extract_loras
from .comfy_workflow import ComfyWorkflow, ComfyRunMode, Output
from .util import ensure, median_or_zero, unique, client_logger as log


def detect_inpaint_mode(extent: Extent, area: Bounds):
    if area.width >= extent.width or area.height >= extent.height:
        return InpaintMode.expand
    return InpaintMode.fill


def generate_seed():
    # Currently only using 32 bit because Qt widgets don't support int64
    return random.randint(0, 2**31 - 1)


def _sampling_from_style(style: Style, strength: float, is_live: bool):
    sampler_name = style.live_sampler if is_live else style.sampler
    cfg = style.live_cfg_scale if is_live else style.cfg_scale
    min_steps, max_steps = style.get_steps(is_live=is_live)
    preset = SamplerPresets.instance()[sampler_name]
    result = SamplingInput(
        sampler=preset.sampler,
        scheduler=preset.scheduler,
        cfg_scale=cfg or preset.cfg,
        total_steps=max_steps,
    )
    if strength < 1.0:
        result.total_steps, result.start_step = apply_strength(strength, max_steps, min_steps)
    return result


def apply_strength(strength: float, steps: int, min_steps: int = 0) -> tuple[int, int]:
    start_at_step = round(steps * (1 - strength))

    if min_steps and steps - start_at_step < min_steps:
        steps = math.floor(min_steps / strength)
        start_at_step = steps - min_steps

    return steps, start_at_step


# Given the pair we got from `apply_strength`, reconstruct a weight (in percent).
# representing a natural midpoint of the range.
# For example, if the pair is 4/8, return 50.
# This is used for snapping the strength widget.
# If the resulting step-count is adjusted upward as per above, no such
# midpoint can be reliably determined. In that case, we return None.
def snap_to_percent(steps: int, start_at_step: int, max_steps: int) -> int | None:
    if steps != max_steps:
        return None
    return round((steps - start_at_step) * 100 / steps)


def _sampler_params(sampling: SamplingInput, strength: float | None = None):
    params: dict[str, Any] = dict(
        sampler=sampling.sampler,
        scheduler=sampling.scheduler,
        steps=sampling.total_steps,
        start_at_step=sampling.start_step,
        cfg=sampling.cfg_scale,
        seed=sampling.seed,
    )
    if strength is not None:
        params["steps"], params["start_at_step"] = apply_strength(strength, sampling.total_steps)
    return params


def load_checkpoint_with_lora(w: ComfyWorkflow, checkpoint: CheckpointInput, models: ClientModels):
    checkpoint_model = checkpoint.checkpoint
    if checkpoint_model not in models.checkpoints:
        checkpoint_model = next(iter(models.checkpoints.keys()))
        log.warning(
            f"Style checkpoint {checkpoint.checkpoint} not found, using default {checkpoint_model}"
        )
    model, clip, vae = w.load_checkpoint(checkpoint_model)

    if checkpoint.version is SDVersion.sd3:
        clip_models = models.for_version(checkpoint.version).clip
        model = w.model_sampling_sd3(model)
        clip = w.load_dual_clip(clip_models["clip_g"], clip_models["clip_l"], type="sd3")

    if checkpoint.clip_skip != StyleSettings.clip_skip.default:
        clip = w.clip_set_last_layer(clip, (checkpoint.clip_skip * -1))

    if checkpoint.vae != StyleSettings.vae.default:
        if checkpoint.vae in models.vae:
            vae = w.load_vae(checkpoint.vae)
        else:
            log.warning(f"Style VAE {checkpoint.vae} not found, using default VAE from checkpoint")

    for lora in checkpoint.loras:
        model, clip = w.load_lora(model, clip, lora.name, lora.strength, lora.strength)

    if checkpoint.v_prediction_zsnr:
        model = w.model_sampling_discrete(model, "v_prediction", zsnr=True)
        model = w.rescale_cfg(model, 0.7)

    if checkpoint.version.supports_lcm:
        lcm_lora = models.for_checkpoint(checkpoint_model).lora.find("lcm")
        if lcm_lora and any(l.name == lcm_lora for l in checkpoint.loras):
            model = w.model_sampling_discrete(model, "lcm")

    if checkpoint.self_attention_guidance:
        model = w.apply_self_attention_guidance(model)

    return model, clip, vae


class ImageOutput:
    image: Image | None = None
    is_mask: bool = False
    _output: Output | None = None
    _scaled: Output | None = None
    _scale: Extent | None = None

    def __init__(self, image: Image | Output | None, is_mask: bool = False):
        if isinstance(image, Output):
            self._output = image
        else:
            self.image = image
        self.is_mask = is_mask

    def load(
        self,
        w: ComfyWorkflow,
        target_extent: Extent | None = None,
        default_image: Output | None = None,
    ):
        if self._output is None:
            if self.image is None:
                self._output = ensure(default_image)
                if target_extent is not None:
                    self._output = w.scale_image(self._output, target_extent)
            elif self.is_mask:
                self._output = w.load_mask(self.image)
            else:
                self._output = w.load_image(self.image)
        if target_extent is None or self.image is None or self.image.extent == target_extent:
            return self._output

        if self._scaled is None or self._scale != target_extent:
            if self.is_mask:
                self._scaled = w.scale_mask(self._output, target_extent)
            else:
                self._scaled = w.scale_control_image(self._output, target_extent)
            self._scale = target_extent
        return self._scaled

    def crop(self, bounds: Bounds):
        if self.image is not None:
            self.image = Image.crop(self.image, bounds)
            self._output = None
            self._scale = None

    def __bool__(self):
        return self.image is not None


@dataclass
class Control:
    mode: ControlMode
    image: ImageOutput
    mask: ImageOutput | None = None
    strength: float = 1.0
    range: tuple[float, float] = (0.0, 1.0)

    @staticmethod
    def from_input(i: ControlInput):
        return Control(i.mode, ImageOutput(i.image), None, i.strength, i.range)


class TextPrompt:
    text: str
    _output: Output | None = None

    def __init__(self, text: str):
        self.text = text

    def encode(self, w: ComfyWorkflow, clip: Output, style_prompt: str | None = None, models: ModelDict = None, split_conditioning=False):
        text = self.text
        if text != "" and style_prompt:
            text = merge_prompt(text, style_prompt)
        if self._output is None:
            self._output = w.clip_text_encode(clip, text, models, split_conditioning)
        return self._output


@dataclass
class Region:
    mask: ImageOutput
    bounds: Bounds
    positive: TextPrompt
    control: list[Control] = field(default_factory=list)
    is_background: bool = False

    @staticmethod
    def from_input(i: RegionInput, index: int):
        control = [Control.from_input(c) for c in i.control]
        mask = ImageOutput(i.mask, is_mask=True)
        return Region(mask, i.bounds, TextPrompt(i.positive), control, is_background=index == 0)

    def copy(self):
        control = [copy(c) for c in self.control]
        return Region(self.mask, self.bounds, self.positive, control, self.is_background)


@dataclass
class Conditioning:
    positive: TextPrompt
    negative: TextPrompt
    control: list[Control] = field(default_factory=list)
    regions: list[Region] = field(default_factory=list)
    style_prompt: str = ""

    @staticmethod
    def from_input(i: ConditioningInput):
        return Conditioning(
            TextPrompt(i.positive),
            TextPrompt(i.negative),
            [Control.from_input(c) for c in i.control],
            [Region.from_input(r, i) for i, r in enumerate(i.regions)],
            i.style,
        )

    def copy(self):
        return Conditioning(
            self.positive,
            self.negative,
            [copy(c) for c in self.control],
            [r.copy() for r in self.regions],
            self.style_prompt,
        )

    def downscale(self, original: Extent, target: Extent):
        downscale_control_images(self.all_control, original, target)

    def crop(self, bounds: Bounds):
        # Meant to be called during preperation, before adding inpaint layer.
        for control in self.all_control:
            assert control.mask is None
            control.image.crop(bounds)
        for region in self.regions:
            region.mask.crop(bounds)

    @property
    def all_control(self):
        return self.control + [c for r in self.regions for c in r.control]


def downscale_control_images(
    control_layers: list[Control] | list[ControlInput], original: Extent, target: Extent
):
    # Meant to be called during preperation, when desired generation resolution is lower than canvas size:
    # no need to encode and send the full resolution images to the server.
    if original.width > target.width and original.height > target.height:
        for control in control_layers:
            assert isinstance(control.image, Image)
            # Only scale if control image resolution matches canvas resolution
            if control.image.extent == original and control.mode is not ControlMode.canny_edge:
                if isinstance(control, ControlInput):
                    control.image = Image.scale(control.image, target)
                elif control.image.image:
                    control.image.image = Image.scale(control.image.image, target)


def downscale_all_control_images(cond: ConditioningInput, original: Extent, target: Extent):
    downscale_control_images(cond.control, original, target)
    for region in cond.regions:
        downscale_control_images(region.control, original, target)


def encode_text_prompt(w: ComfyWorkflow, cond: Conditioning, clip: Output, models: ModelDict):
    positive = cond.positive.encode(w, clip, cond.style_prompt, models, split_conditioning=settings.split_conditioning_sdxl)
    negative = cond.negative.encode(w, clip, None, models, split_conditioning=settings.split_conditioning_sdxl)
    return positive, negative


def apply_attention_mask(
    w: ComfyWorkflow, model: Output, cond: Conditioning, clip: Output, target_extent: Extent | None, models: ModelDict
):
    if len(cond.regions) == 0:
        return model

    if len(cond.regions) == 1:
        region = cond.regions[0]
        cond.positive = region.positive
        cond.control += region.control
        return model

    bottom_region = cond.regions[0]
    if bottom_region.is_background:
        regions = w.background_region(bottom_region.positive.encode(w, clip, cond.style_prompt, models, split_conditioning=settings.split_conditioning_sdxl))
        remaining = cond.regions[1:]
    else:
        regions = w.background_region(cond.positive.encode(w, clip, cond.style_prompt, models, split_conditioning=settings.split_conditioning_sdxl))
        remaining = cond.regions

    for region in remaining:
        mask = region.mask.load(w, target_extent)
        prompt = region.positive.encode(w, clip, cond.style_prompt, models, split_conditioning=settings.split_conditioning_sdxl)
        regions = w.define_region(regions, mask, prompt)

    return w.attention_mask(model, regions)


def apply_control(
    w: ComfyWorkflow,
    positive: Output,
    negative: Output,
    control_layers: list[Control],
    extent: Extent | None,
    models: ModelDict,
):
    models = models.control
    for control in (c for c in control_layers if c.mode.is_control_net):
        image = control.image.load(w, extent)
        if control.mode is ControlMode.inpaint:
            assert control.mask is not None, "Inpaint control requires a mask"
            image = w.inpaint_preprocessor(image, control.mask.load(w))
        if control.mode.is_lines:  # ControlNet expects white lines on black background
            image = w.invert_image(image)
        controlnet = w.load_controlnet(models[control.mode])
        positive, negative = w.apply_controlnet(
            positive,
            negative,
            controlnet,
            image,
            strength=control.strength,
            range=control.range,
        )

    return positive, negative


def apply_ip_adapter(
    w: ComfyWorkflow,
    model: Output,
    control_layers: list[Control],
    models: ModelDict,
    mask: Output | None = None,
):
    models = models.ip_adapter

    # Create a separate embedding for each face ID (though more than 1 is questionable)
    face_layers = [c for c in control_layers if c.mode is ControlMode.face]
    if len(face_layers) > 0:
        clip_vision = w.load_clip_vision(models.clip_vision)
        ip_adapter = w.load_ip_adapter(models[ControlMode.face])
        insight_face = w.load_insight_face()
        for control in face_layers:
            model = w.apply_ip_adapter_face(
                model,
                ip_adapter,
                clip_vision,
                insight_face,
                control.image.load(w),
                control.strength,
                range=control.range,
                mask=mask,
            )

    # Encode images with their weights into a batch and apply IP-adapter to the model once
    def encode_and_apply_ip_adapter(model: Output, control_layers: list[Control], weight_type: str):
        clip_vision = w.load_clip_vision(models.clip_vision)
        ip_adapter = w.load_ip_adapter(models[ControlMode.reference])
        embeds: list[Output] = []
        range = (0.99, 0.01)

        for control in control_layers:
            if len(embeds) >= 5:
                raise Exception(f"Too many control layers of type '{mode.text}' (maximum is 5)")
            img = control.image.load(w)
            embeds.append(w.encode_ip_adapter(img, control.strength, ip_adapter, clip_vision)[0])
            range = (min(range[0], control.range[0]), max(range[1], control.range[1]))

        combined = w.combine_ip_adapter_embeds(embeds) if len(embeds) > 1 else embeds[0]
        return w.apply_ip_adapter(
            model, ip_adapter, clip_vision, combined, 1.0, weight_type, range, mask
        )

    modes = [
        (ControlMode.reference, "linear"),
        (ControlMode.style, "style transfer"),
        (ControlMode.composition, "composition"),
    ]
    # Chain together different IP-adapter weight types.
    for mode, weight_type in modes:
        ref_layers = [c for c in control_layers if c.mode is mode]
        if len(ref_layers) > 0:
            model = encode_and_apply_ip_adapter(model, ref_layers, weight_type)

    return model


def apply_regional_ip_adapter(
    w: ComfyWorkflow, model: Output, regions: list[Region], extent: Extent | None, models: ModelDict
):
    for region in (r for r in regions if r.mask):
        model = apply_ip_adapter(w, model, region.control, models, region.mask.load(w, extent))
    return model


def scale(
    extent: Extent,
    target: Extent,
    mode: ScaleMode,
    w: ComfyWorkflow,
    image: Output,
    models: ModelDict,
):
    """Handles scaling images from `extent` to `target` resolution.
    Uses either lanczos or a fast upscaling model."""

    if mode is ScaleMode.none:
        return image
    elif mode is ScaleMode.resize:
        return w.scale_image(image, target)
    else:
        assert mode is ScaleMode.upscale_fast
        ratio = target.pixel_count / extent.pixel_count
        factor = max(2, min(4, math.ceil(math.sqrt(ratio))))
        upscale_model = w.load_upscale_model(models.upscale[UpscalerName.fast_x(factor)])
        image = w.upscale_image(upscale_model, image)
        image = w.scale_image(image, target)
        return image


def scale_to_initial(
    extent: ScaledExtent, w: ComfyWorkflow, image: Output, models: ModelDict, is_mask=False
):
<<<<<<< HEAD
    if is_mask and extent.initial_scaling in (ScaleMode.resize, ScaleMode.upscale_fast):
=======
    if is_mask and extent.target != extent.initial:
>>>>>>> 30381bb8
        return w.scale_mask(image, extent.initial)
    elif not is_mask:
        return scale(extent.input, extent.initial, extent.initial_scaling, w, image, models)
    else:
        assert is_mask and extent.initial_scaling is ScaleMode.none
        return image


def scale_to_target(extent: ScaledExtent, w: ComfyWorkflow, image: Output, models: ModelDict):
    return scale(extent.desired, extent.target, extent.target_scaling, w, image, models)


def scale_refine_and_decode(
    extent: ScaledExtent,
    w: ComfyWorkflow,
    cond: Conditioning,
    sampling: SamplingInput,
    latent: Output,
    prompt_pos: Output,
    prompt_neg: Output,
    model: Output,
    clip: Output,
    vae: Output,
    models: ModelDict,
):
    """Handles scaling images from `initial` to `desired` resolution.
    If it is a substantial upscale, runs a high-res SD refinement pass.
    Takes latent as input and returns a decoded image."""

    mode = extent.refinement_scaling
    if mode in [ScaleMode.none, ScaleMode.resize, ScaleMode.upscale_fast]:
        decoded = w.vae_decode(vae, latent)
        return scale(extent.initial, extent.desired, mode, w, decoded, models)

    model = apply_attention_mask(w, model, cond, clip, extent.desired, models)
    model = apply_regional_ip_adapter(w, model, cond.regions, extent.desired, models)

    if mode is ScaleMode.upscale_small:
        upscaler = models.upscale[UpscalerName.fast_2x]
    else:
        assert mode is ScaleMode.upscale_quality
        upscaler = models.upscale[UpscalerName.default]

    upscale_model = w.load_upscale_model(upscaler)
    decoded = w.vae_decode(vae, latent)
    upscale = w.upscale_image(upscale_model, decoded)
    upscale = w.scale_image(upscale, extent.desired)
    latent = w.vae_encode(vae, upscale)
    params = _sampler_params(sampling, strength=0.4)

    positive, negative = apply_control(
        w, prompt_pos, prompt_neg, cond.all_control, extent.desired, models
    )
<<<<<<< HEAD
    result = w.ksampler_advanced(model, positive, negative, latent, **params, two_pass=False)
=======
    result = w.sampler_custom_advanced(model, positive, negative, latent, models.version, **params)
>>>>>>> 30381bb8
    image = w.vae_decode(vae, result)
    return image


def generate(
    w: ComfyWorkflow,
    checkpoint: CheckpointInput,
    extent: ScaledExtent,
    cond: Conditioning,
    sampling: SamplingInput,
    batch_count: int,
    models: ModelDict,
):
    model, clip, vae = load_checkpoint_with_lora(w, checkpoint, models.all)
    model = apply_ip_adapter(w, model, cond.control, models)
    model_orig = copy(model)
    model = apply_attention_mask(w, model, cond, clip, extent.initial, models)
    model = apply_regional_ip_adapter(w, model, cond.regions, extent.initial, models)
    latent = w.empty_latent_image(extent.initial, models.version, batch_count)
    prompt_pos, prompt_neg = encode_text_prompt(w, cond, clip, models)
    positive, negative = apply_control(
        w, prompt_pos, prompt_neg, cond.all_control, extent.initial, models
    )
<<<<<<< HEAD
    out_latent = w.ksampler_advanced(
        model,
        positive,
        negative,
        latent,
        two_pass=settings.use_refiner_pass,
        first_pass_sampler=settings.first_pass_sampler,
        **_sampler_params(sampling)
=======
    out_latent = w.sampler_custom_advanced(
        model, positive, negative, latent, models.version, **_sampler_params(sampling)
>>>>>>> 30381bb8
    )
    out_image = scale_refine_and_decode(
        extent, w, cond, sampling, out_latent, prompt_pos, prompt_neg, model_orig, clip, vae, models
    )
    out_image = scale_to_target(extent, w, out_image, models)
    w.send_image(out_image)
    return w


def fill_masked(w: ComfyWorkflow, image: Output, mask: Output, fill: FillMode, models: ModelDict):
    if fill is FillMode.blur:
        return w.blur_masked(image, mask, 65, falloff=9)
    elif fill is FillMode.border:
        image = w.fill_masked(image, mask, "navier-stokes")
        return w.blur_masked(image, mask, 65)
    elif fill is FillMode.neutral:
        return w.fill_masked(image, mask, "neutral", falloff=9)
    elif fill is FillMode.inpaint:
        model = w.load_inpaint_model(models.inpaint["default"])
        return w.inpaint_image(model, image, mask)
    elif fill is FillMode.replace:
        return w.fill_masked(image, mask, "neutral")
    return image


def apply_grow_feather(w: ComfyWorkflow, mask: Output, inpaint: InpaintParams):
    if inpaint.grow or inpaint.feather:
        mask = w.expand_mask(mask, inpaint.grow, inpaint.feather)
    return mask


def detect_inpaint(
    mode: InpaintMode,
    bounds: Bounds,
    sd_ver: SDVersion,
    prompt: str,
    control: list[ControlInput],
    strength: float,
):
    assert mode is not InpaintMode.automatic
    result = InpaintParams(mode, bounds)

    if sd_ver is SDVersion.sd15:
        result.use_inpaint_model = strength > 0.5
        result.use_condition_mask = (
            mode is InpaintMode.add_object
            and prompt != ""
            and not any(c.mode.is_structural for c in control)
        )
    elif sd_ver is SDVersion.sdxl:
        result.use_inpaint_model = strength > 0.8

    is_ref_mode = mode in [InpaintMode.fill, InpaintMode.expand]
    result.use_reference = is_ref_mode and prompt == ""

    result.fill = {
        InpaintMode.fill: FillMode.blur,
        InpaintMode.expand: FillMode.border,
        InpaintMode.add_object: FillMode.neutral,
        InpaintMode.remove_object: FillMode.inpaint,
        InpaintMode.replace_background: FillMode.replace,
    }[mode]
    return result


def inpaint(
    w: ComfyWorkflow,
    images: ImageInput,
    checkpoint: CheckpointInput,
    cond: Conditioning,
    sampling: SamplingInput,
    params: InpaintParams,
    crop_upscale_extent: Extent,
    batch_count: int,
    models: ModelDict,
):
    target_bounds = params.target_bounds
    extent = ScaledExtent.from_input(images.extent)  # for initial generation with large context

    model, clip, vae = load_checkpoint_with_lora(w, checkpoint, models.all)
    model = w.differential_diffusion(model)
    model_orig = copy(model)

    upscale_extent = ScaledExtent(  # after crop to the masked region
        Extent(0, 0), Extent(0, 0), crop_upscale_extent, target_bounds.extent
    )
    initial_bounds = extent.convert(target_bounds, "target", "initial")

    in_image = w.load_image(ensure(images.initial_image))
    in_image = scale_to_initial(extent, w, in_image, models)
    in_mask = w.load_mask(ensure(images.hires_mask))
    in_mask = apply_grow_feather(w, in_mask, params)
    initial_mask = scale_to_initial(extent, w, in_mask, models, is_mask=True)
    cropped_mask = w.crop_mask(in_mask, target_bounds)

    cond_base = cond.copy()
    cond_base.downscale(extent.input, extent.initial)
    model = apply_attention_mask(w, model, cond_base, clip, extent.initial, models)

    if params.use_reference:
        reference = get_inpaint_reference(ensure(images.initial_image), initial_bounds) or in_image
        cond_base.control.append(
            Control(ControlMode.reference, ImageOutput(reference), None, 0.5, (0.2, 0.8))
        )
    inpaint_mask = ImageOutput(initial_mask, is_mask=True)
    if params.use_inpaint_model and models.version is SDVersion.sd15:
        cond_base.control.append(Control(ControlMode.inpaint, ImageOutput(in_image), inpaint_mask))
    if params.use_condition_mask and len(cond_base.regions) == 0:
        base_prompt = TextPrompt(merge_prompt("", cond_base.style_prompt))
        cond_base.regions = [
            Region(ImageOutput(None), Bounds(0, 0, *extent.initial), base_prompt, []),
            Region(inpaint_mask, initial_bounds, cond_base.positive, []),
        ]
    in_image = fill_masked(w, in_image, initial_mask, params.fill, models)

    model = apply_ip_adapter(w, model, cond_base.control, models)
    model = apply_regional_ip_adapter(w, model, cond_base.regions, extent.initial, models)
    positive, negative = encode_text_prompt(w, cond, clip, models)
    positive, negative = apply_control(
        w, positive, negative, cond_base.all_control, extent.initial, models
    )
    if params.use_inpaint_model and models.version is SDVersion.sdxl:
        positive, negative, latent_inpaint, latent = w.vae_encode_inpaint_conditioning(
            vae, in_image, initial_mask, positive, negative
        )
        inpaint_patch = w.load_fooocus_inpaint(**models.fooocus_inpaint)
        inpaint_model = w.apply_fooocus_inpaint(model, inpaint_patch, latent_inpaint)
    else:
        latent = w.vae_encode(vae, in_image)
        latent = w.set_latent_noise_mask(latent, initial_mask)
        inpaint_model = model

    latent = w.batch_latent(latent, batch_count)
<<<<<<< HEAD
    out_latent = w.ksampler_advanced(
        inpaint_model, positive, negative, latent, **_sampler_params(sampling), two_pass=False
=======
    out_latent = w.sampler_custom_advanced(
        inpaint_model, positive, negative, latent, models.version, **_sampler_params(sampling)
>>>>>>> 30381bb8
    )

    if extent.refinement_scaling in [ScaleMode.upscale_small, ScaleMode.upscale_quality]:
        model = model_orig
        if extent.refinement_scaling is ScaleMode.upscale_small:
            upscaler = models.upscale[UpscalerName.fast_2x]
        else:
            upscaler = models.upscale[UpscalerName.default]
        sampler_params = _sampler_params(sampling, strength=0.4)
        upscale_model = w.load_upscale_model(upscaler)
        upscale = w.vae_decode(vae, out_latent)
        upscale = w.crop_image(upscale, initial_bounds)
        upscale = w.upscale_image(upscale_model, upscale)
        upscale = w.scale_image(upscale, upscale_extent.desired)
        latent = w.vae_encode(vae, upscale)
        latent = w.set_latent_noise_mask(latent, cropped_mask)

        cond_upscale = cond.copy()
        cond_upscale.crop(target_bounds)
        res = upscale_extent.desired

        positive_up, negative_up = encode_text_prompt(w, cond_upscale, clip, models)
        model = apply_attention_mask(w, model, cond_upscale, clip, res, models)
        model = apply_regional_ip_adapter(w, model, cond_upscale.regions, res, models)

        if params.use_inpaint_model and models.version is SDVersion.sd15:
            hires_image = ImageOutput(images.hires_image)
            hires_mask = ImageOutput(cropped_mask, is_mask=True)
            cond_upscale.control.append(Control(ControlMode.inpaint, hires_image, hires_mask))
        positive_up, negative_up = apply_control(
            w, positive_up, negative_up, cond_upscale.all_control, res, models
        )
<<<<<<< HEAD
        out_latent = w.ksampler_advanced(
            model_orig, positive_up, negative_up, latent, **sampler_params, two_pass=False
=======
        out_latent = w.sampler_custom_advanced(
            model, positive_up, negative_up, latent, models.version, **sampler_params
>>>>>>> 30381bb8
        )
        out_image = w.vae_decode(vae, out_latent)
        out_image = scale_to_target(upscale_extent, w, out_image, models)
    else:
        desired_bounds = extent.convert(target_bounds, "target", "desired")
        desired_extent = desired_bounds.extent
        cropped_extent = ScaledExtent(
            desired_extent, desired_extent, desired_extent, target_bounds.extent
        )
        out_image = w.vae_decode(vae, out_latent)
        out_image = scale(
            extent.initial, extent.desired, extent.refinement_scaling, w, out_image, models
        )
        out_image = w.crop_image(out_image, desired_bounds)
        out_image = scale_to_target(cropped_extent, w, out_image, models)

    compositing_mask = w.denoise_to_compositing_mask(cropped_mask)
    out_masked = w.apply_mask(out_image, compositing_mask)
    w.send_image(out_masked)
    return w


def refine(
    w: ComfyWorkflow,
    image: Image,
    extent: ScaledExtent,
    checkpoint: CheckpointInput,
    cond: Conditioning,
    sampling: SamplingInput,
    batch_count: int,
    models: ModelDict,
):
    model, clip, vae = load_checkpoint_with_lora(w, checkpoint, models.all)
    model = apply_ip_adapter(w, model, cond.control, models)
    model = apply_attention_mask(w, model, cond, clip, extent.initial, models)
    model = apply_regional_ip_adapter(w, model, cond.regions, extent.initial, models)
    in_image = w.load_image(image)
    in_image = scale_to_initial(extent, w, in_image, models)
    latent = w.vae_encode(vae, in_image)
    if batch_count > 1:
        latent = w.batch_latent(latent, batch_count)
    positive, negative = encode_text_prompt(w, cond, clip, models)
    positive, negative = apply_control(
        w, positive, negative, cond.all_control, extent.desired, models
    )
<<<<<<< HEAD
    sampler = w.ksampler_advanced(
        model,
        positive,
        negative,
        latent,
        two_pass=settings.use_refiner_pass,
        first_pass_sampler=settings.first_pass_sampler,
        **_sampler_params(sampling)
=======
    sampler = w.sampler_custom_advanced(
        model, positive, negative, latent, models.version, **_sampler_params(sampling)
>>>>>>> 30381bb8
    )
    out_image = w.vae_decode(vae, sampler)
    out_image = scale_to_target(extent, w, out_image, models)
    w.send_image(out_image)
    return w


def refine_region(
    w: ComfyWorkflow,
    images: ImageInput,
    checkpoint: CheckpointInput,
    cond: Conditioning,
    sampling: SamplingInput,
    inpaint: InpaintParams,
    batch_count: int,
    models: ModelDict,
):
    extent = ScaledExtent.from_input(images.extent)

    model, clip, vae = load_checkpoint_with_lora(w, checkpoint, models.all)
    model = w.differential_diffusion(model)
    model = apply_ip_adapter(w, model, cond.control, models)
    model_orig = copy(model)
    model = apply_attention_mask(w, model, cond, clip, extent.initial, models)
    model = apply_regional_ip_adapter(w, model, cond.regions, extent.initial, models)
    prompt_pos, prompt_neg = encode_text_prompt(w, cond, clip, models)

    in_image = w.load_image(ensure(images.initial_image))
    in_image = scale_to_initial(extent, w, in_image, models)
    in_mask = w.load_mask(ensure(images.hires_mask))
    in_mask = apply_grow_feather(w, in_mask, inpaint)
    initial_mask = scale_to_initial(extent, w, in_mask, models, is_mask=True)

    if inpaint.use_inpaint_model and models.version is SDVersion.sd15:
        c_mask = ImageOutput(initial_mask, is_mask=True)
        cond.control.append(Control(ControlMode.inpaint, ImageOutput(in_image), c_mask))
    positive, negative = apply_control(
        w, prompt_pos, prompt_neg, cond.all_control, extent.initial, models
    )
    if models.version is SDVersion.sd15 or not inpaint.use_inpaint_model:
        latent = w.vae_encode(vae, in_image)
        latent = w.set_latent_noise_mask(latent, initial_mask)
        inpaint_model = model
    else:  # SDXL inpaint model
        positive, negative, latent_inpaint, latent = w.vae_encode_inpaint_conditioning(
            vae, in_image, initial_mask, positive, negative
        )
        inpaint_patch = w.load_fooocus_inpaint(**models.fooocus_inpaint)
        inpaint_model = w.apply_fooocus_inpaint(model, inpaint_patch, latent_inpaint)

    if batch_count > 1:
        latent = w.batch_latent(latent, batch_count)

<<<<<<< HEAD
    out_latent = w.ksampler_advanced(
        inpaint_model, positive, negative, latent, **_sampler_params(sampling), two_pass=False
=======
    out_latent = w.sampler_custom_advanced(
        inpaint_model, positive, negative, latent, models.version, **_sampler_params(sampling)
>>>>>>> 30381bb8
    )
    out_image = scale_refine_and_decode(
        extent, w, cond, sampling, out_latent, prompt_pos, prompt_neg, model_orig, clip, vae, models
    )
    out_image = scale_to_target(extent, w, out_image, models)
    if extent.target != inpaint.target_bounds.extent:
        out_image = w.crop_image(out_image, inpaint.target_bounds)
        in_mask = w.crop_mask(in_mask, inpaint.target_bounds)
    compositing_mask = w.denoise_to_compositing_mask(in_mask)
    out_masked = w.apply_mask(out_image, compositing_mask)
    w.send_image(out_masked)
    return w


def create_control_image(
    w: ComfyWorkflow,
    image: Image,
    mode: ControlMode,
    extent: ScaledExtent,
    bounds: Bounds | None = None,
    seed: int = -1,
):
    assert mode not in [ControlMode.reference, ControlMode.face, ControlMode.inpaint]

    current_extent = extent.input
    input = w.load_image(image)
    result = None

    if mode is ControlMode.hands:
        if bounds is None:
            current_extent = current_extent.multiple_of(64)
            resolution = current_extent.shortest_side
        else:
            input = w.crop_image(input, bounds)
            resolution = bounds.extent.multiple_of(64).shortest_side
        result, _ = w.add(
            "MeshGraphormer-DepthMapPreprocessor",
            2,
            image=input,
            resolution=resolution,
            mask_type="based_on_depth",
            rand_seed=seed if seed != -1 else generate_seed(),
        )
        if bounds is not None:
            result = w.scale_image(result, bounds.extent)
            empty = w.empty_image(current_extent)
            result = w.composite_image_masked(result, empty, None, bounds.x, bounds.y)
    else:
        current_extent = current_extent.multiple_of(64).at_least(512)
        args = {"image": input, "resolution": current_extent.shortest_side}
        if mode is ControlMode.scribble:
            result = w.add("PiDiNetPreprocessor", 1, **args, safe="enable")
            result = w.add("ScribblePreprocessor", 1, image=result, resolution=args["resolution"])
        elif mode is ControlMode.line_art:
            result = w.add("LineArtPreprocessor", 1, **args, coarse="disable")
        elif mode is ControlMode.soft_edge:
            args["merge_with_lineart"] = "lineart_standard"
            args["lineart_lower_bound"] = 0.0
            args["lineart_upper_bound"] = 1.0
            args["object_min_size"] = 36
            args["object_connectivity"] = 1
            result = w.add("AnyLineArtPreprocessor_aux", 1, **args)
        elif mode is ControlMode.canny_edge:
            result = w.add("CannyEdgePreprocessor", 1, **args, low_threshold=80, high_threshold=200)
        elif mode is ControlMode.depth:
            model = "depth_anything_v2_vitb.pth"
            result = w.add("DepthAnythingV2Preprocessor", 1, **args, ckpt_name=model)
        elif mode is ControlMode.normal:
            result = w.add("BAE-NormalMapPreprocessor", 1, **args)
        elif mode is ControlMode.pose:
            result = w.estimate_pose(**args)
        elif mode is ControlMode.segmentation:
            result = w.add("OneFormer-COCO-SemSegPreprocessor", 1, **args)

        assert result is not None

    if mode.is_lines:
        result = w.invert_image(result)
    if current_extent != extent.target:
        result = w.scale_image(result, extent.target)

    w.send_image(result)
    return w


def upscale_simple(w: ComfyWorkflow, image: Image, model: str, factor: float):
    upscale_model = w.load_upscale_model(model)
    img = w.load_image(image)
    img = w.upscale_image(upscale_model, img)
    if factor != 4.0:
        img = w.scale_image(img, image.extent * factor)
    w.send_image(img)
    return w


def upscale_tiled(
    w: ComfyWorkflow,
    image: Image,
    extent: ExtentInput,
    checkpoint: CheckpointInput,
    cond: Conditioning,
    sampling: SamplingInput,
    upscale_model_name: str,
    models: ModelDict,
):
    upscale_factor = extent.initial.width / extent.input.width
    layout = TileLayout.from_denoise_strength(
        extent.initial, extent.desired.width, sampling.denoise_strength
    )

    model, clip, vae = load_checkpoint_with_lora(w, checkpoint, models.all)
    model = apply_ip_adapter(w, model, cond.control, models)
    positive, negative = encode_text_prompt(w, cond, clip, models)

    in_image = w.load_image(image)
    if upscale_model_name:
        upscale_model = w.load_upscale_model(upscale_model_name)
        upscaled = w.upscale_image(upscale_model, in_image)
    else:
        upscaled = in_image
    if extent.input != extent.initial:
        upscaled = w.scale_image(upscaled, extent.initial)
    tile_layout = w.create_tile_layout(upscaled, layout.min_size, layout.padding, layout.blending)

    def tiled_control(control: Control, index: int):
        img = control.image.load(w, extent.initial, default_image=in_image)
        img = w.extract_image_tile(img, tile_layout, index)
        return Control(control.mode, ImageOutput(img), None, control.strength, control.range)

    def tiled_region(region: Region, index: int, tile_bounds: Bounds):
        region_bounds = Bounds.scale(region.bounds, upscale_factor)
        coverage = Bounds.intersection(tile_bounds, region_bounds).area / tile_bounds.area
        if coverage > 0.1:
            if region.mask:
                mask = region.mask.load(w, extent.initial)
                mask = w.extract_mask_tile(mask, tile_layout, index)
                region.mask = ImageOutput(mask, is_mask=True)
            return region
        return None

    out_image = upscaled
    for i in range(layout.total_tiles):
        bounds = layout.bounds(i)
        tile_image = w.extract_image_tile(upscaled, tile_layout, i)
        tile_mask = w.generate_tile_mask(tile_layout, i)

        tile_cond = cond.copy()
        regions = [tiled_region(r, i, bounds) for r in tile_cond.regions]
        tile_cond.regions = [r for r in regions if r is not None]
        tile_model = apply_attention_mask(w, model, tile_cond, clip, None, models)
        tile_model = apply_regional_ip_adapter(w, tile_model, tile_cond.regions, None, models)

        control = [tiled_control(c, i) for c in tile_cond.all_control]
        tile_pos, tile_neg = apply_control(w, positive, negative, control, None, models)

        latent = w.vae_encode(vae, tile_image)
        latent = w.set_latent_noise_mask(latent, tile_mask)
        sampler = w.sampler_custom_advanced(
            tile_model, tile_pos, tile_neg, latent, models.version, **_sampler_params(sampling)
        )
        tile_result = w.vae_decode(vae, sampler)
        out_image = w.merge_image_tile(out_image, tile_layout, i, tile_result)

    if extent.initial != extent.target:
        out_image = scale(extent.initial, extent.target, ScaleMode.resize, w, out_image, models)
    w.send_image(out_image)
    return w


###################################################################################################


def prepare(
    kind: WorkflowKind,
    canvas: Image | Extent,
    cond: ConditioningInput,
    style: Style,
    seed: int,
    models: ClientModels,
    perf: PerformanceSettings,
    mask: Mask | None = None,
    strength: float = 1.0,
    inpaint: InpaintParams | None = None,
    upscale_factor: float = 1.0,
    upscale_model: str = "",
    is_live: bool = False,
) -> WorkflowInput:
    """
    Takes UI model state, prepares images, normalizes inputs, and returns a WorkflowInput object
    which can be compared and serialized.
    """
    i = WorkflowInput(kind)
    i.conditioning = cond
    i.conditioning.positive, extra_loras = extract_loras(i.conditioning.positive, models.loras)
    i.conditioning.negative = merge_prompt(cond.negative, style.negative_prompt)
    i.conditioning.style = style.style_prompt
    for idx, region in enumerate(i.conditioning.regions):
        assert region.mask or idx == 0, "Only the first/bottom region can be without a mask"
        region.positive, region_loras = extract_loras(region.positive, models.loras)
        extra_loras += region_loras
    i.sampling = _sampling_from_style(style, strength, is_live)
    i.sampling.seed = seed
    i.models = style.get_models()
    i.models.loras = unique(i.models.loras + extra_loras, key=lambda l: l.name)
    _check_server_has_models(i.models, models, style.name)

    sd_version = i.models.version = models.version_of(style.sd_checkpoint)
    model_set = models.for_version(sd_version)
    has_ip_adapter = model_set.ip_adapter.find(ControlMode.reference) is not None
    i.models.loras += _get_sampling_lora(style, is_live, model_set, models)
    all_control = cond.control + [c for r in cond.regions for c in r.control]
    face_weight = median_or_zero(c.strength for c in all_control if c.mode is ControlMode.face)
    if face_weight > 0:
        i.models.loras.append(LoraInput(model_set.lora["face"], 0.65 * face_weight))

    if kind is WorkflowKind.generate:
        assert isinstance(canvas, Extent)
        i.images, i.batch_count = resolution.prepare_extent(
            canvas, sd_version, ensure(style), perf, downscale=not is_live
        )
        downscale_all_control_images(i.conditioning, canvas, i.images.extent.desired)

    elif kind is WorkflowKind.inpaint:
        assert isinstance(canvas, Image) and mask and inpaint and style
        i.images, _ = resolution.prepare_image(canvas, sd_version, style, perf)
        i.images.hires_mask = mask.to_image(canvas.extent)
        upscale_extent, _ = resolution.prepare_extent(
            mask.bounds.extent, sd_version, style, perf, downscale=False
        )
        i.inpaint = inpaint
        i.inpaint.use_reference = inpaint.use_reference and has_ip_adapter
        i.crop_upscale_extent = upscale_extent.extent.desired
        largest_extent = Extent.largest(i.images.extent.initial, upscale_extent.extent.desired)
        i.batch_count = resolution.compute_batch_size(largest_extent, 512, perf.batch_size)
        scaling = ScaledExtent.from_input(i.images.extent).refinement_scaling
        if scaling in [ScaleMode.upscale_small, ScaleMode.upscale_quality]:
            i.images.hires_image = Image.crop(canvas, i.inpaint.target_bounds)
        if inpaint.mode is InpaintMode.remove_object and i.conditioning.positive == "":
            i.conditioning.positive = "background scenery"

    elif kind is WorkflowKind.refine:
        assert isinstance(canvas, Image) and style
        i.images, i.batch_count = resolution.prepare_image(
            canvas, sd_version, style, perf, downscale=False
        )
        downscale_all_control_images(i.conditioning, canvas.extent, i.images.extent.desired)

    elif kind is WorkflowKind.refine_region:
        assert isinstance(canvas, Image) and mask and inpaint and style
        allow_2pass = strength >= 0.7
        i.images, i.batch_count = resolution.prepare_image(
            canvas, sd_version, style, perf, downscale=allow_2pass
        )
        i.images.hires_mask = mask.to_image(canvas.extent)
        i.inpaint = inpaint
        downscale_all_control_images(i.conditioning, canvas.extent, i.images.extent.desired)

    elif kind is WorkflowKind.upscale_tiled:
        assert isinstance(canvas, Image) and style
        if style.preferred_resolution > 0:
            tile_size = style.preferred_resolution
        else:
            tile_size = 1024 if sd_version is SDVersion.sdxl else 800
        tile_size = multiple_of(tile_size - 128, 8)
        tile_size = Extent(tile_size, tile_size)
        target_extent = canvas.extent * upscale_factor
        extent = ExtentInput(canvas.extent, target_extent.multiple_of(8), tile_size, target_extent)
        i.images = ImageInput(extent, canvas)
        i.upscale_model = upscale_model if upscale_factor > 1 else ""
        i.batch_count = 1

    else:
        raise Exception(f"Workflow {kind.name} not supported by this constructor")

    i.batch_count = 1 if is_live else i.batch_count
    return i


def prepare_upscale_simple(image: Image, model: str, factor: float):
    target_extent = image.extent * factor
    extent = ExtentInput(image.extent, image.extent, target_extent, target_extent)
    i = WorkflowInput(WorkflowKind.upscale_simple, ImageInput(extent, image))
    i.upscale_model = model
    return i


def prepare_create_control_image(
    image: Image,
    mode: ControlMode,
    performance_settings: PerformanceSettings,
    bounds: Bounds | None = None,
    seed: int = -1,
) -> WorkflowInput:
    i = WorkflowInput(WorkflowKind.control_image)
    i.control_mode = mode
    i.images = resolution.prepare_control(image, performance_settings)
    if bounds:
        seed = generate_seed() if seed == -1 else seed
        i.inpaint = InpaintParams(InpaintMode.fill, bounds)
        i.sampling = SamplingInput("", "", 1, 1, seed=seed)  # ignored apart from seed
    return i


def create(i: WorkflowInput, models: ClientModels, comfy_mode=ComfyRunMode.server) -> ComfyWorkflow:
    """
    Takes a WorkflowInput object and creates the corresponding ComfyUI workflow prompt.
    This should be a pure function, the workflow is entirely defined by the input.
    """
    workflow = ComfyWorkflow(models.node_inputs, comfy_mode)

    if i.kind is WorkflowKind.generate:
        return generate(
            workflow,
            ensure(i.models),
            ScaledExtent.from_input(i.extent),
            Conditioning.from_input(ensure(i.conditioning)),
            ensure(i.sampling),
            i.batch_count,
            models.for_checkpoint(ensure(i.models).checkpoint),
        )
    elif i.kind is WorkflowKind.inpaint:
        return inpaint(
            workflow,
            ensure(i.images),
            ensure(i.models),
            Conditioning.from_input(ensure(i.conditioning)),
            ensure(i.sampling),
            ensure(i.inpaint),
            ensure(i.crop_upscale_extent),
            i.batch_count,
            models.for_checkpoint(ensure(i.models).checkpoint),
        )
    elif i.kind is WorkflowKind.refine:
        return refine(
            workflow,
            i.image,
            ScaledExtent.from_input(i.extent),
            ensure(i.models),
            Conditioning.from_input(ensure(i.conditioning)),
            ensure(i.sampling),
            i.batch_count,
            models.for_checkpoint(ensure(i.models).checkpoint),
        )
    elif i.kind is WorkflowKind.refine_region:
        return refine_region(
            workflow,
            ensure(i.images),
            ensure(i.models),
            Conditioning.from_input(ensure(i.conditioning)),
            ensure(i.sampling),
            ensure(i.inpaint),
            i.batch_count,
            models.for_checkpoint(ensure(i.models).checkpoint),
        )
    elif i.kind is WorkflowKind.upscale_simple:
        return upscale_simple(workflow, i.image, i.upscale_model, i.upscale_factor)
    elif i.kind is WorkflowKind.upscale_tiled:
        return upscale_tiled(
            workflow,
            i.image,
            i.extent,
            ensure(i.models),
            Conditioning.from_input(ensure(i.conditioning)),
            ensure(i.sampling),
            i.upscale_model,
            models.for_checkpoint(ensure(i.models).checkpoint),
        )
    elif i.kind is WorkflowKind.control_image:
        return create_control_image(
            workflow,
            image=i.image,
            mode=i.control_mode,
            extent=ScaledExtent.from_input(i.extent),
            bounds=i.inpaint.target_bounds if i.inpaint else None,
            seed=i.sampling.seed if i.sampling else -1,
        )
    else:
        raise ValueError(f"Unsupported workflow kind: {i.kind}")


def _get_sampling_lora(style: Style, is_live: bool, model_set: ModelDict, models: ClientModels):
    sampler_name = style.live_sampler if is_live else style.sampler
    preset = SamplerPresets.instance()[sampler_name]
    if preset.lora:
        file = model_set.lora.find(preset.lora)
        if file is None and not preset.lora in models.loras:
            res = resources.search_path(ResourceKind.lora, model_set.version, preset.lora)
            if res is None and preset.lora == "lightning":
                raise ValueError(
                    f"The chosen sampler preset '{sampler_name}' requires LoRA "
                    f"'{preset.lora}', which is not supported by {model_set.version.value}."
                    " Please choose a different sampler."
                )
            elif res is None:
                raise ValueError(
                    f"Could not find LoRA '{preset.lora}' used by sampler preset '{sampler_name}'"
                )
            else:
                raise ValueError(
                    f"Could not find LoRA '{preset.lora}' ({', '.join(res)}) used by sampler preset '{sampler_name}'"
                )
        return [LoraInput(file or preset.lora, 1.0)]
    return []


def _check_server_has_models(input: CheckpointInput, models: ClientModels, style_name: str):
    if input.checkpoint not in models.checkpoints:
        raise ValueError(
            f"The checkpoint '{input.checkpoint}' used by style '{style_name}' is not available on the server"
        )
    for lora in input.loras:
        if lora.name not in models.loras:
            raise ValueError(
                f"The LoRA '{lora.name}' used by style '{style_name}' is not available on the server"
            )
    if input.vae != StyleSettings.vae.default and input.vae not in models.vae:
        raise ValueError(
            f"The VAE '{input.vae}' used by style '{style_name}' is not available on the server"
        )<|MERGE_RESOLUTION|>--- conflicted
+++ resolved
@@ -447,11 +447,7 @@
 def scale_to_initial(
     extent: ScaledExtent, w: ComfyWorkflow, image: Output, models: ModelDict, is_mask=False
 ):
-<<<<<<< HEAD
-    if is_mask and extent.initial_scaling in (ScaleMode.resize, ScaleMode.upscale_fast):
-=======
     if is_mask and extent.target != extent.initial:
->>>>>>> 30381bb8
         return w.scale_mask(image, extent.initial)
     elif not is_mask:
         return scale(extent.input, extent.initial, extent.initial_scaling, w, image, models)
@@ -505,11 +501,7 @@
     positive, negative = apply_control(
         w, prompt_pos, prompt_neg, cond.all_control, extent.desired, models
     )
-<<<<<<< HEAD
-    result = w.ksampler_advanced(model, positive, negative, latent, **params, two_pass=False)
-=======
-    result = w.sampler_custom_advanced(model, positive, negative, latent, models.version, **params)
->>>>>>> 30381bb8
+    result = w.sampler_custom_advanced(model, positive, negative, latent, models.version, **params, two_pass=False)
     image = w.vae_decode(vae, result)
     return image
 
@@ -533,19 +525,15 @@
     positive, negative = apply_control(
         w, prompt_pos, prompt_neg, cond.all_control, extent.initial, models
     )
-<<<<<<< HEAD
-    out_latent = w.ksampler_advanced(
+    out_latent = w.sampler_custom_advanced(
         model,
         positive,
         negative,
         latent,
+        models.version,
         two_pass=settings.use_refiner_pass,
         first_pass_sampler=settings.first_pass_sampler,
         **_sampler_params(sampling)
-=======
-    out_latent = w.sampler_custom_advanced(
-        model, positive, negative, latent, models.version, **_sampler_params(sampling)
->>>>>>> 30381bb8
     )
     out_image = scale_refine_and_decode(
         extent, w, cond, sampling, out_latent, prompt_pos, prompt_neg, model_orig, clip, vae, models
@@ -679,13 +667,8 @@
         inpaint_model = model
 
     latent = w.batch_latent(latent, batch_count)
-<<<<<<< HEAD
-    out_latent = w.ksampler_advanced(
-        inpaint_model, positive, negative, latent, **_sampler_params(sampling), two_pass=False
-=======
     out_latent = w.sampler_custom_advanced(
-        inpaint_model, positive, negative, latent, models.version, **_sampler_params(sampling)
->>>>>>> 30381bb8
+        inpaint_model, positive, negative, latent, models.version, **_sampler_params(sampling), two_pass=False
     )
 
     if extent.refinement_scaling in [ScaleMode.upscale_small, ScaleMode.upscale_quality]:
@@ -718,13 +701,8 @@
         positive_up, negative_up = apply_control(
             w, positive_up, negative_up, cond_upscale.all_control, res, models
         )
-<<<<<<< HEAD
-        out_latent = w.ksampler_advanced(
-            model_orig, positive_up, negative_up, latent, **sampler_params, two_pass=False
-=======
         out_latent = w.sampler_custom_advanced(
-            model, positive_up, negative_up, latent, models.version, **sampler_params
->>>>>>> 30381bb8
+            model, positive_up, negative_up, latent, models.version, **sampler_params, two_pass=False
         )
         out_image = w.vae_decode(vae, out_latent)
         out_image = scale_to_target(upscale_extent, w, out_image, models)
@@ -770,19 +748,15 @@
     positive, negative = apply_control(
         w, positive, negative, cond.all_control, extent.desired, models
     )
-<<<<<<< HEAD
-    sampler = w.ksampler_advanced(
+    sampler = w.sampler_custom_advanced(
         model,
         positive,
         negative,
         latent,
+        models.version,
         two_pass=settings.use_refiner_pass,
         first_pass_sampler=settings.first_pass_sampler,
         **_sampler_params(sampling)
-=======
-    sampler = w.sampler_custom_advanced(
-        model, positive, negative, latent, models.version, **_sampler_params(sampling)
->>>>>>> 30381bb8
     )
     out_image = w.vae_decode(vae, sampler)
     out_image = scale_to_target(extent, w, out_image, models)
@@ -836,13 +810,8 @@
     if batch_count > 1:
         latent = w.batch_latent(latent, batch_count)
 
-<<<<<<< HEAD
-    out_latent = w.ksampler_advanced(
-        inpaint_model, positive, negative, latent, **_sampler_params(sampling), two_pass=False
-=======
     out_latent = w.sampler_custom_advanced(
-        inpaint_model, positive, negative, latent, models.version, **_sampler_params(sampling)
->>>>>>> 30381bb8
+        inpaint_model, positive, negative, latent, models.version, **_sampler_params(sampling), two_pass=False
     )
     out_image = scale_refine_and_decode(
         extent, w, cond, sampling, out_latent, prompt_pos, prompt_neg, model_orig, clip, vae, models
