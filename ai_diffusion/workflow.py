from __future__ import annotations
import math
import os.path
import re
from typing import Any, List, NamedTuple, Optional

from .image import Bounds, Extent, Image, Mask
from .client import Client, resolve_sd_version
from .style import Style, StyleSettings
from .resources import ControlMode, SDVersion
from .settings import settings
from .comfyworkflow import ComfyWorkflow, Output
from .util import client_logger as log


_pattern_lora = re.compile(r"\s*<lora:([^:<>]+)(?::(-?[^:<>]*))?>\s*", re.IGNORECASE)


class LoraException(Exception):
    def __init__(self, msg):
        super().__init__(msg)


class ScaledExtent(NamedTuple):
    initial: Extent  # resolution for initial generation
    expanded: Extent  # resolution for high res pass
    target: Extent  # target resolution (may not be multiple of 8)
    scale: float  # scale factor from target to initial

    @property
    def requires_upscale(self):
        assert self.scale == 1 or self.initial != self.expanded
        return self.scale < 1

    @property
    def requires_downscale(self):
        assert self.scale == 1 or self.initial != self.expanded
        return self.scale > 1

    @property
    def is_incompatible(self):
        assert self.target == self.expanded or not self.target.is_multiple_of(8)
        return self.target != self.expanded


def compute_bounds(extent: Extent, mask_bounds: Optional[Bounds], strength: float):
    """Compute the area of the image to use as input for diffusion."""

    if mask_bounds is not None:
        if strength == 1.0:
            # For 100% strength inpainting get additional surrounding image content for context
            context_padding = max(extent.longest_side // 16, mask_bounds.extent.average_side // 2)
            image_bounds = Bounds.pad(
                mask_bounds, context_padding, min_size=512, multiple=8, square=True
            )
            image_bounds = Bounds.clamp(image_bounds, extent)
            return image_bounds
        else:
            # For img2img inpainting (strength < 100%) only use the mask area as input
            return mask_bounds
    else:
        return Bounds(0, 0, *extent)


def create_inpaint_context(image: Image, area: Bounds, default: Output):
    extent = image.extent
    area = Bounds.pad(area, 0, multiple=8)
    area = Bounds.clamp(area, extent)
    # Check for outpaint scenario where mask covers the entire left/top/bottom/right side
    # of the image. Crop away the masked area in that case.
    if area.height >= extent.height and extent.width - area.width > 224:
        offset = 0
        if area.x == 0:
            offset = area.width
        if area.x == 0 or area.x + area.width == extent.width:
            return Image.crop(image, Bounds(offset, 0, extent.width - area.width, extent.height))
    if area.width >= extent.width and extent.height - area.height > 224:
        offset = 0
        if area.y == 0:
            offset = area.height
        if area.y == 0 or area.y + area.height == extent.height:
            return Image.crop(image, Bounds(0, offset, extent.width, extent.height - area.height))
    return default


def compute_batch_size(extent: Extent, min_size=512, max_batches: Optional[int] = None):
    max_batches = max_batches or settings.batch_size
    desired_pixels = min_size * min_size * max_batches
    requested_pixels = extent.width * extent.height
    return max(1, min(max_batches, desired_pixels // requested_pixels))


def prepare(
    extent: Extent, image: Image | None, mask: Mask | None, sdver: SDVersion, downscale=True
):
    mask_image = mask.to_image(extent) if mask else None

    # Latent space uses an 8 times lower resolution, so results are always multiples of 8.
    # If the target image is not a multiple of 8, the result must be scaled to fit.
    expanded = extent.multiple_of(8)

    min_size, max_size, min_pixel_count, max_pixel_count = {
        SDVersion.sd15: (512, 768, 512**2, 512 * 768),
        SDVersion.sdxl: (896, 1280, 1024**2, 1024**2),
    }[sdver]
    min_scale = math.sqrt(min_pixel_count / extent.pixel_count)
    max_scale = math.sqrt(max_pixel_count / extent.pixel_count)

    if downscale and max_scale < 1 and any(x > max_size for x in extent):
        # Image is larger than the maximum size. Scale down to avoid repetition artifacts.
        scale = max_scale
        initial = (extent * scale).multiple_of(8)
        # Images are scaled here directly to avoid encoding and processing
        # very large images in subsequent steps.
        if image:
            image = Image.scale(image, initial)
        if mask_image:
            mask_image = Image.scale(mask_image, initial)

    elif min_scale > 1 and all(x < min_size for x in extent):
        # Image is smaller than the minimum size. Scale up to avoid clipping.
        scale = min_scale
        initial = (extent * scale).multiple_of(8)

    else:  # Image is in acceptable range.
        scale = 1.0
        initial = expanded

    batch = compute_batch_size(Extent.largest(initial, extent))
    return ScaledExtent(initial, expanded, extent, scale), image, mask_image, batch


def prepare_extent(extent: Extent, sd_ver: SDVersion, downscale: bool = True):
    scaled, _, _, batch = prepare(extent, None, None, sd_ver, downscale)
    return scaled, batch


def prepare_image(image: Image, sd_ver: SDVersion, downscale: bool = True):
    scaled, out_image, _, batch = prepare(image.extent, image, None, sd_ver, downscale)
    assert out_image is not None
    return scaled, out_image, batch


def prepare_masked(image: Image, mask: Mask, sd_ver: SDVersion, downscale: bool = True):
    scaled, out_image, out_mask, batch = prepare(image.extent, image, mask, sd_ver, downscale)
    assert out_image and out_mask
    return scaled, out_image, out_mask, batch


class LiveParams(NamedTuple):
    is_active: bool = False
    seed: int = 0


def _sampler_params(
    style: Style, clip_vision=False, advanced=True, live=LiveParams(), strength=1.0
) -> dict[str, Any]:
    config = style.get_sampler_config(live.is_active)
    sampler_name = {
        "DDIM": "ddim",
        "DPM++ 2M": "dpmpp_2m",
        "DPM++ 2M Karras": "dpmpp_2m",
        "DPM++ SDE": "dpmpp_sde",
        "DPM++ SDE Karras": "dpmpp_sde",
        "DPM++ 2M SDE": "dpmpp_2m_sde_gpu",
        "DPM++ 2M SDE Karras": "dpmpp_2m_sde_gpu",
        "DPM++ SDE Karras": "dpmpp_sde_gpu",
        "UniPC BH2": "uni_pc_bh2",
        "UniPC BH2 Karras": "uni_pc_bh2",
        "LCM": "lcm",
    }[config.sampler]
    sampler_scheduler = {
        "DDIM": "ddim_uniform",
        "DPM++ 2M": "normal",
        "DPM++ 2M Karras": "karras",
        "DPM++ SDE": "normal",
        "DPM++ SDE Karras": "karras",
        "DPM++ 2M SDE": "normal",
        "DPM++ 2M SDE Karras": "karras",
        "DPM++ SDE Karras": "karras",
        "UniPC BH2": "ddim_uniform",
        "UniPC BH2 Karras": "karras",
        "LCM": "sgm_uniform",
    }[config.sampler]
    params: dict[str, Any] = dict(
        sampler=sampler_name,
        scheduler=sampler_scheduler,
        steps=config.steps,
        cfg=config.cfg,
    )
    if advanced:
        if strength < 1.0:
            params["steps"], params["start_at_step"] = _apply_strength(strength=strength, steps=params["steps"], min_steps=config.steps if live.is_active else 1)
        else:
            params["start_at_step"] = 0
    if advanced:
        if strength < 1.0:
            min_steps = config.steps if live.is_active else 1
            params["steps"], params["start_at_step"] = _apply_strength(
                strength, params["steps"], min_steps
            )
        else:
            params["start_at_step"] = 0
    if clip_vision:
        params["cfg"] = min(5, config.cfg)
    if live.is_active:
        params["seed"] = live.seed
    elif settings.fixed_seed:
        try:
            params["seed"] = int(settings.random_seed)
        except ValueError:
            log.warning(f"Invalid random seed: {settings.random_seed}")

    return params


def _parse_loras(client: Client, prompt: str) -> list[dict[str, str | float]]:
    loras = []
    for match in _pattern_lora.findall(prompt):
        lora_name = ""

        for client_lora in client.lora_models:
            _, lora_filename = os.path.split(client_lora)
            lora_filename,_ = os.path.splitext(lora_filename)
            if match[0].lower() == lora_filename.lower():
                lora_name = client_lora

        if not lora_name:
            error = f"LoRA not found : {match[0]}"
            log.warning(error)
            raise LoraException(error)

        lora_strength = match[1] if match[1] != "" else 1.0
        try:
            lora_strength = float(lora_strength)
        except ValueError:
            error = f"Invalid LoRA strength for {match[0]} : {lora_strength}"
            log.warning(error)
            raise LoraException(error)

        loras.append(dict(
            name=lora_name,
            strength=lora_strength
        ))
    return loras


def _apply_strength(strength: float, steps: int, min_steps: int = 0) -> tuple[int, int]:
    start_at_step = round(steps*(1-strength))

    if min_steps and steps - start_at_step < min_steps:
        steps = math.floor(min_steps * 1/strength)
        start_at_step = steps - min_steps

    return steps, start_at_step


def _apply_strength(strength: float, steps: int, min_steps: int = 0) -> tuple[int, int]:
    start_at_step = round(steps * (1 - strength))

    if min_steps and steps - start_at_step < min_steps:
        steps = math.floor(min_steps * 1 / strength)
        start_at_step = steps - min_steps

    return steps, start_at_step


def load_model_with_lora(w: ComfyWorkflow, comfy: Client, style: Style, is_live=False, additional_loras: list[dict[str, str | float]] | tuple = ()):
    checkpoint = style.sd_checkpoint
    if checkpoint not in comfy.checkpoints:
        checkpoint = next(iter(comfy.checkpoints.keys()))
        log.warning(f"Style checkpoint {style.sd_checkpoint} not found, using default {checkpoint}")
    model, clip, vae = w.load_checkpoint(checkpoint)
    clip = w.clip_set_last_layer(clip, (style.clip_skip * -1))

    if style.vae != StyleSettings.vae.default:
        if style.vae in comfy.vae_models:
            vae = w.load_vae(style.vae)
        else:
            log.warning(f"Style VAE {style.vae} not found, using default VAE from checkpoint")

    for lora in style.loras:
        if lora["name"] not in comfy.lora_models:
            log.warning(f"Style LoRA {lora['name']} not found, skipping")
            continue
        model, clip = w.load_lora(model, clip, lora["name"], lora["strength"], lora["strength"])

    for lora in additional_loras:
        if lora["name"] not in comfy.lora_models:
            log.warning(f"Prompt LoRA {lora['name']} not found, skipping")
            continue
        model, clip = w.load_lora(model, clip, lora["name"], lora["strength"], lora["strength"])

    if style.get_sampler_config(is_live=is_live).sampler == "LCM":
        sdver = resolve_sd_version(style, comfy)
        if comfy.lcm_model[sdver] is None:
            raise Exception(f"LCM LoRA model not found for {sdver.value}")
        model, _ = w.load_lora(model, clip, comfy.lcm_model[sdver], 1.0, 1.0)
        model = w.model_sampling_discrete(model, "lcm")

    return model, clip, vae


class Control:
    mode: ControlMode
    image: Image | Output
    mask: None | Mask | Output = None
    strength: float = 1.0
    end: float = 1.0

    def __init__(
        self,
        mode: ControlMode,
        image: Image | Output,
        strength=1.0,
        end=1.0,
        mask: None | Mask | Output = None,
    ):
        self.mode = mode
        self.image = image
        self.strength = strength
        self.mask = mask
        self.end = end

    def load_image(self, w: ComfyWorkflow):
        if isinstance(self.image, Image):
            self.image = w.load_image(self.image)
        return self.image

    def load_mask(self, w: ComfyWorkflow):
        assert self.mask is not None
        if isinstance(self.mask, Mask):
            self.mask = w.load_mask(self.mask.to_image())
        return self.mask

    def __eq__(self, other):
        if isinstance(other, Control):
            return self.__dict__ == other.__dict__
        return False


class Conditioning:
    prompt: str
    negative_prompt: str = ""
    area: Optional[Bounds] = None
    control: List[Control]

    def __init__(
        self,
        prompt="",
        negative_prompt="",
        control: list[Control] | None = None,
        area: Bounds | None = None,
    ):
        self.prompt = prompt
        self.negative_prompt = negative_prompt
        self.control = control or []
        self.area = area

    def copy(self):
        return Conditioning(self.prompt, self.negative_prompt, [c for c in self.control], self.area)

    def crop(self, w: ComfyWorkflow, bounds: Bounds):
        for control in self.control:
            control.image = w.crop_image(control.load_image(w), bounds)
            if control.mask:
                control.mask = w.crop_mask(control.load_mask(w), bounds)


def merge_prompt(prompt: str, style_prompt: str):
    if settings.split_conditioning_sdxl and (" . " in prompt or " . " in style_prompt):
        if " . " not in prompt:
            prompt += " . "
        if " . " not in style_prompt:
            style_prompt += " . "

        prompt_g, prompt_l = prompt.split(" . ")
        style_prompt_g, style_prompt_l = style_prompt.split(" . ")

        return f"{merge_prompt(prompt_g, style_prompt_g)} . {merge_prompt(prompt_l, style_prompt_l)}"

    if style_prompt == "":
        return prompt
    elif "{prompt}" in style_prompt:
        return style_prompt.replace("{prompt}", prompt)
    elif prompt == "":
        return style_prompt
    return f"{prompt}, {style_prompt}"


def apply_conditioning(
    cond: Conditioning, w: ComfyWorkflow, comfy: Client, model: Output, clip: Output, style: Style
):
<<<<<<< HEAD
    sd_ver = resolve_sd_version(style, comfy)
    prompt = merge_prompt(cond.prompt, style.style_prompt)
=======
    prompt = merge_prompt(_pattern_lora.sub("", cond.prompt), style.style_prompt)
>>>>>>> 5c0d3b87
    if cond.area:
        prompt = merge_prompt("", style.style_prompt)
    positive = w.clip_text_encode(clip, prompt, sd_ver, split_conditioning=settings.split_conditioning_sdxl)
    negative = w.clip_text_encode(clip, merge_prompt(cond.negative_prompt, style.negative_prompt), sd_ver, split_conditioning=settings.split_conditioning_sdxl)
    model, positive, negative = apply_control(cond, w, comfy, model, positive, negative, style)
    if cond.area and cond.prompt != "":
        positive_area = w.clip_text_encode(clip, cond.prompt, sd_ver, split_conditioning=settings.split_conditioning_sdxl)
        positive_area = w.conditioning_area(positive_area, cond.area)
        positive = w.conditioning_combine(positive, positive_area)
    return model, positive, negative


def apply_control(
    cond: Conditioning,
    w: ComfyWorkflow,
    comfy: Client,
    model: Output,
    positive: Output,
    negative: Output,
    style: Style,
):
    sd_ver = resolve_sd_version(style, comfy)

    # Apply control net to the positive clip conditioning in a chain
    for control in (c for c in cond.control if c.mode is not ControlMode.image):
        model_file = comfy.control_model[control.mode][sd_ver]
        if model_file is None:
            continue
        image = control.load_image(w)
        if control.mode is ControlMode.inpaint:
            image = w.inpaint_preprocessor(image, control.load_mask(w))
        if control.mode.is_lines:  # ControlNet expects white lines on black background
            image = w.invert_image(image)
        controlnet = w.load_controlnet(model_file)
        positive, negative = w.apply_controlnet(
            positive,
            negative,
            controlnet,
            image,
            strength=control.strength,
            end_percent=control.end,
        )

    # Merge all images into a single batch and apply IP-adapter to the model once
    ip_model_file = comfy.ip_adapter_model[sd_ver]
    if ip_model_file is not None:
        ip_image = None
        ip_strength = 0.0
        ip_end_at = 1.0

        for control in (c for c in cond.control if c.mode is ControlMode.image):
            image = control.load_image(w)
            if ip_image is None:
                ip_image = image
                ip_strength = control.strength
                ip_end_at = control.end
            else:
                ip_image = w.batch_image(ip_image, image)
        if ip_image is not None:
            clip_vision = w.load_clip_vision(comfy.clip_vision_model)
            ip_adapter = w.load_ip_adapter(ip_model_file)
            model = w.apply_ip_adapter(
                ip_adapter,
                clip_vision,
                ip_image,
                model,
                weight=ip_strength,
                end_at=ip_end_at,
            )

    return model, positive, negative


def upscale(
    w: ComfyWorkflow,
    style: Style,
    latent: Output,
    extent: ScaledExtent,
    prompt_pos: Output,
    prompt_neg: Output,
    model: Output,
    vae: Output,
    comfy: Client,
):
    if extent.scale > (1 / 1.5):
        # up to 1.5x scale: upscale latent
        upscale = w.scale_latent(latent, extent.expanded)
        params = _sampler_params(style, strength=0.5)
    else:
        # for larger upscaling factors use super-resolution model
        upscale_model = w.load_upscale_model(comfy.default_upscaler)
        decoded = w.vae_decode(vae, latent)
        upscale = w.upscale_image(upscale_model, decoded)
        upscale = w.scale_image(upscale, extent.expanded)
        upscale = w.vae_encode(vae, upscale)
        params = _sampler_params(style, strength=0.4)

    return w.ksampler_advanced(model, prompt_pos, prompt_neg, upscale, **params, two_pass=False)


def generate(
    comfy: Client, style: Style, input_extent: Extent, cond: Conditioning, live=LiveParams()
):
    extent, batch = prepare_extent(
        input_extent, resolve_sd_version(style, comfy), downscale=not live.is_active
    )
    sampler_params = _sampler_params(style, live=live)
    batch = 1 if live.is_active else batch

    w = ComfyWorkflow(comfy.nodes_inputs)
    model, clip, vae = load_model_with_lora(
        w,
        comfy,
        style,
        is_live=live.is_active,
        additional_loras=_parse_loras(comfy, cond.prompt)
    )
    latent = w.empty_latent_image(extent.initial.width, extent.initial.height, batch)
    model, positive, negative = apply_conditioning(cond, w, comfy, model, clip, style)
    out_latent = w.ksampler_advanced(
        model,
        positive,
        negative,
        latent,
        two_pass=settings.use_refiner_pass,
        first_pass_sampler=settings.first_pass_sampler,
        **sampler_params
    )
    if extent.requires_upscale:
        out_latent = upscale(w, style, out_latent, extent, positive, negative, model, vae, comfy)
    out_image = w.vae_decode(vae, out_latent)
    if extent.requires_downscale or extent.is_incompatible:
        out_image = w.scale_image(out_image, extent.target)
    w.send_image(out_image)
    return w


def inpaint(comfy: Client, style: Style, image: Image, mask: Mask, cond: Conditioning):
    sd_ver = resolve_sd_version(style, comfy)
    extent, scaled_image, scaled_mask, _ = prepare_masked(image, mask, sd_ver)
    target_bounds = mask.bounds
    region_expanded = target_bounds.extent.at_least(64).multiple_of(8)
    expanded_bounds = Bounds(*mask.bounds.offset, *region_expanded)

    w = ComfyWorkflow(comfy.nodes_inputs)
    model, clip, vae = load_model_with_lora(w, comfy, style, additional_loras=_parse_loras(comfy, cond.prompt))
    in_image = w.load_image(scaled_image)
    in_mask = w.load_mask(scaled_mask)
    cropped_mask = w.load_mask(mask.to_image())
    if extent.requires_downscale:
        in_image = w.scale_image(in_image, extent.initial)
        in_mask = w.scale_mask(in_mask, extent.initial)

    cond_base = cond.copy()
    cond_base.area = cond_base.area or mask.bounds
    cond_base.area = Bounds.scale(cond_base.area, extent.scale)
    image_strength = 0.5 if cond.prompt == "" else 0.3
    image_context = create_inpaint_context(scaled_image, cond_base.area, default=in_image)
    cond_base.control.append(Control(ControlMode.image, image_context, image_strength))
    cond_base.control.append(Control(ControlMode.inpaint, in_image, mask=in_mask))
    model, positive, negative = apply_conditioning(cond_base, w, comfy, model, clip, style)

    batch = compute_batch_size(Extent.largest(scaled_image.extent, region_expanded))
    latent = w.vae_encode_inpaint(vae, in_image, in_mask)
    latent = w.batch_latent(latent, batch)
    out_latent = w.ksampler_advanced(
        model, positive, negative, latent, **_sampler_params(style, clip_vision=True), two_pass=False
    )
    if extent.requires_upscale:
        params = _sampler_params(style, clip_vision=True, strength=0.5)
        if extent.scale > (1 / 1.5):
            # up to 1.5x scale: upscale latent
            latent = w.scale_latent(out_latent, extent.expanded)
            latent = w.crop_latent(latent, expanded_bounds)
            no_mask = w.solid_mask(expanded_bounds.extent, 1.0)
            latent = w.set_latent_noise_mask(latent, no_mask)
        else:
            # for larger upscaling factors use super-resolution model
            upscale_model = w.load_upscale_model(comfy.default_upscaler)
            upscale = w.vae_decode(vae, out_latent)
            upscale = w.crop_image(upscale, Bounds.scale(expanded_bounds, extent.scale))
            upscale = w.upscale_image(upscale_model, upscale)
            upscale = w.scale_image(upscale, expanded_bounds.extent)
            latent = w.vae_encode(vae, upscale)

        cond_upscale = cond.copy()
        cond_upscale.area = None
        cond_upscale.crop(w, expanded_bounds)
        cond_upscale.control.append(
            Control(ControlMode.inpaint, Image.crop(image, target_bounds), mask=cropped_mask)
        )
        _, positive_up, negative_up = apply_conditioning(cond_upscale, w, comfy, model, clip, style)
        out_latent = w.ksampler_advanced(model, positive_up, negative_up, latent, **params, two_pass=False)

    elif extent.requires_downscale:
        pass  # crop to target bounds after decode and downscale
    else:
        out_latent = w.crop_latent(out_latent, expanded_bounds)

    out_image = w.vae_decode(vae, out_latent)
    if expanded_bounds.extent != target_bounds.extent:
        out_image = w.scale_image(out_image, target_bounds.extent)
    if extent.requires_downscale:
        out_image = w.scale_image(out_image, extent.target)
        out_image = w.crop_image(out_image, target_bounds)
    out_masked = w.apply_mask(out_image, cropped_mask)
    w.send_image(out_masked)
    return w


def refine(
    comfy: Client,
    style: Style,
    image: Image,
    cond: Conditioning,
    strength: float,
    live=LiveParams(),
):
    assert strength > 0 and strength < 1
    extent, image, batch = prepare_image(image, resolve_sd_version(style, comfy), downscale=False)
    sampler_params = _sampler_params(style, live=live, strength=strength)

    w = ComfyWorkflow(comfy.nodes_inputs)
    model, clip, vae = load_model_with_lora(
        w,
        comfy,
        style,
        is_live=live.is_active,
        additional_loras=_parse_loras(comfy, cond.prompt)
    )
    in_image = w.load_image(image)
    if extent.is_incompatible:
        in_image = w.scale_image(in_image, extent.expanded)
    latent = w.vae_encode(vae, in_image)
    if batch > 1 and not live.is_active:
        latent = w.batch_latent(latent, batch)
    model, positive, negative = apply_conditioning(cond, w, comfy, model, clip, style)
    sampler = w.ksampler_advanced(
        model,
        positive,
        negative,
        latent,
        two_pass=settings.use_refiner_pass,
        first_pass_sampler=settings.first_pass_sampler,
        **sampler_params
    )
    out_image = w.vae_decode(vae, sampler)
    if extent.is_incompatible:
        out_image = w.scale_image(out_image, extent.target)
    w.send_image(out_image)
    return w


def refine_region(
    comfy: Client,
    style: Style,
    image: Image,
    mask: Mask,
    cond: Conditioning,
    strength: float,
    live=LiveParams(),
):
    assert strength > 0 and strength <= 1

    downscale_if_needed = strength >= 0.7
    sd_ver = resolve_sd_version(style, comfy)
    extent, image, mask_image, batch = prepare_masked(image, mask, sd_ver, downscale_if_needed)
    sampler_params = _sampler_params(style, strength=strength, live=live)

    w = ComfyWorkflow(comfy.nodes_inputs)
    model, clip, vae = load_model_with_lora(
        w,
        comfy,
        style,
        is_live=live.is_active,
        additional_loras=_parse_loras(comfy, cond.prompt)
    )
    in_image = w.load_image(image)
    in_mask = w.load_mask(mask_image)
    if extent.requires_downscale:
        in_image = w.scale_image(in_image, extent.initial)
        in_mask = w.scale_mask(in_mask, extent.initial)
    elif extent.is_incompatible:
        in_image = w.scale_image(in_image, extent.expanded)
        in_mask = w.scale_mask(in_mask, extent.expanded)
    latent = w.vae_encode(vae, in_image)
    latent = w.set_latent_noise_mask(latent, in_mask)
    if batch > 1 and not live.is_active:
        latent = w.batch_latent(latent, batch)
    if not live.is_active:
        cond.control.append(Control(ControlMode.inpaint, in_image, mask=in_mask))
    model, positive, negative = apply_conditioning(cond, w, comfy, model, clip, style)
    out_latent = w.ksampler_advanced(
        model, positive, negative, latent, **sampler_params, two_pass=False
    )
    if extent.requires_upscale:
        out_latent = upscale(w, style, out_latent, extent, positive, negative, model, vae, comfy)
    out_image = w.vae_decode(vae, out_latent)
    if extent.requires_downscale or extent.is_incompatible:
        out_image = w.scale_image(out_image, extent.target)
    original_mask = w.load_mask(mask.to_image())
    out_masked = w.apply_mask(out_image, original_mask)
    w.send_image(out_masked)
    return w


def create_control_image(image: Image, mode: ControlMode):
    assert mode not in [ControlMode.image, ControlMode.inpaint]

    w = ComfyWorkflow()
    input = w.load_image(image)
    result = None

    if mode is ControlMode.canny_edge:
        result = w.add("Canny", 1, image=input, low_threshold=0.4, high_threshold=0.8)
    else:
        args = {
            "image": input,
            "resolution": image.extent.multiple_of(64).shortest_side,
        }
        if mode is ControlMode.scribble:
            result = w.add("PiDiNetPreprocessor", 1, **args, safe="enable")
            result = w.add("ScribblePreprocessor", 1, image=result, resolution=args["resolution"])
        elif mode is ControlMode.line_art:
            result = w.add("LineArtPreprocessor", 1, **args, coarse="disable")
        elif mode is ControlMode.soft_edge:
            result = w.add("HEDPreprocessor", 1, **args, safe="enable")
        elif mode is ControlMode.depth:
            result = w.add("MiDaS-DepthMapPreprocessor", 1, **args, a=math.pi * 2, bg_threshold=0.1)
        elif mode is ControlMode.normal:
            result = w.add("BAE-NormalMapPreprocessor", 1, **args)
        elif mode is ControlMode.pose:
            feat = dict(detect_hand="enable", detect_body="enable", detect_face="enable")
            result = w.add("DWPreprocessor", 1, **args, **feat)
        elif mode is ControlMode.segmentation:
            result = w.add("OneFormer-COCO-SemSegPreprocessor", 1, **args)
        assert result is not None

        if args["resolution"] != image.extent.shortest_side:
            result = w.scale_image(result, image.extent)

    if mode.is_lines:
        result = w.invert_image(result)
    w.send_image(result)
    return w


def upscale_simple(comfy: Client, image: Image, model: str, factor: float):
    w = ComfyWorkflow()
    upscale_model = w.load_upscale_model(model)
    img = w.load_image(image)
    img = w.upscale_image(upscale_model, img)
    if factor != 4.0:
        img = w.scale_image(img, image.extent * factor)
    w.send_image(img)
    return w


def upscale_tiled(
    comfy: Client, image: Image, model: str, factor: float, style: Style, strength: float
):
    sd_ver = resolve_sd_version(style, comfy)
    cond = Conditioning("4k uhd")
    target_extent = image.extent * factor
    if sd_ver is SDVersion.sd15:
        tile_count = target_extent.longest_side / 768
        tile_extent = (target_extent * (1 / tile_count)).multiple_of(8)
    else:  # SDXL
        tile_extent = Extent(1024, 1024)

    w = ComfyWorkflow(comfy.nodes_inputs)
    img = w.load_image(image)
    checkpoint, clip, vae = load_model_with_lora(w, comfy, style, additional_loras=_parse_loras(comfy, cond.prompt))
    upscale_model = w.load_upscale_model(model)
    if sd_ver.has_controlnet_blur:
        cond.control.append(Control(ControlMode.blur, img))
    checkpoint, positive, negative = apply_conditioning(cond, w, comfy, checkpoint, clip, style)
    img = w.upscale_tiled(
        image=img,
        model=checkpoint,
        positive=positive,
        negative=negative,
        vae=vae,
        upscale_model=upscale_model,
        factor=factor,
        denoise=strength,
        original_extent=image.extent,
        tile_extent=tile_extent,
        **_sampler_params(style, advanced=False),
    )
    if not target_extent.is_multiple_of(8):
        img = w.scale_image(img, target_extent)
    w.send_image(img)
    return w<|MERGE_RESOLUTION|>--- conflicted
+++ resolved
@@ -391,12 +391,8 @@
 def apply_conditioning(
     cond: Conditioning, w: ComfyWorkflow, comfy: Client, model: Output, clip: Output, style: Style
 ):
-<<<<<<< HEAD
     sd_ver = resolve_sd_version(style, comfy)
-    prompt = merge_prompt(cond.prompt, style.style_prompt)
-=======
     prompt = merge_prompt(_pattern_lora.sub("", cond.prompt), style.style_prompt)
->>>>>>> 5c0d3b87
     if cond.area:
         prompt = merge_prompt("", style.style_prompt)
     positive = w.clip_text_encode(clip, prompt, sd_ver, split_conditioning=settings.split_conditioning_sdxl)
