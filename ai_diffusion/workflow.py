--- conflicted
+++ resolved
@@ -504,41 +504,21 @@
     return f"{prompt}, {style_prompt}"
 
 
-<<<<<<< HEAD
 def encode_text_prompt(w: ComfyWorkflow, cond: Conditioning, clip: Output, style: Style, sd_version: SDVersion):
-    prompt = merge_prompt(cond.prompt, style.style_prompt)
-    if cond.area:
-        prompt = merge_prompt("", style.style_prompt)
-    positive = w.clip_text_encode(clip, prompt, sd_version, split_conditioning=settings.split_conditioning_sdxl)
-    negative = w.clip_text_encode(clip, merge_prompt(cond.negative_prompt, style.negative_prompt), sd_version, split_conditioning=settings.split_conditioning_sdxl)
-    return positive, negative
-
-
-def apply_area(w: ComfyWorkflow, positive: Output, cond: Conditioning, clip: Output, sd_version: SDVersion):
-    if cond.area and cond.prompt != "":
-        positive_area = w.clip_text_encode(clip, cond.prompt, sd_version, split_conditioning=settings.split_conditioning_sdxl)
-        positive_area = w.conditioning_area(positive_area, cond.area)
-        positive = w.conditioning_combine(positive, positive_area)
-    return positive
-
-
-=======
-def encode_text_prompt(w: ComfyWorkflow, cond: Conditioning, clip: Output, style: Style):
     prompt = cond.prompt
     if prompt != "" and cond.mask:
         prompt = merge_prompt("", style.style_prompt)
     elif prompt != "":
         prompt = merge_prompt(cond.prompt, style.style_prompt)
-    positive = w.clip_text_encode(clip, prompt)
-    negative = w.clip_text_encode(clip, merge_prompt(cond.negative_prompt, style.negative_prompt))
+    positive = w.clip_text_encode(clip, prompt, sd_version, split_conditioning=settings.split_conditioning_sdxl)
+    negative = w.clip_text_encode(clip, merge_prompt(cond.negative_prompt, style.negative_prompt), sd_version, split_conditioning=settings.split_conditioning_sdxl)
     if cond.mask and cond.prompt != "":
-        masked = w.clip_text_encode(clip, cond.prompt)
+        masked = w.clip_text_encode(clip, cond.prompt, sd_version, split_conditioning=settings.split_conditioning_sdxl)
         masked = w.conditioning_set_mask(masked, cond.mask)
         positive = w.conditioning_combine(positive, masked)
     return positive, negative
 
 
->>>>>>> 0b653b10
 def apply_control(
     w: ComfyWorkflow,
     positive: Output,
@@ -846,17 +826,10 @@
     in_image = fill_masked(w, in_image, in_mask, params.fill, comfy)
 
     model = apply_ip_adapter(w, model, cond_base.control, comfy, sd_ver)
-<<<<<<< HEAD
-    prompt_pos, prompt_neg = encode_text_prompt(w, cond_base, clip, style, sd_ver)
-=======
-    positive, negative = encode_text_prompt(w, cond_base, clip, style)
->>>>>>> 0b653b10
+    positive, negative = encode_text_prompt(w, cond_base, clip, style, sd_ver)
     positive, negative = apply_control(
         w, positive, negative, cond_base.control, extent.initial, comfy, sd_ver
     )
-<<<<<<< HEAD
-    positive = apply_area(w, positive, cond_base, clip, sd_ver)
-=======
     if params.use_inpaint_model:
         positive, negative, latent_inpaint, latent = w.vae_encode_inpaint_conditioning(
             vae, in_image, in_mask, positive, negative
@@ -867,20 +840,11 @@
         latent = w.vae_encode(vae, in_image)
         latent = w.set_latent_noise_mask(latent, in_mask)
         inpaint_model = model
->>>>>>> 0b653b10
 
     batch = compute_batch_size(Extent.largest(extent.initial, upscale_extent.desired))
     latent = w.batch_latent(latent, batch)
-<<<<<<< HEAD
-    out_latent = w.ksampler_advanced(
-        model, positive, negative, latent, **_sampler_params(style, seed=seed, clip_vision=True), two_pass=False
-    )
-    if extent.refinement_scaling in [ScaleMode.upscale_latent, ScaleMode.upscale_quality]:
-        initial_bounds = extent.convert(target_bounds, "target", "initial")
-=======
     sampler_params = _sampler_params(style, seed=seed, clip_vision=params.use_reference)
-    out_latent = w.ksampler_advanced(inpaint_model, positive, negative, latent, **sampler_params)
->>>>>>> 0b653b10
+    out_latent = w.ksampler_advanced(inpaint_model, positive, negative, latent, **sampler_params, two_pass=False)
 
     if extent.refinement_scaling in [ScaleMode.upscale_latent, ScaleMode.upscale_quality]:
         sampler_params = _sampler_params(style, strength=0.4, seed=seed)
@@ -902,11 +866,7 @@
         positive_up, negative_up = apply_control(
             w, positive_up, negative_up, cond_upscale.control, upscale_extent.desired, comfy, sd_ver
         )
-<<<<<<< HEAD
-        out_latent = w.ksampler_advanced(model, positive_up, negative_up, latent, **params, two_pass=False)
-=======
-        out_latent = w.ksampler_advanced(model, positive_up, negative_up, latent, **sampler_params)
->>>>>>> 0b653b10
+        out_latent = w.ksampler_advanced(model, positive_up, negative_up, latent, **sampler_params, two_pass=False)
         out_image = w.vae_decode(vae, out_latent)
         out_image = scale_to_target(upscale_extent, w, out_image, comfy)
     else:
@@ -996,21 +956,6 @@
     in_image = scale_to_initial(extent, w, in_image, comfy)
     in_mask = w.load_mask(mask_image)
     in_mask = scale_to_initial(extent, w, in_mask, comfy, is_mask=True)
-<<<<<<< HEAD
-    latent = w.vae_encode(vae, in_image)
-    latent = w.set_latent_noise_mask(latent, in_mask)
-    if batch > 1 and not is_live:
-        latent = w.batch_latent(latent, batch)
-    if not is_live:
-        cond.control.append(Control(ControlMode.inpaint, in_image, mask=in_mask))
-    prompt_pos, prompt_neg = encode_text_prompt(w, cond, clip, style, sd_ver)
-    positive, negative = apply_control(
-        w, prompt_pos, prompt_neg, cond.control, extent.initial, comfy, sd_ver
-    )
-    out_latent = w.ksampler_advanced(
-        model, positive, negative, latent, **sampler_params, two_pass=False
-    )
-=======
     prompt_pos, prompt_neg = encode_text_prompt(w, cond, clip, style)
     if params.use_inpaint_control:
         cond.control.append(Control(ControlMode.inpaint, in_image, mask=in_mask))
@@ -1030,8 +975,7 @@
 
     if batch > 1 and not is_live:
         latent = w.batch_latent(latent, batch)
-    out_latent = w.ksampler_advanced(inpaint_model, positive, negative, latent, **sampler_params)
->>>>>>> 0b653b10
+    out_latent = w.ksampler_advanced(inpaint_model, positive, negative, latent, **sampler_params, two_pass=False)
     out_image = scale_refine_and_decode(
         extent, w, style, out_latent, prompt_pos, prompt_neg, cond, seed, model, vae, comfy
     )
