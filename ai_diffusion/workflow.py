from __future__ import annotations

from copy import copy
from dataclasses import dataclass, field
from typing import Any, NamedTuple
import math
import random

from . import resolution, resources
from .api import ControlInput, ImageInput, CheckpointInput, SamplingInput, WorkflowInput, LoraInput
from .api import ExtentInput, InpaintMode, InpaintParams, FillMode, ConditioningInput, WorkflowKind
from .api import RegionInput, CustomWorkflowInput, UpscaleInput
from .image import Bounds, Extent, Image, ImageCollection, Mask, multiple_of
from .client import ClientModels, ModelDict, Quantization, resolve_arch
from .files import FileLibrary, FileFormat
from .style import Style, StyleSettings, SamplerPresets
from .resolution import ScaledExtent, ScaleMode, TileLayout, get_inpaint_reference
from .resources import ControlMode, Arch, UpscalerName, ResourceKind, ResourceId
from .settings import PerformanceSettings
from .text import merge_prompt, extract_loras, strip_prompt_comments
from .comfy_workflow import ComfyWorkflow, ComfyRunMode, Input, Output, ComfyNode
from .localization import translate as _
from .settings import settings
from .util import ensure, median_or_zero, unique


def detect_inpaint_mode(extent: Extent, area: Bounds):
    if area.width >= extent.width or area.height >= extent.height:
        return InpaintMode.expand
    return InpaintMode.fill


def generate_seed():
    # Currently only using 32 bit because Qt widgets don't support int64
    return random.randint(0, 2**31 - 1)


def _sampling_from_style(style: Style, strength: float, is_live: bool):
    sampler_name = style.live_sampler if is_live else style.sampler
    cfg = style.live_cfg_scale if is_live else style.cfg_scale
    min_steps, max_steps = style.get_steps(is_live=is_live)
    preset = SamplerPresets.instance()[sampler_name]
    result = SamplingInput(
        sampler=preset.sampler,
        scheduler=preset.scheduler,
        cfg_scale=cfg or preset.cfg,
        total_steps=max_steps,
    )
    if strength < 1.0:
        result.total_steps, result.start_step = apply_strength(strength, max_steps, min_steps)
    return result


def apply_strength(strength: float, steps: int, min_steps: int = 0) -> tuple[int, int]:
    start_at_step = round(steps * (1 - strength))

    if min_steps and steps - start_at_step < min_steps:
        steps = math.floor(min_steps / strength)
        start_at_step = steps - min_steps

    return steps, start_at_step


# Given the pair we got from `apply_strength`, reconstruct a weight (in percent).
# representing a natural midpoint of the range.
# For example, if the pair is 4/8, return 50.
# This is used for snapping the strength widget.
# If the resulting step-count is adjusted upward as per above, no such
# midpoint can be reliably determined. In that case, we return None.
def snap_to_percent(steps: int, start_at_step: int, max_steps: int) -> int | None:
    if steps != max_steps:
        return None
    return round((steps - start_at_step) * 100 / steps)


def _sampler_params(sampling: SamplingInput, strength: float | None = None):
    params: dict[str, Any] = dict(
        sampler=sampling.sampler,
        scheduler=sampling.scheduler,
        steps=sampling.total_steps,
        start_at_step=sampling.start_step,
        cfg=sampling.cfg_scale,
        seed=sampling.seed,
    )
    if strength is not None:
        params["steps"], params["start_at_step"] = apply_strength(strength, sampling.total_steps)
    return params


def load_checkpoint_with_lora(w: ComfyWorkflow, checkpoint: CheckpointInput, models: ClientModels):
    arch = checkpoint.version
    model_info = models.checkpoints.get(checkpoint.checkpoint)
    if model_info is None:
        raise RuntimeError(f"Style checkpoint {checkpoint.checkpoint} not found")

    clip, vae = None, None
    match (model_info.format, model_info.quantization):
        case (FileFormat.checkpoint, Quantization.none):
            model, clip, vae = w.load_checkpoint(model_info.filename)
        case (FileFormat.diffusion, Quantization.none):
            model = w.load_diffusion_model(model_info.filename)
        case (FileFormat.diffusion, Quantization.svdq):
            if model_info.arch.is_flux_like:
                cache = 0.12 if checkpoint.dynamic_caching else 0.0
                model = w.nunchaku_load_flux_diffusion_model(
                    model_info.filename, cache_threshold=cache
                )
            elif model_info.arch.is_qwen_like:
                # WIP #2072 replace by customizable parameters
                model = w.nunchaku_load_qwen_diffusion_model(
                    model_info.filename,
                    cpu_offload="enable",
                    num_blocks_on_gpu=16,
                    use_pin_memory="disable",
                )
            else:
                raise RuntimeError(
                    f"Style checkpoint {checkpoint.checkpoint} has an unsupported quantized format {model_info.format.name}"
                )
        case _:
            raise RuntimeError(
                f"Style checkpoint {checkpoint.checkpoint} has an unsupported format {model_info.format.name}"
            )

    if clip is None or arch is Arch.sd3:
        te = models.for_arch(arch).text_encoder
        match arch:
            case Arch.sd15:
                clip = w.load_clip(te["clip_l"], "stable_diffusion")
            case Arch.sdxl | Arch.illu | Arch.illu_v:
                clip = w.load_dual_clip(te["clip_g"], te["clip_l"], type="sdxl")
            case Arch.sd3:
                if te.find("t5"):
                    clip = w.load_triple_clip(te["clip_l"], te["clip_g"], te["t5"])
                else:
                    clip = w.load_dual_clip(te["clip_g"], te["clip_l"], type="sd3")
            case Arch.flux | Arch.flux_k:
                clip = w.load_dual_clip(te["clip_l"], te["t5"], type="flux")
            case Arch.chroma:
                clip = w.load_clip(te["t5"], type="chroma")
                clip = w.t5_tokenizer_options(clip, min_padding=1, min_length=0)
            case Arch.qwen | Arch.qwen_e | Arch.qwen_e_p:
                clip = w.load_clip(te["qwen"], type="qwen_image")
            case _:
                raise RuntimeError(f"No text encoder for model architecture {arch.name}")

    if arch.supports_clip_skip and checkpoint.clip_skip != StyleSettings.clip_skip.default:
        clip = w.clip_set_last_layer(clip, (checkpoint.clip_skip * -1))

    if checkpoint.vae and checkpoint.vae != StyleSettings.vae.default:
        vae = w.load_vae(checkpoint.vae)
    if vae is None:
        vae = w.load_vae(models.for_arch(arch).vae)

    support_fbc = arch in [Arch.flux, Arch.sd3] or arch.is_sdxl_like
    if checkpoint.dynamic_caching and support_fbc and model_info.quantization is Quantization.none:
        model = w.easy_cache(model, arch)

    for lora in checkpoint.loras:
        if model_info.quantization is Quantization.svdq:
            model = w.nunchaku_load_flux_lora(model, lora.name, lora.strength)
        else:
            model, clip = w.load_lora(model, clip, lora.name, lora.strength, lora.strength)

    if arch is Arch.sd3:
        model = w.skip_layer_guidance_sd3(model)
        model = w.model_sampling_sd3(model)

    if checkpoint.v_prediction_zsnr:
        model = w.model_sampling_discrete(model, "v_prediction", zsnr=True)

    is_zsnr = checkpoint.v_prediction_zsnr or arch is Arch.illu_v
    if is_zsnr and checkpoint.rescale_cfg > 0:
        model = w.rescale_cfg(model, checkpoint.rescale_cfg)

    if arch.supports_lcm:
        lcm_lora = models.for_arch(arch).lora.find("lcm")
        if lcm_lora and any(l.name == lcm_lora for l in checkpoint.loras):
            model = w.model_sampling_discrete(model, "lcm")

    if arch.supports_attention_guidance and checkpoint.self_attention_guidance:
        model = w.apply_self_attention_guidance(model)

    return model, Clip(clip, arch), vae


def vae_encode(w: ComfyWorkflow, vae: Output, image: Output, tiled: bool):
    if tiled:
        return w.vae_encode_tiled(vae, image)
    return w.vae_encode(vae, image)


def vae_decode(w: ComfyWorkflow, vae: Output, latent: Output, tiled: bool):
    if tiled:
        return w.vae_decode_tiled(vae, latent)
    return w.vae_decode(vae, latent)


class ImageReshape(NamedTuple):
    """Instructions to optionally crop and/or resize an image.
    The crop is done first. A crop is only performed if the image matches the trigger extent."""

    target_extent: Extent | None
    crop: tuple[Extent, Bounds] | None = None


no_reshape = ImageReshape(None, None)


class ImageOutput:
    """Wraps an image/mask or the output of a loaded image/mask.
    Allows to consume the image with optional resizing and cropping.
    Resize and crop operations are cached to avoid duplicating nodes in the workflow."""

    def __init__(self, image: Image | Output | None, is_mask: bool = False):
        if isinstance(image, Output):
            self.image = None
            self._output = image
        else:
            self.image = image
            self._output = None
        self.is_mask = is_mask
        self._scaled: Output | None = None
        self._cropped: Output | None = None
        self._scale: Extent | None = None
        self._bounds: Bounds | None = None

    def load(
        self,
        w: ComfyWorkflow,
        reshape: Extent | ImageReshape = no_reshape,
        default_image: Output | None = None,
    ):
        if isinstance(reshape, Extent):
            reshape = ImageReshape(reshape)

        if self._output is None:
            if self.image is None:
                self._output = ensure(default_image)
                if reshape.target_extent is not None:
                    self._output = w.scale_image(self._output, reshape.target_extent)
            elif self.is_mask:
                self._output = w.load_mask(self.image)
            else:
                self._output = w.load_image(self.image)

        result = self._output
        if self.image is None:
            return result  # default image
        extent = self.image.extent

        if reshape.crop is not None:
            trigger_extent, crop_bounds = reshape.crop
            if extent == trigger_extent:
                if self._cropped is None or self._bounds != crop_bounds:
                    if self.is_mask:
                        self._cropped = w.crop_mask(result, crop_bounds)
                    else:
                        self._cropped = w.crop_image(result, crop_bounds)
                    self._bounds = crop_bounds
                result = self._cropped
                extent = crop_bounds.extent

        if reshape.target_extent is not None and extent != reshape.target_extent:
            if self._scaled is None or self._scale != reshape.target_extent:
                if self.is_mask:
                    self._scaled = w.scale_mask(result, reshape.target_extent)
                else:
                    self._scaled = w.scale_control_image(result, reshape.target_extent)
                self._scale = reshape.target_extent
            result = self._scaled

        return result

    def __bool__(self):
        return self.image is not None


@dataclass
class Control:
    mode: ControlMode
    image: ImageOutput
    mask: ImageOutput | None = None
    strength: float = 1.0
    range: tuple[float, float] = (0.0, 1.0)

    @staticmethod
    def from_input(i: ControlInput):
        return Control(i.mode, ImageOutput(i.image), None, i.strength, i.range)


class Clip(NamedTuple):
    model: Output
    arch: Arch


class TextPrompt:
    text: str
    language: str
    # Cached values to avoid re-encoding the same text for multiple regions and passes
    _output: Output | None = None
    _clip: Clip | None = None  # can be different due to Lora hooks

    def __init__(self, text: str, language: str):
        self.text = text
        self.language = language

    def encode(self, w: ComfyWorkflow, clip: Clip, style_prompt: str | None = None):
        text = self.text
        if text != "" and style_prompt:
            text = merge_prompt(text, style_prompt, self.language)
        if self._output is None or self._clip != clip:
            if text and self.language:
                text = w.translate(text)
            self._output = w.clip_text_encode(clip.model, text, clip.arch, settings.split_conditioning_sdxl)
            if text == "" and clip.arch is not Arch.sd15:
                self._output = w.conditioning_zero_out(self._output)
            self._clip = clip
        return self._output


@dataclass
class Region:
    mask: ImageOutput
    bounds: Bounds
    positive: TextPrompt
    control: list[Control] = field(default_factory=list)
    loras: list[LoraInput] = field(default_factory=list)
    is_background: bool = False
    clip: Clip | None = None

    @staticmethod
    def from_input(i: RegionInput, index: int, language: str):
        control = [Control.from_input(c) for c in i.control]
        mask = ImageOutput(i.mask, is_mask=True)
        return Region(
            mask,
            i.bounds,
            TextPrompt(i.positive, language),
            control,
            i.loras,
            is_background=index == 0,
        )

    def patch_clip(self, w: ComfyWorkflow, clip: Clip):
        if self.clip is None:
            self.clip = clip
            if len(self.loras) > 0:
                hooks = w.create_hook_lora([(lora.name, lora.strength) for lora in self.loras])
                self.clip = Clip(w.set_clip_hooks(clip.model, hooks), clip.arch)
        return self.clip

    def encode_prompt(self, w: ComfyWorkflow, clip: Clip, style_prompt: str | None = None):
        return self.positive.encode(w, self.patch_clip(w, clip), style_prompt)

    def copy(self):
        control = [copy(c) for c in self.control]
        loras = copy(self.loras)
        return Region(
            self.mask, self.bounds, self.positive, control, loras, self.is_background, self.clip
        )


@dataclass
class Conditioning:
    positive: TextPrompt
    negative: TextPrompt
    control: list[Control] = field(default_factory=list)
    regions: list[Region] = field(default_factory=list)
    style_prompt: str = ""

    @staticmethod
    def from_input(i: ConditioningInput):
        return Conditioning(
            TextPrompt(i.positive, i.language),
            TextPrompt(i.negative, i.language),
            [Control.from_input(c) for c in i.control],
            [Region.from_input(r, idx, i.language) for idx, r in enumerate(i.regions)],
            i.style,
        )

    def copy(self):
        return Conditioning(
            self.positive,
            self.negative,
            [copy(c) for c in self.control],
            [r.copy() for r in self.regions],
            self.style_prompt,
        )

    def downscale(self, original: Extent, target: Extent):
        downscale_control_images(self.all_control, original, target)

    @property
    def all_control(self):
        return self.control + [c for r in self.regions for c in r.control]

    @property
    def language(self):
        return self.positive.language


def downscale_control_images(
    control_layers: list[Control] | list[ControlInput], original: Extent, target: Extent
):
    # Meant to be called during preperation, when desired generation resolution is lower than canvas size:
    # no need to encode and send the full resolution images to the server.
    if original.width > target.width and original.height > target.height:
        for control in control_layers:
            assert isinstance(control.image, Image)
            # Only scale if control image resolution matches canvas resolution
            if control.image.extent == original and control.mode is not ControlMode.canny_edge:
                if isinstance(control, ControlInput):
                    control.image = Image.scale(control.image, target)
                elif control.image.image:
                    control.image.image = Image.scale(control.image.image, target)


def downscale_all_control_images(cond: ConditioningInput, original: Extent, target: Extent):
    downscale_control_images(cond.control, original, target)
    for region in cond.regions:
        downscale_control_images(region.control, original, target)


def encode_text_prompt(
    w: ComfyWorkflow,
    cond: Conditioning,
    clip: Clip,
    regions: Output | None,
):
    if len(cond.regions) <= 1 or all(len(r.loras) == 0 for r in cond.regions):
        positive = cond.positive.encode(w, clip, cond.style_prompt)
        negative = cond.negative.encode(w, clip)
        return positive, negative

    assert regions is not None
    positive = None
    negative = None
    region_masks = w.list_region_masks(regions)

    for i, region in enumerate(cond.regions):
        region_positive = region.encode_prompt(w, clip, cond.style_prompt)
        region_negative = cond.negative.encode(w, region.patch_clip(w, clip))
        mask = w.mask_batch_element(region_masks, i)
        positive, negative = w.combine_masked_conditioning(
            region_positive, region_negative, positive, negative, mask
        )

    assert positive is not None and negative is not None
    return positive, negative


def apply_attention_mask(
    w: ComfyWorkflow,
    model: Output,
    cond: Conditioning,
    clip: Clip,
    shape: Extent | ImageReshape = no_reshape,
):
    if len(cond.regions) == 0:
        return model, None

    if len(cond.regions) == 1:
        region = cond.regions[0]
        cond.positive = region.positive
        cond.control += region.control
        return model, None

    bottom_region = cond.regions[0]
    if bottom_region.is_background:
        regions = w.background_region(bottom_region.encode_prompt(w, clip, cond.style_prompt))
        remaining = cond.regions[1:]
    else:
        regions = w.background_region(cond.positive.encode(w, clip, cond.style_prompt))
        remaining = cond.regions

    for region in remaining:
        mask = region.mask.load(w, shape)
        prompt = region.encode_prompt(w, clip, cond.style_prompt)
        regions = w.define_region(regions, mask, prompt)

    model = w.attention_mask(model, regions)
    return model, regions


def apply_control(
    w: ComfyWorkflow,
    model: Output,
    positive: Output,
    negative: Output,
    control_layers: list[Control],
    shape: Extent | ImageReshape,
    vae: Output,
    models: ModelDict,
):
    models = models.control
    control_lora: ControlMode | None = None
    is_illu = models.arch in [Arch.illu, Arch.illu_v]

    for control in (c for c in control_layers if c.mode.is_control_net):
        image = control.image.load(w, shape)
        if control.mode is ControlMode.inpaint and (models.arch is Arch.sd15 or is_illu):
            assert control.mask is not None, "Inpaint control requires a mask"
            image = w.inpaint_preprocessor(image, control.mask.load(w), fill_black=is_illu)
        if control.mode.is_lines:  # ControlNet expects white lines on black background
            image = w.invert_image(image)

        if cn_model := models.find(control.mode):
            controlnet = w.load_controlnet(cn_model)
        elif cn_model := models.find(ControlMode.universal):
            controlnet = w.load_controlnet(cn_model)
            controlnet = w.set_controlnet_type(controlnet, control.mode)
        else:
            raise Exception(f"ControlNet model not found for mode {control.mode}")

        if control.mode is ControlMode.inpaint and models.arch is Arch.flux:
            assert control.mask is not None, "Inpaint control requires a mask"
            mask = control.mask.load(w)
            positive, negative = w.apply_controlnet_inpainting(
                positive, negative, controlnet, vae, image, mask, control.strength, control.range
            )
        else:
            positive, negative = w.apply_controlnet(
                positive, negative, controlnet, image, vae, control.strength, control.range
            )

        if not cn_model:  # flux depth/canny control lora (low priority, to be removed?)
            if lora := models.lora.find(control.mode):
                if control_lora is not None:
                    raise Exception(
                        _("The following control layers cannot be used together:")
                        + f" {control_lora.text}, {control.mode.text}"
                    )
                control_lora = control.mode
                model = w.load_lora_model(model, lora, control.strength)
                positive, negative, __ = w.instruct_pix_to_pix_conditioning(
                    positive, negative, vae, image
                )

    positive = apply_style_models(w, positive, control_layers, models)

    return model, positive, negative


def apply_style_models(
    w: ComfyWorkflow, cond: Output, control_layers: list[Control], models: ModelDict
):
    if models.arch is Arch.flux:
        references: Output | None = None

        for control in (c for c in control_layers if c.mode is ControlMode.reference):
            image = control.image.load(w)
            references = w.define_reference_image(
                references, image, control.strength, control.range
            )
        if references is not None:
            clip_vision_model = models.all.resource(ResourceKind.clip_vision, "redux", Arch.flux)
            clip_vision = w.load_clip_vision(clip_vision_model)
            redux = w.load_style_model(models.ip_adapter[ControlMode.reference])
            cond = w.apply_reference_images(cond, clip_vision, redux, references)

    return cond


def apply_ip_adapter(
    w: ComfyWorkflow,
    model: Output,
    control_layers: list[Control],
    models: ModelDict,
    mask: Output | None = None,
):
    if models.arch.is_flux_like or models.arch.is_qwen_like:
        return model  # No IP-adapter for Flux or Qwen, using Style model instead

    models = models.ip_adapter

    # Create a separate embedding for each face ID (though more than 1 is questionable)
    face_layers = [c for c in control_layers if c.mode is ControlMode.face]
    if len(face_layers) > 0:
        clip_vision = w.load_clip_vision(models.clip_vision)
        ip_adapter = w.load_ip_adapter(models[ControlMode.face])
        insight_face = w.load_insight_face()
        for control in face_layers:
            model = w.apply_ip_adapter_face(
                model,
                ip_adapter,
                clip_vision,
                insight_face,
                control.image.load(w),
                control.strength,
                range=control.range,
                mask=mask,
            )

    # Encode images with their weights into a batch and apply IP-adapter to the model once
    def encode_and_apply_ip_adapter(model: Output, control_layers: list[Control], weight_type: str):
        clip_vision = w.load_clip_vision(models.clip_vision)
        ip_adapter = w.load_ip_adapter(models[ControlMode.reference])
        embeds: list[Output] = []
        range = (0.99, 0.01)

        for control in control_layers:
            if len(embeds) >= 5:
                raise Exception(_("Too many control layers of type") + f" '{mode.text}' (max 5)")
            img = control.image.load(w)
            embeds.append(w.encode_ip_adapter(img, control.strength, ip_adapter, clip_vision)[0])
            range = (min(range[0], control.range[0]), max(range[1], control.range[1]))

        combined = w.combine_ip_adapter_embeds(embeds) if len(embeds) > 1 else embeds[0]
        return w.apply_ip_adapter(
            model, ip_adapter, clip_vision, combined, 1.0, weight_type, range, mask
        )

    modes = [
        (ControlMode.reference, "linear"),
        (ControlMode.style, "style transfer"),
        (ControlMode.composition, "composition"),
    ]
    # Chain together different IP-adapter weight types.
    for mode, weight_type in modes:
        ref_layers = [c for c in control_layers if c.mode is mode]
        if len(ref_layers) > 0:
            model = encode_and_apply_ip_adapter(model, ref_layers, weight_type)

    return model


def apply_regional_ip_adapter(
    w: ComfyWorkflow,
    model: Output,
    regions: list[Region],
    shape: Extent | ImageReshape,
    models: ModelDict,
):
    for region in (r for r in regions if r.mask):
        model = apply_ip_adapter(w, model, region.control, models, region.mask.load(w, shape))
    return model


def apply_edit_conditioning(
    w: ComfyWorkflow,
    cond: Output,
    input_image: Output,
    input_latent: Output,
    control_layers: list[Control],
    vae: Output,
    clip: Output,
    positive: str,
    arch: Arch,
    tiled_vae: bool,
):
    if not arch.is_edit:
        return cond

    extra_input = [c.image for c in control_layers if c.mode.is_ip_adapter]
    if len(extra_input) == 0:
        if arch == Arch.qwen_e_p:
            return w.text_encode_qwen_image_edit_plus(clip, vae, [input_image], positive)
        elif arch == Arch.qwen_e:
            # Don't use VAE to force the reference latent
            cond = w.text_encode_qwen_image_edit(clip, None, input_image, positive)
        return w.reference_latent(cond, input_latent)

    if arch == Arch.qwen_e_p:
        return w.text_encode_qwen_image_edit_plus(
            clip,
            vae,
            [input_image] + [i.load(w) for i in extra_input],
            positive,
        )
    else:
        input = w.image_stitch([input_image] + [i.load(w) for i in extra_input])
        latent = vae_encode(w, vae, input, tiled_vae)
        if arch == Arch.qwen_e:
            # Don't use VAE to force the reference latent
            cond = w.text_encode_qwen_image_edit(clip, None, input, positive)
        cond = w.reference_latent(cond, latent)
        return cond


def scale(
    extent: Extent,
    target: Extent,
    mode: ScaleMode,
    w: ComfyWorkflow,
    image: Output,
    models: ModelDict,
):
    """Handles scaling images from `extent` to `target` resolution.
    Uses either lanczos or a fast upscaling model."""

    if mode is ScaleMode.none:
        return image
    elif mode is ScaleMode.resize:
        return w.scale_image(image, target)
    else:
        assert mode is ScaleMode.upscale_fast
        ratio = target.pixel_count / extent.pixel_count
        factor = max(2, min(4, math.ceil(math.sqrt(ratio))))
        upscale_model = w.load_upscale_model(models.upscale[UpscalerName.fast_x(factor)])
        image = w.upscale_image(upscale_model, image)
        image = w.scale_image(image, target)
        return image


def scale_to_initial(
    extent: ScaledExtent, w: ComfyWorkflow, image: Output, models: ModelDict, is_mask=False
):
    if is_mask and extent.target != extent.initial:
        return w.scale_mask(image, extent.initial)
    elif not is_mask:
        return scale(extent.input, extent.initial, extent.initial_scaling, w, image, models)
    else:
        assert is_mask and extent.initial_scaling is ScaleMode.none
        return image


def scale_to_target(extent: ScaledExtent, w: ComfyWorkflow, image: Output, models: ModelDict):
    return scale(extent.desired, extent.target, extent.target_scaling, w, image, models)


def scale_refine_and_decode(
    extent: ScaledExtent,
    w: ComfyWorkflow,
    cond: Conditioning,
    sampling: SamplingInput,
    latent: Output,
    model: Output,
    clip: Clip,
    vae: Output,
    models: ModelDict,
    tiled_vae: bool,
):
    """Handles scaling images from `initial` to `desired` resolution.
    If it is a substantial upscale, runs a high-res SD refinement pass.
    Takes latent as input and returns a decoded image."""

    arch = models.arch
    mode = extent.refinement_scaling
    if mode in [ScaleMode.none, ScaleMode.resize, ScaleMode.upscale_fast]:
        decoded = vae_decode(w, vae, latent, tiled_vae)
        return scale(extent.initial, extent.desired, mode, w, decoded, models)

    model, regions = apply_attention_mask(w, model, cond, clip, extent.desired)
    model = apply_regional_ip_adapter(w, model, cond.regions, extent.desired, models)

    if mode is ScaleMode.upscale_small:
        upscaler = models.upscale[UpscalerName.fast_2x]
    else:
        assert mode is ScaleMode.upscale_quality
        upscaler = models.upscale[UpscalerName.default]

    upscale_model = w.load_upscale_model(upscaler)
    decoded = vae_decode(w, vae, latent, tiled_vae)
    upscale = w.upscale_image(upscale_model, decoded)
    upscale = w.scale_image(upscale, extent.desired)
    latent = vae_encode(w, vae, upscale, tiled_vae)
    params = _sampler_params(sampling, strength=0.4)

    positive, negative = encode_text_prompt(w, cond, clip, regions)
    model, positive, negative = apply_control(
        w, model, positive, negative, cond.all_control, extent.desired, vae, models
    )
<<<<<<< HEAD
    positive = apply_edit_conditioning(w, positive, upscale, latent, [], vae, arch, tiled_vae)
    result = w.sampler_custom_advanced(model, positive, negative, latent, arch, **params, two_pass=False)
=======
    positive = apply_edit_conditioning(
        w,
        positive,
        upscale,
        latent,
        [],
        vae,
        clip.model,
        cond.positive.text,
        arch,
        tiled_vae,
    )

    result = w.sampler_custom_advanced(model, positive, negative, latent, arch, **params)
>>>>>>> e15de776
    image = vae_decode(w, vae, result, tiled_vae)
    return image


def ensure_minimum_extent(w: ComfyWorkflow, image: Output, extent: Extent, min_extent: int):
    # For example, upscale with model requires minimum size of 32x32
    if extent.shortest_side < min_extent:
        image = w.scale_image(image, extent * (min_extent / extent.shortest_side))
    return image


class MiscParams(NamedTuple):
    batch_count: int
    nsfw_filter: float


def generate(
    w: ComfyWorkflow,
    checkpoint: CheckpointInput,
    extent: ScaledExtent,
    cond: Conditioning,
    sampling: SamplingInput,
    misc: MiscParams,
    models: ModelDict,
):
    model, clip, vae = load_checkpoint_with_lora(w, checkpoint, models.all)
    model = apply_ip_adapter(w, model, cond.control, models)
    model_orig = copy(model)
    if models.arch is Arch.flux:
        clip = Clip(w.override_clip_device(clip.model, "cpu"), clip.arch)
    model, regions = apply_attention_mask(w, model, cond, clip, extent.initial)
    model = apply_regional_ip_adapter(w, model, cond.regions, extent.initial, models)
    latent = w.empty_latent_image(extent.initial, models.arch, misc.batch_count)
    positive, negative = encode_text_prompt(w, cond, clip, regions)
    model, positive, negative = apply_control(
        w, model, positive, negative, cond.all_control, extent.initial, vae, models
    )
    out_latent = w.sampler_custom_advanced(
        model,
        positive,
        negative,
        latent,
        models.arch,
        two_pass=settings.use_refiner_pass,
        first_pass_sampler=settings.first_pass_sampler,
        **_sampler_params(sampling)
    )
    out_image = scale_refine_and_decode(
        extent, w, cond, sampling, out_latent, model_orig, clip, vae, models, checkpoint.tiled_vae
    )
    out_image = w.nsfw_filter(out_image, sensitivity=misc.nsfw_filter)
    out_image = scale_to_target(extent, w, out_image, models)
    w.send_image(out_image)
    return w


def fill_masked(w: ComfyWorkflow, image: Output, mask: Output, fill: FillMode, models: ModelDict):
    if fill is FillMode.blur:
        return w.blur_masked(image, mask, 65, falloff=9)
    elif fill is FillMode.border:
        image = w.fill_masked(image, mask, "navier-stokes")
        return w.blur_masked(image, mask, 65)
    elif fill is FillMode.neutral:
        return w.fill_masked(image, mask, "neutral", falloff=9)
    elif fill is FillMode.inpaint:
        model = w.load_inpaint_model(models.inpaint["default"])
        return w.inpaint_image(model, image, mask)
    elif fill is FillMode.replace:
        return w.fill_masked(image, mask, "neutral")
    return image


def apply_grow_feather(w: ComfyWorkflow, mask: Output, inpaint: InpaintParams):
    if inpaint.grow or inpaint.feather:
        mask = w.expand_mask(mask, inpaint.grow, inpaint.feather)
    return mask


def detect_inpaint(
    mode: InpaintMode,
    bounds: Bounds,
    sd_ver: Arch,
    prompt: str,
    control: list[ControlInput],
    strength: float,
):
    assert mode is not InpaintMode.automatic
    result = InpaintParams(mode, bounds)
    result.fill = {
        InpaintMode.fill: FillMode.blur,
        InpaintMode.expand: FillMode.border,
        InpaintMode.add_object: FillMode.neutral,
        InpaintMode.remove_object: FillMode.inpaint,
        InpaintMode.replace_background: FillMode.replace,
    }[mode]

    is_ref_mode = mode in [InpaintMode.fill, InpaintMode.expand]
    result.use_reference = is_ref_mode and prompt == ""

    if sd_ver is Arch.sd15:
        result.use_inpaint_model = strength > 0.5
        result.use_condition_mask = (
            mode is InpaintMode.add_object
            and prompt != ""
            and not any(c.mode.is_structural for c in control)
        )
    elif sd_ver.is_sdxl_like:
        result.use_inpaint_model = strength > 0.8
    elif sd_ver is Arch.flux:
        result.use_inpaint_model = strength == 1.0
    elif sd_ver is Arch.flux_k:
        result.mode = InpaintMode.custom
        result.fill = FillMode.none
    return result


def inpaint_control(image: Output | ImageOutput, mask: Output | ImageOutput, arch: Arch):
    strength, range = 1.0, (0.0, 1.0)
    if arch is Arch.flux:
        strength, range = 0.9, (0.0, 0.5)
    if isinstance(image, Output):
        image = ImageOutput(image)
    if isinstance(mask, Output):
        mask = ImageOutput(mask, is_mask=True)
    return Control(ControlMode.inpaint, image, mask, strength, range)


def inpaint(
    w: ComfyWorkflow,
    images: ImageInput,
    checkpoint: CheckpointInput,
    cond: Conditioning,
    sampling: SamplingInput,
    params: InpaintParams,
    crop_upscale_extent: Extent,
    misc: MiscParams,
    models: ModelDict,
):
    target_bounds = params.target_bounds
    extent = ScaledExtent.from_input(images.extent)  # for initial generation with large context

    is_inpaint_model = params.use_inpaint_model and models.control.find(ControlMode.inpaint) is None
    if is_inpaint_model and models.arch is Arch.flux:
        checkpoint.dynamic_caching = False  # doesn't seem to work with Flux fill model
        sampling.cfg_scale = 30  # set Flux guidance to 30 (typical values don't work well)

    model, clip, vae = load_checkpoint_with_lora(w, checkpoint, models.all)
    model = w.differential_diffusion(model)
    model_orig = copy(model)

    upscale_extent = ScaledExtent(  # after crop to the masked region
        Extent(0, 0), Extent(0, 0), crop_upscale_extent, target_bounds.extent
    )
    initial_bounds = extent.convert(target_bounds, "target", "initial")

    if models.arch is Arch.flux:
        clip = Clip(w.override_clip_device(clip.model, "cpu"), clip.arch)

    in_image = w.load_image(ensure(images.initial_image))
    in_image = scale_to_initial(extent, w, in_image, models)
    in_mask = w.load_mask(ensure(images.hires_mask))
    in_mask = apply_grow_feather(w, in_mask, params)
    initial_mask = scale_to_initial(extent, w, in_mask, models, is_mask=True)
    cropped_mask = w.crop_mask(in_mask, target_bounds)

    cond_base = cond.copy()
    model, regions = apply_attention_mask(w, model, cond_base, clip, extent.initial)

    if params.use_reference:
        reference = get_inpaint_reference(ensure(images.initial_image), initial_bounds) or in_image
        cond_base.control.append(
            Control(ControlMode.reference, ImageOutput(reference), None, 0.5, (0.2, 0.8))
        )
    inpaint_mask = ImageOutput(initial_mask, is_mask=True)
    if params.use_inpaint_model and models.control.find(ControlMode.inpaint) is not None:
        cond_base.control.append(inpaint_control(in_image, inpaint_mask, models.arch))
    if params.use_condition_mask and len(cond_base.regions) == 0:
        base_prompt = TextPrompt(merge_prompt("", cond_base.style_prompt), cond.language)
        cond_base.regions = [
            Region(ImageOutput(None), Bounds(0, 0, *extent.initial), base_prompt, []),
            Region(inpaint_mask, initial_bounds, cond_base.positive, []),
        ]
    in_image = fill_masked(w, in_image, initial_mask, params.fill, models)

    model = apply_ip_adapter(w, model, cond_base.control, models)
    model = apply_regional_ip_adapter(w, model, cond_base.regions, extent.initial, models)
    positive, negative = encode_text_prompt(w, cond_base, clip, regions)
    model, positive, negative = apply_control(
        w, model, positive, negative, cond_base.all_control, extent.initial, vae, models
    )
    if params.use_inpaint_model and models.arch is Arch.sdxl:
        positive, negative, latent_inpaint, latent = w.vae_encode_inpaint_conditioning(
            vae, in_image, initial_mask, positive, negative
        )
        inpaint_patch = w.load_fooocus_inpaint(**models.fooocus_inpaint)
        inpaint_model = w.apply_fooocus_inpaint(model, inpaint_patch, latent_inpaint)
    elif is_inpaint_model:
        positive, negative, latent_inpaint, latent = w.vae_encode_inpaint_conditioning(
            vae, in_image, initial_mask, positive, negative
        )
        inpaint_model = model
    else:
        latent = vae_encode(w, vae, in_image, checkpoint.tiled_vae)
        latent = w.set_latent_noise_mask(latent, initial_mask)
        inpaint_model = model

    latent = w.batch_latent(latent, misc.batch_count)
    out_latent = w.sampler_custom_advanced(
        inpaint_model, positive, negative, latent, models.arch, **_sampler_params(sampling), two_pass=False
    )

    if extent.refinement_scaling in [ScaleMode.upscale_small, ScaleMode.upscale_quality]:
        model = model_orig
        if extent.refinement_scaling is ScaleMode.upscale_small:
            upscaler = models.upscale[UpscalerName.fast_2x]
        else:
            upscaler = models.upscale[UpscalerName.default]
        upscale_mask = cropped_mask
        if crop_upscale_extent != target_bounds.extent:
            upscale_mask = w.scale_mask(cropped_mask, crop_upscale_extent)
        sampler_params = _sampler_params(sampling, strength=0.4)
        upscale_model = w.load_upscale_model(upscaler)
        upscale = vae_decode(w, vae, out_latent, checkpoint.tiled_vae)
        upscale = w.crop_image(upscale, initial_bounds)
        upscale = ensure_minimum_extent(w, upscale, initial_bounds.extent, 32)
        upscale = w.upscale_image(upscale_model, upscale)
        upscale = w.scale_image(upscale, upscale_extent.desired)
        latent = vae_encode(w, vae, upscale, checkpoint.tiled_vae)
        latent = w.set_latent_noise_mask(latent, upscale_mask)

        cond_upscale = cond.copy()
        shape = ImageReshape(upscale_extent.desired, crop=(extent.target, target_bounds))

        model, regions = apply_attention_mask(w, model, cond_upscale, clip, shape)
        model = apply_regional_ip_adapter(w, model, cond_upscale.regions, shape, models)
        positive_up, negative_up = encode_text_prompt(w, cond_upscale, clip, regions)

        if params.use_inpaint_model and models.control.find(ControlMode.inpaint) is not None:
            hires_image = ImageOutput(images.hires_image)
            cond_upscale.control.append(inpaint_control(hires_image, upscale_mask, models.arch))
        model, positive_up, negative_up = apply_control(
            w, model, positive_up, negative_up, cond_upscale.all_control, shape, vae, models
        )
        out_latent = w.sampler_custom_advanced(
            model, positive_up, negative_up, latent, models.arch, **sampler_params, two_pass=False
        )
        out_image = vae_decode(w, vae, out_latent, checkpoint.tiled_vae)
        out_image = scale_to_target(upscale_extent, w, out_image, models)
    else:
        desired_bounds = extent.convert(target_bounds, "target", "desired")
        desired_extent = desired_bounds.extent
        cropped_extent = ScaledExtent(
            desired_extent, desired_extent, desired_extent, target_bounds.extent
        )
        out_image = vae_decode(w, vae, out_latent, checkpoint.tiled_vae or desired_extent.width * desired_extent.height > 3e6)
        out_image = scale(
            extent.initial, extent.desired, extent.refinement_scaling, w, out_image, models
        )
        out_image = w.crop_image(out_image, desired_bounds)
        out_image = scale_to_target(cropped_extent, w, out_image, models)

    out_image = w.nsfw_filter(out_image, sensitivity=misc.nsfw_filter)
    compositing_mask = w.denoise_to_compositing_mask(cropped_mask)
    out_masked = w.apply_mask(out_image, compositing_mask)
    w.send_image(out_masked)
    return w


def refine(
    w: ComfyWorkflow,
    image: Image,
    extent: ScaledExtent,
    checkpoint: CheckpointInput,
    cond: Conditioning,
    sampling: SamplingInput,
    misc: MiscParams,
    models: ModelDict,
):
    model, clip, vae = load_checkpoint_with_lora(w, checkpoint, models.all)
    model = apply_ip_adapter(w, model, cond.control, models)
    model, regions = apply_attention_mask(w, model, cond, clip, extent.initial)
    model = apply_regional_ip_adapter(w, model, cond.regions, extent.initial, models)
    if models.arch is Arch.flux:
        clip = Clip(w.override_clip_device(clip.model, "cpu"), clip.arch)
    in_image = w.load_image(image)
    in_image = scale_to_initial(extent, w, in_image, models)
    latent = vae_encode(w, vae, in_image, checkpoint.tiled_vae)
    latent_batch = w.batch_latent(latent, misc.batch_count)
    positive, negative = encode_text_prompt(w, cond, clip, regions)
    model, positive, negative = apply_control(
        w, model, positive, negative, cond.all_control, extent.desired, vae, models
    )
    positive = apply_edit_conditioning(
        w,
        positive,
        in_image,
        latent,
        cond.all_control,
        vae,
        clip.model,
        cond.positive.text,
        models.arch,
        checkpoint.tiled_vae,
    )
    sampler = w.sampler_custom_advanced(
        model,
        positive,
        negative,
        latent_batch,
        models.arch,
        two_pass=settings.use_refiner_pass,
        first_pass_sampler=settings.first_pass_sampler,
        **_sampler_params(sampling)
    )
    out_image = vae_decode(w, vae, sampler, checkpoint.tiled_vae or extent.desired.width * extent.desired.height > 3e6)
    out_image = w.nsfw_filter(out_image, sensitivity=misc.nsfw_filter)
    out_image = scale_to_target(extent, w, out_image, models)
    w.send_image(out_image)
    return w


def refine_region(
    w: ComfyWorkflow,
    images: ImageInput,
    checkpoint: CheckpointInput,
    cond: Conditioning,
    sampling: SamplingInput,
    inpaint: InpaintParams,
    misc: MiscParams,
    models: ModelDict,
):
    extent = ScaledExtent.from_input(images.extent)

    model, clip, vae = load_checkpoint_with_lora(w, checkpoint, models.all)
    model = w.differential_diffusion(model)
    model = apply_ip_adapter(w, model, cond.control, models)
    model_orig = copy(model)
    if models.arch is Arch.flux:
        clip = Clip(w.override_clip_device(clip.model, "cpu"), clip.arch)
    model, regions = apply_attention_mask(w, model, cond, clip, extent.initial)
    model = apply_regional_ip_adapter(w, model, cond.regions, extent.initial, models)
    positive, negative = encode_text_prompt(w, cond, clip, regions)

    in_image = w.load_image(ensure(images.initial_image))
    in_image = scale_to_initial(extent, w, in_image, models)
    in_mask = w.load_mask(ensure(images.hires_mask))
    in_mask = apply_grow_feather(w, in_mask, inpaint)
    initial_mask = scale_to_initial(extent, w, in_mask, models, is_mask=True)

    if inpaint.use_inpaint_model and models.control.find(ControlMode.inpaint) is not None:
        cond.control.append(inpaint_control(in_image, initial_mask, models.arch))
    model, positive, negative = apply_control(
        w, model, positive, negative, cond.all_control, extent.initial, vae, models
    )
    if inpaint.use_inpaint_model and models.arch is Arch.sdxl:
        positive, negative, latent_inpaint, latent = w.vae_encode_inpaint_conditioning(
            vae, in_image, initial_mask, positive, negative
        )
        inpaint_patch = w.load_fooocus_inpaint(**models.fooocus_inpaint)
        inpaint_model = w.apply_fooocus_inpaint(model, inpaint_patch, latent_inpaint)
    elif inpaint.use_inpaint_model and models.control.find(ControlMode.inpaint) is None:
        positive, negative, latent_inpaint, latent = w.vae_encode_inpaint_conditioning(
            vae, in_image, initial_mask, positive, negative
        )
        inpaint_model = model
    else:
        latent = vae_encode(w, vae, in_image, checkpoint.tiled_vae)
        positive = apply_edit_conditioning(
            w,
            positive,
            in_image,
            latent,
            cond.all_control,
            vae,
            clip.model,
            cond.positive.text,
            models.arch,
            checkpoint.tiled_vae,
        )
        latent = w.set_latent_noise_mask(latent, initial_mask)
        inpaint_model = model

    latent = w.batch_latent(latent, misc.batch_count)
    out_latent = w.sampler_custom_advanced(
        inpaint_model, positive, negative, latent, models.arch, **_sampler_params(sampling), two_pass=False
    )
    out_image = scale_refine_and_decode(
        extent, w, cond, sampling, out_latent, model_orig, clip, vae, models, checkpoint.tiled_vae
    )
    out_image = w.nsfw_filter(out_image, sensitivity=misc.nsfw_filter)
    out_image = scale_to_target(extent, w, out_image, models)
    if extent.target != inpaint.target_bounds.extent:
        out_image = w.crop_image(out_image, inpaint.target_bounds)
        in_mask = w.crop_mask(in_mask, inpaint.target_bounds)
    compositing_mask = w.denoise_to_compositing_mask(in_mask)
    out_masked = w.apply_mask(out_image, compositing_mask)
    w.send_image(out_masked)
    return w


def create_control_image(
    w: ComfyWorkflow,
    image: Image,
    mode: ControlMode,
    extent: ScaledExtent,
    bounds: Bounds | None = None,
    seed: int = -1,
):
    assert mode not in [ControlMode.reference, ControlMode.face, ControlMode.inpaint]

    current_extent = extent.input
    input = w.load_image(image)
    result = None

    if mode is ControlMode.hands:
        if bounds is None:
            current_extent = current_extent.multiple_of(64)
            resolution = current_extent.shortest_side
        else:
            input = w.crop_image(input, bounds)
            resolution = bounds.extent.multiple_of(64).shortest_side
        result, _ = w.add(
            "MeshGraphormer-DepthMapPreprocessor",
            2,
            image=input,
            resolution=resolution,
            mask_type="based_on_depth",
            rand_seed=seed if seed != -1 else generate_seed(),
        )
        if bounds is not None:
            result = w.scale_image(result, bounds.extent)
            empty = w.empty_image(current_extent)
            result = w.composite_image_masked(result, empty, None, bounds.x, bounds.y)
    else:
        current_extent = current_extent.multiple_of(64).at_least(512)
        args = {"image": input, "resolution": current_extent.shortest_side}
        if mode is ControlMode.scribble:
            result = w.add("PiDiNetPreprocessor", 1, **args, safe="enable")
            result = w.add("ScribblePreprocessor", 1, image=result, resolution=args["resolution"])
        elif mode is ControlMode.line_art:
            result = w.add("LineArtPreprocessor", 1, **args, coarse="disable")
        elif mode is ControlMode.soft_edge:
            args["merge_with_lineart"] = "lineart_standard"
            args["lineart_lower_bound"] = 0.0
            args["lineart_upper_bound"] = 1.0
            args["object_min_size"] = 36
            args["object_connectivity"] = 1
            result = w.add("AnyLineArtPreprocessor_aux", 1, **args)
        elif mode is ControlMode.canny_edge:
            result = w.add("CannyEdgePreprocessor", 1, **args, low_threshold=80, high_threshold=200)
        elif mode is ControlMode.depth:
            model = "depth_anything_v2_vitb.pth"
            result = w.add("DepthAnythingV2Preprocessor", 1, **args, ckpt_name=model)
        elif mode is ControlMode.normal:
            result = w.add("BAE-NormalMapPreprocessor", 1, **args)
        elif mode is ControlMode.pose:
            result = w.estimate_pose(**args)
        elif mode is ControlMode.segmentation:
            result = w.add("OneFormer-COCO-SemSegPreprocessor", 1, **args)

        assert result is not None

    if mode.is_lines:
        result = w.invert_image(result)
    if current_extent != extent.target:
        result = w.scale_image(result, extent.target)

    w.send_image(result)
    return w


def upscale_simple(w: ComfyWorkflow, image: Image, model: str, factor: float):
    upscale_model = w.load_upscale_model(model)
    img = w.load_image(image)
    img = w.upscale_image(upscale_model, img)
    if factor != 4.0:
        img = w.scale_image(img, image.extent * factor)
    w.send_image(img)
    return w


def upscale_tiled(
    w: ComfyWorkflow,
    image: Image,
    extent: ExtentInput,
    checkpoint: CheckpointInput,
    cond: Conditioning,
    sampling: SamplingInput,
    upscale: UpscaleInput,
    misc: MiscParams,
    models: ModelDict,
):
    upscale_factor = extent.initial.width / extent.input.width
    if upscale.tile_overlap >= 0:
        layout = TileLayout(extent.initial, extent.desired.width, upscale.tile_overlap)
    else:
        layout = TileLayout.from_denoise_strength(
            extent.initial, extent.desired.width, sampling.denoise_strength
        )

    model, clip, vae = load_checkpoint_with_lora(w, checkpoint, models.all)
    model = apply_ip_adapter(w, model, cond.control, models)

    in_image = w.load_image(image)
    if upscale.model:
        upscale_model = w.load_upscale_model(upscale.model)
        upscaled = w.upscale_image(upscale_model, in_image)
    else:
        upscaled = in_image
    if extent.input != extent.initial:
        upscaled = w.scale_image(upscaled, extent.initial)
    tile_layout = w.create_tile_layout(upscaled, layout.min_size, layout.padding, layout.blending)

    def tiled_control(control: Control, index: int):
        img = control.image.load(w, extent.initial, default_image=in_image)
        img = w.extract_image_tile(img, tile_layout, index)
        return Control(control.mode, ImageOutput(img), None, control.strength, control.range)

    def tiled_region(region: Region, index: int, tile_bounds: Bounds):
        region_bounds = Bounds.scale(region.bounds, upscale_factor)
        coverage = Bounds.intersection(tile_bounds, region_bounds).area / tile_bounds.area
        if coverage > 0.1:
            if region.mask:
                mask = region.mask.load(w, extent.initial)
                mask = w.extract_mask_tile(mask, tile_layout, index)
                region.mask = ImageOutput(mask, is_mask=True)
            return region
        return None

    out_image = upscaled
    for i in range(layout.total_tiles):
        bounds = layout.bounds(i)
        tile_image = w.extract_image_tile(upscaled, tile_layout, i)
        tile_mask = w.generate_tile_mask(tile_layout, i)

        tile_cond = cond.copy()
        regions = [tiled_region(r, i, bounds) for r in tile_cond.regions]
        tile_cond.regions = [r for r in regions if r is not None]
        tile_model, regions = apply_attention_mask(w, model, tile_cond, clip, no_reshape)
        tile_model = apply_regional_ip_adapter(w, tile_model, tile_cond.regions, no_reshape, models)
        positive, negative = encode_text_prompt(w, tile_cond, clip, regions)

        control = [tiled_control(c, i) for c in tile_cond.all_control]
        tile_model, positive, negative = apply_control(
            w, tile_model, positive, negative, control, no_reshape, vae, models
        )

        latent = vae_encode(w, vae, tile_image, checkpoint.tiled_vae)
        latent = w.set_latent_noise_mask(latent, tile_mask)
        sampler = w.sampler_custom_advanced(
            tile_model, positive, negative, latent, models.arch, **_sampler_params(sampling)
        )
        tile_result = vae_decode(w, vae, sampler, checkpoint.tiled_vae)
        out_image = w.merge_image_tile(out_image, tile_layout, i, tile_result)

    out_image = w.nsfw_filter(out_image, sensitivity=misc.nsfw_filter)
    if extent.initial != extent.target:
        out_image = scale(extent.initial, extent.target, ScaleMode.resize, w, out_image, models)
    w.send_image(out_image)
    return w


def expand_custom(
    w: ComfyWorkflow,
    input: CustomWorkflowInput,
    images: ImageInput,
    seed: int,
    models: ClientModels,
):
    custom = ComfyWorkflow.from_dict(input.workflow)
    nodes: dict[int, int] = {}  # map old node IDs to new node IDs
    outputs: dict[Output, Input] = {}

    def map_input(input: Input):
        if isinstance(input, Output):
            mapped = outputs.get(input)
            if mapped is not None:
                return mapped
            elif input.node in nodes:
                return Output(nodes[input.node], input.output)
            else:
                raise Exception(
                    f"Cannot map input {input.output} for node {input.node}."
                    + " Make sure the ComfyUI graph does not contain a loop!"
                )
        return input

    def get_param(node: ComfyNode, expected_type: type | tuple[type, type] | None = None):
        name = node.input("name", "")
        value = input.params.get(name)
        if value is None:
            raise Exception(f"Missing required parameter '{name}' for custom workflow")
        if expected_type and not isinstance(value, expected_type):
            raise Exception(f"Parameter '{name}' must be of type {expected_type}")
        return value

    for node in custom:
        match node.type:
            case "ETN_KritaCanvas":
                image = ensure(images.initial_image)
                outputs[node.output(0)] = w.load_image(image)
                outputs[node.output(1)] = image.width
                outputs[node.output(2)] = image.height
                outputs[node.output(3)] = seed
            case "ETN_KritaSelection":
                if images.hires_mask:
                    outputs[node.output(0)] = w.load_mask(images.hires_mask)
                else:  # fully opaque mask
                    image = ensure(images.initial_image)
                    outputs[node.output(0)] = w.solid_mask(image.extent, 1.0)
                outputs[node.output(1)] = images.hires_mask is not None
            case "ETN_Parameter":
                outputs[node.output(0)] = get_param(node)
            case "ETN_KritaImageLayer":
                img, mask = w.load_image_and_mask(get_param(node, (Image, ImageCollection)))
                outputs[node.output(0)] = img
                outputs[node.output(1)] = mask
            case "ETN_KritaMaskLayer":
                outputs[node.output(0)] = w.load_mask(get_param(node, (Image, ImageCollection)))
            case "ETN_KritaStyle":
                style: Style = get_param(node, Style)
                is_live = node.input("sampler_preset", "auto") == "live"
                checkpoint_input = style.get_models(models.checkpoints)
                sampling = _sampling_from_style(style, 1.0, is_live)
                model, clip, vae = load_checkpoint_with_lora(w, checkpoint_input, models)
                outputs[node.output(0)] = model
                outputs[node.output(1)] = clip.model
                outputs[node.output(2)] = vae
                outputs[node.output(3)] = style.style_prompt
                outputs[node.output(4)] = style.negative_prompt
                outputs[node.output(5)] = sampling.sampler
                outputs[node.output(6)] = sampling.scheduler
                outputs[node.output(7)] = sampling.total_steps
                outputs[node.output(8)] = sampling.cfg_scale
            case _:
                mapped_inputs = {k: map_input(v) for k, v in node.inputs.items()}
                mapped = ComfyNode(node.id, node.type, mapped_inputs)
                nodes[node.id] = w.copy(mapped).node

    w.guess_sample_count()
    return w


###################################################################################################


def prepare(
    kind: WorkflowKind,
    canvas: Image | Extent,
    cond: ConditioningInput,
    style: Style,
    seed: int,
    models: ClientModels,
    files: FileLibrary,
    perf: PerformanceSettings,
    mask: Mask | None = None,
    strength: float = 1.0,
    inpaint: InpaintParams | None = None,
    upscale_factor: float = 1.0,
    upscale: UpscaleInput | None = None,
    is_live: bool = False,
) -> WorkflowInput:
    """
    Takes UI model state, prepares images, normalizes inputs, and returns a WorkflowInput object
    which can be compared and serialized.
    """
    i = WorkflowInput(kind)
    i.conditioning = cond
    i.conditioning.style = style.style_prompt
    i.conditioning.positive = strip_prompt_comments(cond.positive)
    i.conditioning.positive, extra_loras = extract_loras(i.conditioning.positive, files.loras)
    i.conditioning.negative = merge_prompt(
        strip_prompt_comments(cond.negative), style.negative_prompt, cond.language
    )
    for idx, region in enumerate(i.conditioning.regions):
        assert region.mask or idx == 0, "Only the first/bottom region can be without a mask"
        region.positive = strip_prompt_comments(region.positive)
        region.positive, region.loras = extract_loras(region.positive, files.loras)
        region.loras = [l for l in region.loras if l not in extra_loras]
    i.sampling = _sampling_from_style(style, strength, is_live)
    i.sampling.seed = seed
    i.models = style.get_models(models.checkpoints)
    i.conditioning.positive += _collect_lora_triggers(i.models.loras, files)
    i.models.loras = unique(i.models.loras + extra_loras, key=lambda l: l.name)
    i.models.dynamic_caching = perf.dynamic_caching
    i.models.tiled_vae = perf.tiled_vae
    arch = i.models.version = resolve_arch(style, models)

    _check_server_has_models(i.models, i.conditioning.regions, models, files, style.name)
    _check_inpaint_model(inpaint, arch, models)

    model_set = models.for_arch(arch)
    has_ip_adapter = model_set.ip_adapter.find(ControlMode.reference) is not None
    i.models.loras += _get_sampling_lora(style, is_live, model_set, models)
    all_control = cond.control + [c for r in cond.regions for c in r.control]
    face_weight = median_or_zero(c.strength for c in all_control if c.mode is ControlMode.face)
    if face_weight > 0:
        i.models.loras.append(LoraInput(model_set.lora["face"], 0.65 * face_weight))

    if kind is WorkflowKind.generate:
        assert isinstance(canvas, Extent)
        i.images, i.batch_count = resolution.prepare_extent(
            canvas, arch, ensure(style), perf, downscale=not is_live
        )
        downscale_all_control_images(i.conditioning, canvas, i.images.extent.desired)

    elif kind is WorkflowKind.inpaint:
        assert isinstance(canvas, Image) and mask and inpaint and style
        i.images, _ = resolution.prepare_image(canvas, arch, style, perf)
        i.images.hires_mask = mask.to_image(canvas.extent)
        upscale_extent, _ = resolution.prepare_extent(
            mask.bounds.extent, arch, style, perf, downscale=False
        )
        i.inpaint = InpaintParams.clamped(inpaint)
        i.inpaint.use_reference = inpaint.use_reference and has_ip_adapter
        i.crop_upscale_extent = upscale_extent.extent.desired
        largest_extent = Extent.largest(i.images.extent.initial, upscale_extent.extent.desired)
        i.batch_count = resolution.compute_batch_size(largest_extent, 512, perf.batch_size)
        scaling = ScaledExtent.from_input(i.images.extent).refinement_scaling
        if scaling in [ScaleMode.upscale_small, ScaleMode.upscale_quality]:
            i.images.hires_image = Image.crop(canvas, i.inpaint.target_bounds)
        if inpaint.mode is InpaintMode.remove_object and i.conditioning.positive == "":
            i.conditioning.positive = "background scenery"

    elif kind is WorkflowKind.refine:
        assert isinstance(canvas, Image) and style
        i.images, i.batch_count = resolution.prepare_image(
            canvas, arch, style, perf, downscale=False
        )
        downscale_all_control_images(i.conditioning, canvas.extent, i.images.extent.desired)

    elif kind is WorkflowKind.refine_region:
        assert isinstance(canvas, Image) and mask and inpaint and style
        allow_2pass = strength >= 0.7
        i.images, i.batch_count = resolution.prepare_image(
            canvas, arch, style, perf, downscale=allow_2pass
        )
        i.images.hires_mask = mask.to_image(canvas.extent)
        i.inpaint = InpaintParams.clamped(inpaint)
        downscale_all_control_images(i.conditioning, canvas.extent, i.images.extent.desired)

    elif kind is WorkflowKind.upscale_tiled:
        assert isinstance(canvas, Image) and style
        target_extent = canvas.extent * upscale_factor
        if style.preferred_resolution > 0:
            tile_size = style.preferred_resolution
        else:
            tile_size = 1024 if arch.is_sdxl_like else 800
        tile_size = max(tile_size, target_extent.longest_side // 12)  # max 12x12 tiles total
        tile_size = multiple_of(tile_size - 128, 8)
        tile_size = Extent(tile_size, tile_size)
        extent = ExtentInput(canvas.extent, target_extent.multiple_of(8), tile_size, target_extent)
        i.images = ImageInput(extent, canvas)
        assert upscale is not None
        i.upscale = upscale
        i.upscale.model = i.upscale.model if upscale_factor > 1 else ""
        i.batch_count = 1

    else:
        raise Exception(f"Workflow {kind.name} not supported by this constructor")

    i.batch_count = 1 if is_live else i.batch_count
    i.nsfw_filter = settings.nsfw_filter
    return i


def prepare_upscale_simple(image: Image, model: str, factor: float):
    target_extent = image.extent * factor
    extent = ExtentInput(image.extent, image.extent, target_extent, target_extent)
    i = WorkflowInput(WorkflowKind.upscale_simple, ImageInput(extent, image))
    i.upscale = UpscaleInput(model)
    return i


def prepare_create_control_image(
    image: Image,
    mode: ControlMode,
    performance_settings: PerformanceSettings,
    bounds: Bounds | None = None,
    seed: int = -1,
) -> WorkflowInput:
    i = WorkflowInput(WorkflowKind.control_image)
    i.control_mode = mode
    i.images = resolution.prepare_control(image, performance_settings)
    if bounds:
        seed = generate_seed() if seed == -1 else seed
        i.inpaint = InpaintParams(InpaintMode.fill, bounds)
        i.sampling = SamplingInput("", "", 1, 1, seed=seed)  # ignored apart from seed
    return i


def create(i: WorkflowInput, models: ClientModels, comfy_mode=ComfyRunMode.server) -> ComfyWorkflow:
    """
    Takes a WorkflowInput object and creates the corresponding ComfyUI workflow prompt.
    This should be a pure function, the workflow is entirely defined by the input.
    """
    workflow = ComfyWorkflow(models.node_inputs, comfy_mode)
    misc = MiscParams(i.batch_count, i.nsfw_filter)

    if i.kind is WorkflowKind.generate:
        return generate(
            workflow,
            ensure(i.models),
            ScaledExtent.from_input(i.extent),
            Conditioning.from_input(ensure(i.conditioning)),
            ensure(i.sampling),
            misc,
            models.for_arch(ensure(i.models).version),
        )
    elif i.kind is WorkflowKind.inpaint:
        return inpaint(
            workflow,
            ensure(i.images),
            ensure(i.models),
            Conditioning.from_input(ensure(i.conditioning)),
            ensure(i.sampling),
            ensure(i.inpaint),
            ensure(i.crop_upscale_extent),
            misc,
            models.for_arch(ensure(i.models).version),
        )
    elif i.kind is WorkflowKind.refine:
        return refine(
            workflow,
            i.image,
            ScaledExtent.from_input(i.extent),
            ensure(i.models),
            Conditioning.from_input(ensure(i.conditioning)),
            ensure(i.sampling),
            misc,
            models.for_arch(ensure(i.models).version),
        )
    elif i.kind is WorkflowKind.refine_region:
        return refine_region(
            workflow,
            ensure(i.images),
            ensure(i.models),
            Conditioning.from_input(ensure(i.conditioning)),
            ensure(i.sampling),
            ensure(i.inpaint),
            misc,
            models.for_arch(ensure(i.models).version),
        )
    elif i.kind is WorkflowKind.upscale_simple:
        return upscale_simple(workflow, i.image, ensure(i.upscale).model, i.upscale_factor)
    elif i.kind is WorkflowKind.upscale_tiled:
        return upscale_tiled(
            workflow,
            i.image,
            i.extent,
            ensure(i.models),
            Conditioning.from_input(ensure(i.conditioning)),
            ensure(i.sampling),
            ensure(i.upscale),
            misc,
            models.for_arch(ensure(i.models).version),
        )
    elif i.kind is WorkflowKind.control_image:
        return create_control_image(
            workflow,
            image=i.image,
            mode=i.control_mode,
            extent=ScaledExtent.from_input(i.extent),
            bounds=i.inpaint.target_bounds if i.inpaint else None,
            seed=i.sampling.seed if i.sampling else -1,
        )
    elif i.kind is WorkflowKind.custom:
        seed = ensure(i.sampling).seed
        return expand_custom(workflow, ensure(i.custom_workflow), ensure(i.images), seed, models)
    else:
        raise ValueError(f"Unsupported workflow kind: {i.kind}")


def _get_sampling_lora(style: Style, is_live: bool, model_set: ModelDict, models: ClientModels):
    sampler_name = style.live_sampler if is_live else style.sampler
    preset = SamplerPresets.instance()[sampler_name]
    if preset.lora:
        file = model_set.lora.find(preset.lora)
        if file is None and preset.lora not in models.loras:
            res = resources.search_path(ResourceKind.lora, model_set.arch, preset.lora)
            if res is None and preset.lora == "lightning":
                raise ValueError(
                    f"The chosen sampler preset '{sampler_name}' requires LoRA "
                    f"'{preset.lora}', which is not supported by {model_set.arch.value}."
                    " Please choose a different sampler."
                )
            elif res is None:
                raise ValueError(
                    _(
                        "Could not find LoRA '{lora}' used by sampler preset '{name}'",
                        lora=preset.lora,
                        name=sampler_name,
                    )
                )
            else:
                raise ValueError(
                    _(
                        "Could not find LoRA '{lora}' ({models}) used by sampler preset '{name}'",
                        lora=preset.lora,
                        name=sampler_name,
                        models=", ".join(res),
                    )
                )
        return [LoraInput(file or preset.lora, 1.0)]
    return []


def _collect_lora_triggers(loras: list[LoraInput], files: FileLibrary):
    def trigger_words(lora: LoraInput) -> str:
        if file := files.loras.find(lora.name):
            return file.meta("lora_triggers", "")
        return ""

    result = " ".join(trigger_words(lora) for lora in loras)
    return " " + result if result else ""


def _check_server_has_loras(
    loras: list[LoraInput], models: ClientModels, files: FileLibrary, style_name: str, arch: Arch
):
    for lora in loras:
        if lora.name not in models.loras:
            if lora_info := files.loras.find_local(lora.name):
                lora.storage_id = lora_info.compute_hash()
                continue  # local file available, can be uploaded to server
            raise ValueError(
                _(
                    "The LoRA '{lora}' used by style '{style}' is not available on the server",
                    lora=lora.name,
                    style=style_name,
                )
            )
        for id, res in models.resources.items():
            lora_arch = ResourceId.parse(id).arch
            if lora.name == res and arch is not lora_arch:
                raise ValueError(
                    _(
                        "Model architecture mismatch for LoRA '{lora}': Cannot use {lora_arch} LoRA with a {checkpoint_arch} checkpoint.",
                        lora=lora.name,
                        lora_arch=lora_arch.value,
                        checkpoint_arch=arch.value,
                    )
                )


def _check_server_has_models(
    input: CheckpointInput,
    regions: list[RegionInput],
    models: ClientModels,
    files: FileLibrary,
    style_name: str,
):
    if input.checkpoint not in models.checkpoints:
        raise ValueError(
            _(
                "The checkpoint '{checkpoint}' used by style '{style}' is not available on the server",
                checkpoint=input.checkpoint,
                style=style_name,
            )
        )

    _check_server_has_loras(input.loras, models, files, style_name, input.version)
    for region in regions:
        _check_server_has_loras(region.loras, models, files, style_name, input.version)

    if input.vae != StyleSettings.vae.default and input.vae not in models.vae:
        raise ValueError(
            _(
                "The VAE '{vae}' used by style '{style}' is not available on the server",
                vae=input.vae,
                style=style_name,
            )
        )


def _check_inpaint_model(inpaint: InpaintParams | None, arch: Arch, models: ClientModels):
    if inpaint and inpaint.use_inpaint_model and arch.has_controlnet_inpaint:
        if models.for_arch(arch).control.find(ControlMode.inpaint) is None:
            if arch is Arch.flux:
                return  # Optional for now, to allow using flux1-fill model instead of inpaint CN
            msg = f"No inpaint model found for {arch.value}."
            res_id = ResourceId(ResourceKind.controlnet, arch, ControlMode.inpaint)
            if res := resources.find_resource(res_id):
                msg += f" Missing '{res.filename}' in folder '{res.folder}'."
            raise ValueError(msg)<|MERGE_RESOLUTION|>--- conflicted
+++ resolved
@@ -761,10 +761,6 @@
     model, positive, negative = apply_control(
         w, model, positive, negative, cond.all_control, extent.desired, vae, models
     )
-<<<<<<< HEAD
-    positive = apply_edit_conditioning(w, positive, upscale, latent, [], vae, arch, tiled_vae)
-    result = w.sampler_custom_advanced(model, positive, negative, latent, arch, **params, two_pass=False)
-=======
     positive = apply_edit_conditioning(
         w,
         positive,
@@ -778,8 +774,7 @@
         tiled_vae,
     )
 
-    result = w.sampler_custom_advanced(model, positive, negative, latent, arch, **params)
->>>>>>> e15de776
+    result = w.sampler_custom_advanced(model, positive, negative, latent, arch, **params, two_pass=False)
     image = vae_decode(w, vae, result, tiled_vae)
     return image
 
