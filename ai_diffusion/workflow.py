from __future__ import annotations
from copy import copy
from dataclasses import dataclass, field
from typing import Any
import math
import random
import re

from . import resolution
from .api import ControlInput, ImageInput, CheckpointInput, SamplingInput, WorkflowInput, LoraInput
from .api import ExtentInput, InpaintMode, InpaintParams, FillMode, TextInput, WorkflowKind
from .image import Bounds, Extent, Image, Mask
<<<<<<< HEAD
from .client import Client, ClientModels, ModelDict
from .style import Style, StyleSettings
=======
from .client import ClientModels, ModelDict
from .style import Style, StyleSettings, SamplerPresets
>>>>>>> d20fcc42
from .resolution import ScaledExtent, ScaleMode, get_inpaint_reference
from .resources import ControlMode, SDVersion, UpscalerName
from .settings import PerformanceSettings, settings
from .text import merge_prompt, extract_loras
from .comfy_workflow import ComfyWorkflow, ComfyRunMode, Output
from .util import ensure, median_or_zero, client_logger as log


_pattern_lora = re.compile(r"\s*<lora:([^:<>]+)(?::(-?[^:<>]*))?>\s*", re.IGNORECASE)


def detect_inpaint_mode(extent: Extent, area: Bounds):
    if area.width >= extent.width or area.height >= extent.height:
        return InpaintMode.expand
    return InpaintMode.fill


def generate_seed():
    # Currently only using 32 bit because Qt widgets don't support int64
    return random.randint(0, 2**31 - 1)


<<<<<<< HEAD
_sampler_map = {
    "DDIM": "ddim",
    "DPM++ 2M": "dpmpp_2m",
    "DPM++ 2M Karras": "dpmpp_2m",
    "DPM++ 2M SDE": "dpmpp_2m_sde_gpu",
    "DPM++ 2M SDE Karras": "dpmpp_2m_sde_gpu",
    "DPM++ SDE": "dpmpp_sde",
    "DPM++ SDE Karras": "dpmpp_sde",
    "UniPC BH2": "uni_pc_bh2",
    "LCM": "lcm",
    "Lightning": "euler",
    "Euler": "euler",
    "Euler a": "euler_ancestral",
    "Euler a Karras": "euler_ancestral",
}
_scheduler_map = {
    "DDIM": "ddim_uniform",
    "DPM++ 2M": "normal",
    "DPM++ 2M Karras": "karras",
    "DPM++ 2M SDE": "normal",
    "DPM++ 2M SDE Karras": "karras",
    "DPM++ SDE": "normal",
    "DPM++ SDE Karras": "karras",
    "UniPC BH2": "ddim_uniform",
    "LCM": "sgm_uniform",
    "Lightning": "sgm_uniform",
    "Euler": "normal",
    "Euler a": "normal",
    "Euler a Karras": "karras",
}


=======
>>>>>>> d20fcc42
def _sampling_from_style(style: Style, strength: float, is_live: bool):
    sampler_name = style.live_sampler if is_live else style.sampler
    cfg = style.live_cfg_scale if is_live else style.cfg_scale
    total_steps = style.live_sampler_steps if is_live else style.sampler_steps
    preset = SamplerPresets.instance()[sampler_name]
    result = SamplingInput(
        sampler=preset.sampler,
        scheduler=preset.scheduler,
        cfg_scale=cfg or preset.cfg,
        total_steps=total_steps or preset.steps,
    )
    if strength < 1.0:
        # Unless we have something like a 1-step turbo model, ensure there are at least 4 steps
        # even at very low strength with low total steps of 4-8 (like Lightning/LCM).
        min_steps = min(4, total_steps)
        result.total_steps, result.start_step = _apply_strength(strength, total_steps, min_steps)
    return result

def _sampler_params(sampling: SamplingInput, strength: float | None = None, advanced=True):
    """Assemble the parameters which are passed to ComfyUI's KSampler/KSamplerAdvanced node.
    Optionally adjust the number of steps based on the strength parameter (for hires pass).
    """
    params: dict[str, Any] = dict(
        sampler=sampling.sampler,
        scheduler=sampling.scheduler,
        steps=sampling.actual_steps,
        cfg=sampling.cfg_scale,
        seed=sampling.seed,
    )
    assert strength is None or advanced
    if advanced:
        params["steps"] = sampling.total_steps
        params["start_at_step"] = sampling.start_step
        if strength is not None:
            params["steps"], params["start_at_step"] = _apply_strength(
                strength, sampling.total_steps
            )
    return params


def _apply_strength(strength: float, steps: int, min_steps: int = 0) -> tuple[int, int]:
    start_at_step = round(steps * (1 - strength))

    if min_steps and steps - start_at_step < min_steps:
        steps = math.floor(min_steps * 1 / strength)
        start_at_step = steps - min_steps

    return steps, start_at_step


def load_checkpoint_with_lora(w: ComfyWorkflow, checkpoint: CheckpointInput, models: ClientModels):
    checkpoint_model = checkpoint.checkpoint
    if checkpoint_model not in models.checkpoints:
        checkpoint_model = next(iter(models.checkpoints.keys()))
        log.warning(
            f"Style checkpoint {checkpoint.checkpoint} not found, using default {checkpoint_model}"
        )
    model, clip, vae = w.load_checkpoint(checkpoint_model)

    if checkpoint.clip_skip != StyleSettings.clip_skip.default:
        clip = w.clip_set_last_layer(clip, (checkpoint.clip_skip * -1))

    if checkpoint.vae != StyleSettings.vae.default:
        if checkpoint.vae in models.vae:
            vae = w.load_vae(checkpoint.vae)
        else:
            log.warning(f"Style VAE {checkpoint.vae} not found, using default VAE from checkpoint")

    for lora in checkpoint.loras:
        model, clip = w.load_lora(model, clip, lora.name, lora.strength, lora.strength)

    lcm_lora = models.for_checkpoint(checkpoint_model).lora["lcm"]
    is_lcm = any(l.name == lcm_lora for l in checkpoint.loras)

    if checkpoint.v_prediction_zsnr:
        model = w.model_sampling_discrete(model, "v_prediction", zsnr=True)
        model = w.rescale_cfg(model, 0.7)
    elif is_lcm:
        model = w.model_sampling_discrete(model, "lcm")

    if checkpoint.self_attention_guidance:
        model = w.apply_self_attention_guidance(model)

    return model, clip, vae


class Control:
    mode: ControlMode
    image: Image | Output
    mask: None | Mask | Output = None
    strength: float = 1.0
    range = (0.0, 1.0)

    _original_extent: Extent | None = None

    def __init__(
        self,
        mode: ControlMode,
        image: Image | Output,
        strength=1.0,
        range: tuple[float, float] = (0.0, 1.0),
        mask: None | Mask | Output = None,
    ):
        self.mode = mode
        self.image = image
        self.strength = strength
        self.mask = mask
        self.range = range

    @staticmethod
    def from_input(i: ControlInput):
        return Control(i.mode, i.image, i.strength, i.range)

    def load_image(self, w: ComfyWorkflow, target_extent: Extent | None = None):
        if isinstance(self.image, Image):
            self._original_extent = self.image.extent
            self.image = w.load_image(self.image)
        if target_extent and self._original_extent != target_extent:
            return w.scale_control_image(self.image, target_extent)
        return self.image

    def load_mask(self, w: ComfyWorkflow):
        assert self.mask is not None
        if isinstance(self.mask, Mask):
            self.mask = w.load_mask(self.mask.to_image())
        return self.mask

    def __eq__(self, other):
        if isinstance(other, Control):
            return self.__dict__ == other.__dict__
        return False


@dataclass
class Conditioning:
    prompt: str
    negative_prompt: str = ""
    control: list[Control] = field(default_factory=list)
    style_prompt: str = ""
    mask: Output | None = None

    @staticmethod
    def from_input(i: TextInput, control: list[ControlInput]):
        return Conditioning(
            i.positive, i.negative, [Control.from_input(c) for c in control], i.style
        )

    def copy(self):
        return Conditioning(
            self.prompt, self.negative_prompt, [copy(c) for c in self.control], self.style_prompt
        )

    def downscale(self, original: Extent, target: Extent):
        return downscale_control_images(self.control, original, target)

    def crop(self, bounds: Bounds):
        # Meant to be called during preperation, before adding inpaint layer.
        for control in self.control:
            assert isinstance(control.image, Image) and control.mask is None
            control.image = Image.crop(control.image, bounds)


def downscale_control_images(
    control_layers: list[Control] | list[ControlInput], original: Extent, target: Extent
):
    # Meant to be called during preperation, when desired generation resolution is lower than canvas size:
    # no need to encode and send the full resolution images to the server.
    if original.width > target.width and original.height > target.height:
        for control in control_layers:
            assert isinstance(control.image, Image)
            # Only scale if control image resolution matches canvas resolution
            if control.image.extent == original and control.mode is not ControlMode.canny_edge:
                control.image = Image.scale(control.image, target)


def encode_text_prompt(w: ComfyWorkflow, cond: Conditioning, clip: Output, models: ModelDict):
    prompt = cond.prompt
    if prompt != "" and cond.mask:
        prompt = merge_prompt("", cond.style_prompt)
    elif prompt != "":
        prompt = merge_prompt(prompt, cond.style_prompt)
    positive = w.clip_text_encode(clip, prompt, models)
    negative = w.clip_text_encode(clip, cond.negative_prompt, models)
    if cond.mask and cond.prompt != "":
        masked = w.clip_text_encode(clip, cond.prompt, models, split_conditioning=settings.split_conditioning_sdxl)
        masked = w.conditioning_set_mask(masked, cond.mask)
        positive = w.conditioning_combine(positive, masked)
    return positive, negative


def apply_control(
    w: ComfyWorkflow,
    positive: Output,
    negative: Output,
    control_layers: list[Control],
    extent: Extent,
    models: ModelDict,
):
    models = models.control
    for control in (c for c in control_layers if c.mode.is_control_net):
        image = control.load_image(w, extent)
        if control.mode is ControlMode.inpaint:
            image = w.inpaint_preprocessor(image, control.load_mask(w))
        if control.mode.is_lines:  # ControlNet expects white lines on black background
            image = w.invert_image(image)
        controlnet = w.load_controlnet(models[control.mode])
        positive, negative = w.apply_controlnet(
            positive,
            negative,
            controlnet,
            image,
            strength=control.strength,
            range=control.range,
        )

    return positive, negative


def apply_ip_adapter(
    w: ComfyWorkflow, model: Output, control_layers: list[Control], models: ModelDict
):
    models = models.ip_adapter

    # Create a separate embedding for each face ID (though more than 1 is questionable)
    face_layers = [c for c in control_layers if c.mode is ControlMode.face]
    if len(face_layers) > 0:
        clip_vision = w.load_clip_vision(models.clip_vision)
        ip_adapter = w.load_ip_adapter(models[ControlMode.face])
        insight_face = w.load_insight_face()
        for control in face_layers:
            model = w.apply_ip_adapter_face(
                model,
                ip_adapter,
                clip_vision,
                insight_face,
                control.load_image(w),
                control.strength,
                range=control.range,
            )

    # Encode images with their weights into a batch and apply IP-adapter to the model once
    def encode_and_apply_ip_adapter(model: Output, control_layers: list[Control], weight_type: str):
        clip_vision = w.load_clip_vision(models.clip_vision)
        ip_adapter = w.load_ip_adapter(models[ControlMode.reference])
        embeds: list[Output] = []
        range = (0.99, 0.01)

        for control in control_layers:
            if len(embeds) >= 5:
                raise Exception(f"Too many control layers of type '{mode.text}' (maximum is 5)")
            img = control.load_image(w)
            embeds.append(w.encode_ip_adapter(img, control.strength, ip_adapter, clip_vision)[0])
            range = (min(range[0], control.range[0]), max(range[1], control.range[1]))

        combined = w.combine_ip_adapter_embeds(embeds) if len(embeds) > 1 else embeds[0]
        return w.apply_ip_adapter(model, ip_adapter, clip_vision, combined, 1.0, weight_type, range)

    modes = [
        (ControlMode.reference, "linear"),
        (ControlMode.style, "style transfer"),
        (ControlMode.composition, "composition"),
    ]
    # Chain together different IP-adapter weight types.
    for mode, weight_type in modes:
        ref_layers = [c for c in control_layers if c.mode is mode]
        if len(ref_layers) > 0:
            model = encode_and_apply_ip_adapter(model, ref_layers, weight_type)

    return model


def scale(
    extent: Extent,
    target: Extent,
    mode: ScaleMode,
    w: ComfyWorkflow,
    image: Output,
    models: ModelDict,
):
    """Handles scaling images from `extent` to `target` resolution.
    Uses either simple bilinear scaling or a fast upscaling model."""

    if mode is ScaleMode.none:
        return image
    elif mode is ScaleMode.resize:
        return w.scale_image(image, target)
    else:
        assert mode is ScaleMode.upscale_fast
        ratio = target.pixel_count / extent.pixel_count
        factor = max(2, min(4, math.ceil(math.sqrt(ratio))))
        upscale_model = w.load_upscale_model(models.upscale[UpscalerName.fast_x(factor)])
        image = w.upscale_image(upscale_model, image)
        image = w.scale_image(image, target)
        return image


def scale_to_initial(
    extent: ScaledExtent, w: ComfyWorkflow, image: Output, models: ModelDict, is_mask=False
):
    if is_mask and extent.initial_scaling is ScaleMode.resize:
        return w.scale_mask(image, extent.initial)
    elif not is_mask:
        return scale(extent.input, extent.initial, extent.initial_scaling, w, image, models)
    else:
        assert is_mask and extent.initial_scaling is ScaleMode.none
        return image


def scale_to_target(extent: ScaledExtent, w: ComfyWorkflow, image: Output, models: ModelDict):
    return scale(extent.desired, extent.target, extent.target_scaling, w, image, models)


def scale_refine_and_decode(
    extent: ScaledExtent,
    w: ComfyWorkflow,
    cond: Conditioning,
    sampling: SamplingInput,
    latent: Output,
    prompt_pos: Output,
    prompt_neg: Output,
    model: Output,
    vae: Output,
    models: ModelDict,
):
    """Handles scaling images from `initial` to `desired` resolution.
    If it is a substantial upscale, runs a high-res SD refinement pass.
    Takes latent as input and returns a decoded image."""

    mode = extent.refinement_scaling
    if mode in [ScaleMode.none, ScaleMode.resize, ScaleMode.upscale_fast]:
        decoded = w.vae_decode(vae, latent)
        return scale(extent.initial, extent.desired, mode, w, decoded, models)

    if mode is ScaleMode.upscale_small:
        upscaler = models.upscale[UpscalerName.fast_2x]
    else:
        assert mode is ScaleMode.upscale_quality
        upscaler = models.upscale[UpscalerName.default]

    upscale_model = w.load_upscale_model(upscaler)
    decoded = w.vae_decode(vae, latent)
    upscale = w.upscale_image(upscale_model, decoded)
    upscale = w.scale_image(upscale, extent.desired)
    upscale = w.vae_encode(vae, upscale)
    params = _sampler_params(sampling, strength=0.4)

    positive, negative = apply_control(
        w, prompt_pos, prompt_neg, cond.control, extent.desired, models
    )
    result = w.ksampler_advanced(model, positive, negative, upscale, **params, two_pass=False)
    image = w.vae_decode(vae, result)
    return image


def generate(
    w: ComfyWorkflow,
    checkpoint: CheckpointInput,
    extent: ScaledExtent,
    cond: Conditioning,
    sampling: SamplingInput,
    batch_count: int,
    models: ModelDict,
):
    model, clip, vae = load_checkpoint_with_lora(w, checkpoint, models.all)
    model = apply_ip_adapter(w, model, cond.control, models)
    latent = w.empty_latent_image(extent.initial, batch_count)
    prompt_pos, prompt_neg = encode_text_prompt(w, cond, clip, models)
    positive, negative = apply_control(
        w, prompt_pos, prompt_neg, cond.control, extent.initial, models
    )
    out_latent = w.ksampler_advanced(
        model,
        positive,
        negative,
        latent,
        two_pass=settings.use_refiner_pass,
        first_pass_sampler=settings.first_pass_sampler,
        **_sampler_params(sampling)
    )
    out_image = scale_refine_and_decode(
        extent, w, cond, sampling, out_latent, prompt_pos, prompt_neg, model, vae, models
    )
    out_image = scale_to_target(extent, w, out_image, models)
    w.send_image(out_image)
    return w


def fill_masked(w: ComfyWorkflow, image: Output, mask: Output, fill: FillMode, models: ModelDict):
    if fill is FillMode.blur:
        return w.blur_masked(image, mask, 65, falloff=9)
    elif fill is FillMode.border:
        image = w.fill_masked(image, mask, "navier-stokes")
        return w.blur_masked(image, mask, 65)
    elif fill is FillMode.neutral:
        return w.fill_masked(image, mask, "neutral", falloff=9)
    elif fill is FillMode.inpaint:
        model = w.load_inpaint_model(models.inpaint["default"])
        return w.inpaint_image(model, image, mask)
    elif fill is FillMode.replace:
        return w.fill_masked(image, mask, "neutral")
    return image


def detect_inpaint(
    mode: InpaintMode,
    bounds: Bounds,
    sd_ver: SDVersion,
    prompt: str,
    control: list[ControlInput],
    strength: float,
):
    assert mode is not InpaintMode.automatic
    result = InpaintParams(mode, bounds)

    result.use_inpaint_model = strength > 0.5
    if sd_ver is SDVersion.sd15:
        result.use_condition_mask = (
            mode is InpaintMode.add_object
            and prompt != ""
            and not any(c.mode.is_structural for c in control)
        )

    is_ref_mode = mode in [InpaintMode.fill, InpaintMode.expand]
    result.use_reference = is_ref_mode and prompt == ""

    result.fill = {
        InpaintMode.fill: FillMode.blur,
        InpaintMode.expand: FillMode.border,
        InpaintMode.add_object: FillMode.neutral,
        InpaintMode.remove_object: FillMode.inpaint,
        InpaintMode.replace_background: FillMode.replace,
    }[mode]
    return result


def inpaint(
    w: ComfyWorkflow,
    images: ImageInput,
    checkpoint: CheckpointInput,
    cond: Conditioning,
    sampling: SamplingInput,
    params: InpaintParams,
    crop_upscale_extent: Extent,
    batch_count: int,
    models: ModelDict,
):
    target_bounds = params.target_bounds
    extent = ScaledExtent.from_input(images.extent)  # for initial generation with large context
    upscale_extent = ScaledExtent(  # after crop to the masked region
        Extent(0, 0), Extent(0, 0), crop_upscale_extent, target_bounds.extent
    )
    initial_bounds = extent.convert(target_bounds, "target", "initial")

    model, clip, vae = load_checkpoint_with_lora(w, checkpoint, models.all)
    model = w.differential_diffusion(model)
    in_image = w.load_image(ensure(images.initial_image))
    in_image = scale_to_initial(extent, w, in_image, models)
    in_mask = w.load_mask(ensure(images.initial_mask))
    in_mask = scale_to_initial(extent, w, in_mask, models, is_mask=True)
    cropped_mask = w.load_mask(ensure(images.hires_mask))

    cond_base = cond.copy()
    cond_base.downscale(extent.input, extent.initial)
    if params.use_reference:
        reference = get_inpaint_reference(ensure(images.initial_image), initial_bounds) or in_image
        cond_base.control.append(Control(ControlMode.reference, reference, 0.5, (0.2, 0.8)))
    if params.use_inpaint_model and models.version is SDVersion.sd15:
        cond_base.control.append(Control(ControlMode.inpaint, in_image, mask=in_mask))
    if params.use_condition_mask:
        cond_base.mask = in_mask

    in_image = fill_masked(w, in_image, in_mask, params.fill, models)

    model = apply_ip_adapter(w, model, cond_base.control, models)
    positive, negative = encode_text_prompt(w, cond_base, clip, models)
    positive, negative = apply_control(
        w, positive, negative, cond_base.control, extent.initial, models
    )
    if params.use_inpaint_model and models.version is SDVersion.sdxl:
        positive, negative, latent_inpaint, latent = w.vae_encode_inpaint_conditioning(
            vae, in_image, in_mask, positive, negative
        )
        inpaint_patch = w.load_fooocus_inpaint(**models.fooocus_inpaint)
        inpaint_model = w.apply_fooocus_inpaint(model, inpaint_patch, latent_inpaint)
    else:
        latent = w.vae_encode(vae, in_image)
        latent = w.set_latent_noise_mask(latent, in_mask)
        inpaint_model = model

    latent = w.batch_latent(latent, batch_count)
    out_latent = w.ksampler_advanced(
        inpaint_model, positive, negative, latent, **_sampler_params(sampling), two_pass=False
    )

    if extent.refinement_scaling in [ScaleMode.upscale_small, ScaleMode.upscale_quality]:
        if extent.refinement_scaling is ScaleMode.upscale_small:
            upscaler = models.upscale[UpscalerName.fast_2x]
        else:
            upscaler = models.upscale[UpscalerName.default]
        sampler_params = _sampler_params(sampling, strength=0.4)
        upscale_model = w.load_upscale_model(upscaler)
        upscale = w.vae_decode(vae, out_latent)
        upscale = w.crop_image(upscale, initial_bounds)
        upscale = w.upscale_image(upscale_model, upscale)
        upscale = w.scale_image(upscale, upscale_extent.desired)
        latent = w.vae_encode(vae, upscale)
        latent = w.set_latent_noise_mask(latent, cropped_mask)

        cond_upscale = cond.copy()
        cond_upscale.crop(target_bounds)
        if params.use_inpaint_model and models.version is SDVersion.sd15:
            cond_upscale.control.append(
                Control(ControlMode.inpaint, ensure(images.hires_image), mask=cropped_mask)
            )
        res = upscale_extent.desired
        positive_up, negative_up = encode_text_prompt(w, cond_upscale, clip, models)
        positive_up, negative_up = apply_control(
            w, positive_up, negative_up, cond_upscale.control, res, models
        )
        out_latent = w.ksampler_advanced(model, positive_up, negative_up, latent, **sampler_params, two_pass=False)
        out_image = w.vae_decode(vae, out_latent)
        out_image = scale_to_target(upscale_extent, w, out_image, models)
    else:
        desired_bounds = extent.convert(target_bounds, "target", "desired")
        desired_extent = desired_bounds.extent
        cropped_extent = ScaledExtent(
            desired_extent, desired_extent, desired_extent, target_bounds.extent
        )
        out_image = w.vae_decode(vae, out_latent)
        out_image = scale(
            extent.initial, extent.desired, extent.refinement_scaling, w, out_image, models
        )
        out_image = w.crop_image(out_image, desired_bounds)
        out_image = scale_to_target(cropped_extent, w, out_image, models)

    compositing_mask = w.denoise_to_compositing_mask(cropped_mask)
    out_masked = w.apply_mask(out_image, compositing_mask)
    w.send_image(out_masked)
    return w


def refine(
    w: ComfyWorkflow,
    image: Image,
    extent: ScaledExtent,
    checkpoint: CheckpointInput,
    cond: Conditioning,
    sampling: SamplingInput,
    batch_count: int,
    models: ModelDict,
):
    model, clip, vae = load_checkpoint_with_lora(w, checkpoint, models.all)
    model = apply_ip_adapter(w, model, cond.control, models)
    in_image = w.load_image(image)
    in_image = scale_to_initial(extent, w, in_image, models)
    latent = w.vae_encode(vae, in_image)
    if batch_count > 1:
        latent = w.batch_latent(latent, batch_count)
    positive, negative = encode_text_prompt(w, cond, clip, models)
    positive, negative = apply_control(w, positive, negative, cond.control, extent.desired, models)
    sampler = w.ksampler_advanced(
        model,
        positive,
        negative,
        latent,
        two_pass=settings.use_refiner_pass,
        first_pass_sampler=settings.first_pass_sampler,
        **_sampler_params(sampling)
    )
    out_image = w.vae_decode(vae, sampler)
    out_image = scale_to_target(extent, w, out_image, models)
    w.send_image(out_image)
    return w


def refine_region(
    w: ComfyWorkflow,
    images: ImageInput,
    checkpoint: CheckpointInput,
    cond: Conditioning,
    sampling: SamplingInput,
    inpaint: InpaintParams,
    batch_count: int,
    models: ModelDict,
):
    extent = ScaledExtent.from_input(images.extent)

    model, clip, vae = load_checkpoint_with_lora(w, checkpoint, models.all)
    model = w.differential_diffusion(model)
    model = apply_ip_adapter(w, model, cond.control, models)
    in_image = w.load_image(ensure(images.initial_image))
    in_image = scale_to_initial(extent, w, in_image, models)
    in_mask = w.load_mask(ensure(images.initial_mask))
    in_mask = scale_to_initial(extent, w, in_mask, models, is_mask=True)

    prompt_pos, prompt_neg = encode_text_prompt(w, cond, clip, models)
    if inpaint.use_inpaint_model and models.version is SDVersion.sd15:
        cond.control.append(Control(ControlMode.inpaint, in_image, mask=in_mask))
    positive, negative = apply_control(
        w, prompt_pos, prompt_neg, cond.control, extent.initial, models
    )
    if models.version is SDVersion.sd15 or not inpaint.use_inpaint_model:
        latent = w.vae_encode(vae, in_image)
        latent = w.set_latent_noise_mask(latent, in_mask)
        inpaint_model = model
    else:  # SDXL inpaint model
        positive, negative, latent_inpaint, latent = w.vae_encode_inpaint_conditioning(
            vae, in_image, in_mask, positive, negative
        )
        inpaint_patch = w.load_fooocus_inpaint(**models.fooocus_inpaint)
        inpaint_model = w.apply_fooocus_inpaint(model, inpaint_patch, latent_inpaint)

    if batch_count > 1:
        latent = w.batch_latent(latent, batch_count)

    out_latent = w.ksampler_advanced(
        inpaint_model, positive, negative, latent, **_sampler_params(sampling), two_pass=False
    )
    out_image = scale_refine_and_decode(
        extent, w, cond, sampling, out_latent, prompt_pos, prompt_neg, model, vae, models
    )
    out_image = scale_to_target(extent, w, out_image, models)
    if extent.target != inpaint.target_bounds.extent:
        out_image = w.crop_image(out_image, inpaint.target_bounds)
    original_mask = w.load_mask(ensure(images.hires_mask))
    compositing_mask = w.denoise_to_compositing_mask(original_mask)
    out_masked = w.apply_mask(out_image, compositing_mask)
    w.send_image(out_masked)
    return w


def create_control_image(
    w: ComfyWorkflow,
    image: Image,
    mode: ControlMode,
    extent: ScaledExtent,
    bounds: Bounds | None = None,
    seed: int = -1,
):
    assert mode not in [ControlMode.reference, ControlMode.face, ControlMode.inpaint]

    current_extent = extent.input
    input = w.load_image(image)
    result = None

    if mode is ControlMode.canny_edge:
        result = w.add("Canny", 1, image=input, low_threshold=0.4, high_threshold=0.8)

    elif mode is ControlMode.hands:
        if bounds is None:
            current_extent = current_extent.multiple_of(64)
            resolution = current_extent.shortest_side
        else:
            input = w.crop_image(input, bounds)
            resolution = bounds.extent.multiple_of(64).shortest_side
        result, _ = w.add(
            "MeshGraphormer-DepthMapPreprocessor",
            2,
            image=input,
            resolution=resolution,
            mask_type="based_on_depth",
            rand_seed=seed if seed != -1 else generate_seed(),
        )
        if bounds is not None:
            result = w.scale_image(result, bounds.extent)
            empty = w.empty_image(current_extent)
            result = w.composite_image_masked(result, empty, None, bounds.x, bounds.y)
    else:
        current_extent = current_extent.multiple_of(64)
        args = {"image": input, "resolution": current_extent.shortest_side}
        if mode is ControlMode.scribble:
            result = w.add("PiDiNetPreprocessor", 1, **args, safe="enable")
            result = w.add("ScribblePreprocessor", 1, image=result, resolution=args["resolution"])
        elif mode is ControlMode.line_art:
            result = w.add("LineArtPreprocessor", 1, **args, coarse="disable")
        elif mode is ControlMode.soft_edge:
            result = w.add("HEDPreprocessor", 1, **args, safe="disable")
        elif mode is ControlMode.depth:
            model = "depth_anything_vitb14.pth"
            result = w.add("DepthAnythingPreprocessor", 1, **args, ckpt_name=model)
        elif mode is ControlMode.normal:
            result = w.add("BAE-NormalMapPreprocessor", 1, **args)
        elif mode is ControlMode.pose:
            feat = dict(detect_hand="enable", detect_body="enable", detect_face="enable")
            mdls = dict(bbox_detector="yolo_nas_l_fp16.onnx", pose_estimator="dw-ll_ucoco_384.onnx")
            result = w.add("DWPreprocessor", 1, **args, **feat, **mdls)
        elif mode is ControlMode.segmentation:
            result = w.add("OneFormer-COCO-SemSegPreprocessor", 1, **args)

        assert result is not None

    if mode.is_lines:
        result = w.invert_image(result)
    if current_extent != extent.target:
        result = w.scale_image(result, extent.target)

    w.send_image(result)
    return w


def upscale_simple(w: ComfyWorkflow, image: Image, model: str, factor: float):
    upscale_model = w.load_upscale_model(model)
    img = w.load_image(image)
    img = w.upscale_image(upscale_model, img)
    if factor != 4.0:
        img = w.scale_image(img, image.extent * factor)
    w.send_image(img)
    return w


def upscale_tiled(
    w: ComfyWorkflow,
    image: Image,
    extent: ExtentInput,
    upscale_model_name: str,
    checkpoint: CheckpointInput,
    cond: Conditioning,
    sampling: SamplingInput,
    models: ModelDict,
):
    model, clip, vae = load_checkpoint_with_lora(w, checkpoint, models.all)
    model = apply_ip_adapter(w, model, cond.control, models)
    img = w.load_image(image)
    upscale_model = w.load_upscale_model(upscale_model_name)
    positive, negative = encode_text_prompt(w, cond, clip, models)
    if models.control.find(ControlMode.blur) is not None:
        blur = [Control(ControlMode.blur, img)]
        positive, negative = apply_control(w, positive, negative, blur, extent.input, models)

    img = w.upscale_tiled(
        image=img,
        model=model,
        positive=positive,
        negative=negative,
        vae=vae,
        upscale_model=upscale_model,
        factor=extent.target.width / extent.input.width,
        denoise=sampling.actual_steps / sampling.total_steps,
        original_extent=extent.input,
        tile_extent=extent.initial,
        **_sampler_params(sampling, advanced=False),
    )
    if not extent.target.is_multiple_of(8):
        img = w.scale_image(img, extent.target)
    w.send_image(img)
    return w


###################################################################################################


def prepare(
    kind: WorkflowKind,
    canvas: Image | Extent,
    text: TextInput,
    style: Style,
    seed: int,
    models: ClientModels,
    perf: PerformanceSettings,
    mask: Mask | None = None,
    control: list[ControlInput] | None = None,
    strength: float = 1.0,
    inpaint: InpaintParams | None = None,
    upscale_factor: float = 1.0,
    upscale_model: str = "",
    is_live: bool = False,
) -> WorkflowInput:
    """
    Takes UI model state, prepares images, normalizes inputs, and returns a WorkflowInput object
    which can be compared and serialized.
    """
    i = WorkflowInput(kind)
    i.text = text
    i.text.positive, extra_loras = extract_loras(i.text.positive, models.loras)
    i.text.negative = merge_prompt(text.negative, style.negative_prompt)
    i.text.style = style.style_prompt
    i.control = control or []
    i.sampling = _sampling_from_style(style, strength, is_live)
    i.sampling.seed = seed
    i.models = style.get_models()
    i.models.loras += [LoraInput.from_dict(l) for l in extra_loras]
    _check_server_has_models(i.models, models, style.name)

    sd_version = i.models.version = models.version_of(style.sd_checkpoint)
    model_set = models.for_version(sd_version)
    has_ip_adapter = model_set.ip_adapter.find(ControlMode.reference) is not None
    i.models.loras += _get_sampling_lora(style, is_live, model_set, models)
    face_weight = median_or_zero(c.strength for c in i.control if c.mode is ControlMode.face)
    if face_weight > 0:
        i.models.loras.append(LoraInput(model_set.lora["face"], 0.65 * face_weight))

    if kind is WorkflowKind.generate:
        assert isinstance(canvas, Extent)
        i.images, i.batch_count = resolution.prepare_extent(
            canvas, sd_version, ensure(style), perf, downscale=not is_live
        )
        downscale_control_images(i.control, canvas, i.images.extent.desired)

    elif kind is WorkflowKind.inpaint:
        assert isinstance(canvas, Image) and mask and inpaint and style
        i.images, _ = resolution.prepare_masked(canvas, mask, sd_version, style, perf)
        upscale_extent, _ = resolution.prepare_extent(
            mask.bounds.extent, sd_version, style, perf, downscale=False
        )
        i.inpaint = inpaint
        i.inpaint.use_reference = inpaint.use_reference and has_ip_adapter
        i.crop_upscale_extent = upscale_extent.extent.desired
        largest_extent = Extent.largest(i.images.extent.initial, upscale_extent.extent.desired)
        i.batch_count = resolution.compute_batch_size(largest_extent, 512, perf.batch_size)
        i.images.hires_mask = mask.to_image()
        scaling = ScaledExtent.from_input(i.images.extent).refinement_scaling
        if scaling in [ScaleMode.upscale_small, ScaleMode.upscale_quality]:
            i.images.hires_image = Image.crop(canvas, i.inpaint.target_bounds)
        if inpaint.mode is InpaintMode.remove_object and i.text.positive == "":
            i.text.positive = "background scenery"

    elif kind is WorkflowKind.refine:
        assert isinstance(canvas, Image) and style
        i.images, i.batch_count = resolution.prepare_image(
            canvas, sd_version, style, perf, downscale=False
        )
        downscale_control_images(i.control, canvas.extent, i.images.extent.desired)

    elif kind is WorkflowKind.refine_region:
        assert isinstance(canvas, Image) and mask and inpaint and style
        allow_2pass = strength >= 0.7
        i.images, i.batch_count = resolution.prepare_masked(
            canvas, mask, sd_version, style, perf, downscale=allow_2pass
        )
        i.images.hires_mask = mask.to_image()
        i.inpaint = inpaint
        downscale_control_images(i.control, canvas.extent, i.images.extent.desired)

    elif kind is WorkflowKind.upscale_tiled:
        assert isinstance(canvas, Image) and style and upscale_model
        i.upscale_model = upscale_model
        target_extent = canvas.extent * upscale_factor
        if style.preferred_resolution > 0:
            tile_extent = Extent(style.preferred_resolution, style.preferred_resolution)
        elif sd_version is SDVersion.sd15:
            tile_count = target_extent.longest_side / 768
            tile_extent = (target_extent * (1 / tile_count)).multiple_of(8)
        else:  # SDXL
            tile_extent = Extent(1024, 1024)
        extent = ExtentInput(
            canvas.extent, tile_extent, target_extent.multiple_of(8), target_extent
        )
        i.images = ImageInput(extent, canvas)

    else:
        raise Exception(f"Workflow {kind.name} not supported by this constructor")

    i.batch_count = 1 if is_live else i.batch_count
    return i


def prepare_upscale_simple(image: Image, model: str, factor: float):
    target_extent = image.extent * factor
    extent = ExtentInput(image.extent, image.extent, target_extent, target_extent)
    i = WorkflowInput(WorkflowKind.upscale_simple, ImageInput(extent, image))
    i.upscale_model = model
    return i


def prepare_create_control_image(
    image: Image,
    mode: ControlMode,
    performance_settings: PerformanceSettings,
    bounds: Bounds | None = None,
    seed: int = -1,
) -> WorkflowInput:
    i = WorkflowInput(WorkflowKind.control_image)
    i.control_mode = mode
    i.images = resolution.prepare_control(image, performance_settings)
    if bounds:
        seed = generate_seed() if seed == -1 else seed
        i.inpaint = InpaintParams(InpaintMode.fill, bounds)
        i.sampling = SamplingInput("", "", 1, 1, seed=seed)  # ignored apart from seed
    return i


def create(i: WorkflowInput, models: ClientModels, comfy_mode=ComfyRunMode.server) -> ComfyWorkflow:
    """
    Takes a WorkflowInput object and creates the corresponding ComfyUI workflow prompt.
    This should be a pure function, the workflow is entirely defined by the input.
    """
    workflow = ComfyWorkflow(models.node_inputs, comfy_mode)

    if i.kind is WorkflowKind.generate:
        return generate(
            workflow,
            ensure(i.models),
            ScaledExtent.from_input(i.extent),
            Conditioning.from_input(ensure(i.text), i.control),
            ensure(i.sampling),
            i.batch_count,
            models.for_checkpoint(ensure(i.models).checkpoint),
        )
    elif i.kind is WorkflowKind.inpaint:
        return inpaint(
            workflow,
            ensure(i.images),
            ensure(i.models),
            Conditioning.from_input(ensure(i.text), i.control),
            ensure(i.sampling),
            ensure(i.inpaint),
            ensure(i.crop_upscale_extent),
            i.batch_count,
            models.for_checkpoint(ensure(i.models).checkpoint),
        )
    elif i.kind is WorkflowKind.refine:
        return refine(
            workflow,
            i.image,
            ScaledExtent.from_input(i.extent),
            ensure(i.models),
            Conditioning.from_input(ensure(i.text), i.control),
            ensure(i.sampling),
            i.batch_count,
            models.for_checkpoint(ensure(i.models).checkpoint),
        )
    elif i.kind is WorkflowKind.refine_region:
        return refine_region(
            workflow,
            ensure(i.images),
            ensure(i.models),
            Conditioning.from_input(ensure(i.text), i.control),
            ensure(i.sampling),
            ensure(i.inpaint),
            i.batch_count,
            models.for_checkpoint(ensure(i.models).checkpoint),
        )
    elif i.kind is WorkflowKind.upscale_simple:
        return upscale_simple(workflow, i.image, i.upscale_model, i.upscale_factor)
    elif i.kind is WorkflowKind.upscale_tiled:
        return upscale_tiled(
            workflow,
            i.image,
            i.extent,
            i.upscale_model,
            ensure(i.models),
            Conditioning.from_input(ensure(i.text), i.control),
            ensure(i.sampling),
            models.for_checkpoint(ensure(i.models).checkpoint),
        )
    elif i.kind is WorkflowKind.control_image:
        return create_control_image(
            workflow,
            image=i.image,
            mode=i.control_mode,
            extent=ScaledExtent.from_input(i.extent),
            bounds=i.inpaint.target_bounds if i.inpaint else None,
            seed=i.sampling.seed if i.sampling else -1,
        )
    else:
        raise ValueError(f"Unsupported workflow kind: {i.kind}")


def _get_sampling_lora(style: Style, is_live: bool, model_set: ModelDict, models: ClientModels):
    sampler_name = style.live_sampler if is_live else style.sampler
    preset = SamplerPresets.instance()[sampler_name]
    if preset.lora:
        file = model_set.lora.find(preset.lora)
        if file is None and not preset.lora in models.loras:
            raise ValueError(
                f"Could not find LoRA '{preset.lora}' used by sampler preset '{sampler_name}'"
            )
        return [LoraInput(file or preset.lora, 1.0)]
    return []


def _check_server_has_models(input: CheckpointInput, models: ClientModels, style_name: str):
    if input.checkpoint not in models.checkpoints:
        raise ValueError(
            f"The checkpoint '{input.checkpoint}' used by style '{style_name}' is not available on the server"
        )
    for lora in input.loras:
        if lora.name not in models.loras:
            raise ValueError(
                f"The LoRA '{lora.name}' used by style '{style_name}' is not available on the server"
            )
    if input.vae != StyleSettings.vae.default and input.vae not in models.vae:
        raise ValueError(
            f"The VAE '{input.vae}' used by style '{style_name}' is not available on the server"
        )<|MERGE_RESOLUTION|>--- conflicted
+++ resolved
@@ -10,13 +10,8 @@
 from .api import ControlInput, ImageInput, CheckpointInput, SamplingInput, WorkflowInput, LoraInput
 from .api import ExtentInput, InpaintMode, InpaintParams, FillMode, TextInput, WorkflowKind
 from .image import Bounds, Extent, Image, Mask
-<<<<<<< HEAD
 from .client import Client, ClientModels, ModelDict
-from .style import Style, StyleSettings
-=======
-from .client import ClientModels, ModelDict
 from .style import Style, StyleSettings, SamplerPresets
->>>>>>> d20fcc42
 from .resolution import ScaledExtent, ScaleMode, get_inpaint_reference
 from .resources import ControlMode, SDVersion, UpscalerName
 from .settings import PerformanceSettings, settings
@@ -39,41 +34,6 @@
     return random.randint(0, 2**31 - 1)
 
 
-<<<<<<< HEAD
-_sampler_map = {
-    "DDIM": "ddim",
-    "DPM++ 2M": "dpmpp_2m",
-    "DPM++ 2M Karras": "dpmpp_2m",
-    "DPM++ 2M SDE": "dpmpp_2m_sde_gpu",
-    "DPM++ 2M SDE Karras": "dpmpp_2m_sde_gpu",
-    "DPM++ SDE": "dpmpp_sde",
-    "DPM++ SDE Karras": "dpmpp_sde",
-    "UniPC BH2": "uni_pc_bh2",
-    "LCM": "lcm",
-    "Lightning": "euler",
-    "Euler": "euler",
-    "Euler a": "euler_ancestral",
-    "Euler a Karras": "euler_ancestral",
-}
-_scheduler_map = {
-    "DDIM": "ddim_uniform",
-    "DPM++ 2M": "normal",
-    "DPM++ 2M Karras": "karras",
-    "DPM++ 2M SDE": "normal",
-    "DPM++ 2M SDE Karras": "karras",
-    "DPM++ SDE": "normal",
-    "DPM++ SDE Karras": "karras",
-    "UniPC BH2": "ddim_uniform",
-    "LCM": "sgm_uniform",
-    "Lightning": "sgm_uniform",
-    "Euler": "normal",
-    "Euler a": "normal",
-    "Euler a Karras": "karras",
-}
-
-
-=======
->>>>>>> d20fcc42
 def _sampling_from_style(style: Style, strength: float, is_live: bool):
     sampler_name = style.live_sampler if is_live else style.sampler
     cfg = style.live_cfg_scale if is_live else style.cfg_scale
@@ -92,6 +52,17 @@
         result.total_steps, result.start_step = _apply_strength(strength, total_steps, min_steps)
     return result
 
+
+def _apply_strength(strength: float, steps: int, min_steps: int = 0) -> tuple[int, int]:
+    start_at_step = round(steps * (1 - strength))
+
+    if min_steps and steps - start_at_step < min_steps:
+        steps = math.floor(min_steps * 1 / strength)
+        start_at_step = steps - min_steps
+
+    return steps, start_at_step
+
+
 def _sampler_params(sampling: SamplingInput, strength: float | None = None, advanced=True):
     """Assemble the parameters which are passed to ComfyUI's KSampler/KSamplerAdvanced node.
     Optionally adjust the number of steps based on the strength parameter (for hires pass).
@@ -112,16 +83,6 @@
                 strength, sampling.total_steps
             )
     return params
-
-
-def _apply_strength(strength: float, steps: int, min_steps: int = 0) -> tuple[int, int]:
-    start_at_step = round(steps * (1 - strength))
-
-    if min_steps and steps - start_at_step < min_steps:
-        steps = math.floor(min_steps * 1 / strength)
-        start_at_step = steps - min_steps
-
-    return steps, start_at_step
 
 
 def load_checkpoint_with_lora(w: ComfyWorkflow, checkpoint: CheckpointInput, models: ClientModels):
